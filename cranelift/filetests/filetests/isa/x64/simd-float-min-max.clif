--- conflicted
+++ resolved
@@ -109,11 +109,7 @@
 ;   maxpd   %xmm0, %xmm4, %xmm0
 ;   maxpd   %xmm4, %xmm6, %xmm4
 ;   movdqa  %xmm0, %xmm1
-<<<<<<< HEAD
-;   xorpd   %xmm1, %xmm4, %xmm1
-=======
 ;   xorpd %xmm4, %xmm1
->>>>>>> 58ad9115
 ;   orpd %xmm1, %xmm0
 ;   movdqa  %xmm0, %xmm4
 ;   subpd %xmm1, %xmm4
