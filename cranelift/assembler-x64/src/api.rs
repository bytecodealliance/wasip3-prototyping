//! Contains traits that a user of this assembler must implement.

<<<<<<< HEAD
use crate::reg;
=======
use crate::gpr;
>>>>>>> 58ad9115
use crate::xmm;
use std::{num::NonZeroU8, ops::Index, vec::Vec};

/// Describe how an instruction is emitted into a code buffer.
pub trait CodeSink {
    /// Add 1 byte to the code section.
    fn put1(&mut self, _: u8);

    /// Add 2 bytes to the code section.
    fn put2(&mut self, _: u16);

    /// Add 4 bytes to the code section.
    fn put4(&mut self, _: u32);

    /// Add 8 bytes to the code section.
    fn put8(&mut self, _: u64);

    /// Inform the code buffer of a possible trap at the current location;
    /// required for assembling memory accesses.
    fn add_trap(&mut self, code: TrapCode);

    /// Return the byte offset of the current location in the code buffer;
    /// required for assembling RIP-relative memory accesses.
    fn current_offset(&self) -> u32;

    /// Inform the code buffer of a use of `label` at `offset`; required for
    /// assembling RIP-relative memory accesses.
    fn use_label_at_offset(&mut self, offset: u32, label: Label);

    /// Return the label for a constant `id`; required for assembling
    /// RIP-relative memory accesses of constants.
    fn get_label_for_constant(&mut self, id: Constant) -> Label;
}

/// Provide a convenient implementation for testing.
impl CodeSink for Vec<u8> {
    fn put1(&mut self, v: u8) {
        self.extend_from_slice(&[v]);
    }

    fn put2(&mut self, v: u16) {
        self.extend_from_slice(&v.to_le_bytes());
    }

    fn put4(&mut self, v: u32) {
        self.extend_from_slice(&v.to_le_bytes());
    }

    fn put8(&mut self, v: u64) {
        self.extend_from_slice(&v.to_le_bytes());
    }

    fn add_trap(&mut self, _: TrapCode) {}

    fn current_offset(&self) -> u32 {
        self.len().try_into().unwrap()
    }

    fn use_label_at_offset(&mut self, _: u32, _: Label) {}

    fn get_label_for_constant(&mut self, c: Constant) -> Label {
        Label(c.0)
    }
}

/// Wrap [`CodeSink`]-specific labels.
#[derive(Debug, Clone)]
#[cfg_attr(any(test, feature = "fuzz"), derive(arbitrary::Arbitrary))]
pub struct Label(pub u32);

/// Wrap [`CodeSink`]-specific constant keys.
#[derive(Debug, Clone)]
#[cfg_attr(any(test, feature = "fuzz"), derive(arbitrary::Arbitrary))]
pub struct Constant(pub u32);

/// Wrap [`CodeSink`]-specific trap codes.
#[derive(Debug, Clone, Copy)]
#[cfg_attr(any(test, feature = "fuzz"), derive(arbitrary::Arbitrary))]
pub struct TrapCode(pub NonZeroU8);

/// A table mapping `KnownOffset` identifiers to their `i32` offset values.
///
/// When encoding instructions, Cranelift may not know all of the information
/// needed to construct an immediate. Specifically, addressing modes that
/// require knowing the size of the tail arguments or outgoing arguments (see
/// `SyntheticAmode::finalize`) will not know these sizes until emission.
///
/// This table allows up to do a "late" look up of these values by their
/// `KnownOffset`.
pub trait KnownOffsetTable: Index<KnownOffset, Output = i32> {}
impl KnownOffsetTable for Vec<i32> {}
/// Provide a convenient implementation for testing.
impl KnownOffsetTable for [i32; 2] {}

/// A `KnownOffset` is a unique identifier for a specific offset known only at
/// emission time.
pub type KnownOffset = usize;

/// A type set fixing the register types used in the assembler.
///
/// This assembler is parameterizable over register types; this allows the
/// assembler users (e.g., Cranelift) to define their own register types
/// independent of this crate.
pub trait Registers {
    /// An x64 general purpose register that may be read.
    type ReadGpr: AsReg;

    /// An x64 general purpose register that may be read and written.
    type ReadWriteGpr: AsReg;

    /// An x64 SSE register that may be read.
    type ReadXmm: AsReg;

    /// An x64 SSE register that may be read and written.
    type ReadWriteXmm: AsReg;
}

/// Describe how to interact with an external register type.
pub trait AsReg: Clone + std::fmt::Debug {
    /// Create a register from its hardware encoding.
    ///
    /// This is primarily useful for fuzzing, though it is also useful for
    /// generating fixed registers.
    fn new(enc: u8) -> Self;

    /// Return the register's hardware encoding; e.g., `0` for `%rax`.
    fn enc(&self) -> u8;

    /// Return the register name.
<<<<<<< HEAD
    fn to_string(&self, size: Option<reg::Size>) -> &str {
        match size {
            Some(size) => reg::enc::to_string(self.enc(), size),
            None => xmm::enc::to_string(self.enc()),
=======
    fn to_string(&self, size: Option<gpr::Size>) -> String {
        match size {
            Some(size) => gpr::enc::to_string(self.enc(), size).into(),
            None => xmm::enc::to_string(self.enc()).into(),
>>>>>>> 58ad9115
        }
    }
}

/// Provide a convenient implementation for testing.
impl AsReg for u8 {
    fn new(enc: u8) -> Self {
        enc
    }
    fn enc(&self) -> u8 {
        *self
    }
}

/// Describe a visitor for the register operands of an instruction.
///
/// Due to how Cranelift's register allocation works, we allow the visitor to
/// modify the register operands in place. This allows Cranelift to convert
/// virtual registers (`[128..N)`) to physical registers (`[0..16)`) without
/// re-allocating the entire instruction object.
pub trait RegisterVisitor<R: Registers> {
    /// Visit a read-only register.
    fn read(&mut self, reg: &mut R::ReadGpr);
    /// Visit a read-write register.
    fn read_write(&mut self, reg: &mut R::ReadWriteGpr);
    /// Visit a read-only fixed register; for safety, this register cannot be
    /// modified in-place.
    fn fixed_read(&mut self, reg: &R::ReadGpr);
    /// Visit a read-write fixed register; for safety, this register cannot be
    /// modified in-place.
    fn fixed_read_write(&mut self, reg: &R::ReadWriteGpr);
    /// Visit a read-only SSE register.
    fn read_xmm(&mut self, reg: &mut R::ReadXmm);
    /// Visit a read-write SSE register.
    fn read_write_xmm(&mut self, reg: &mut R::ReadWriteXmm);
    /// Visit a read-only fixed SSE register; for safety, this register cannot
    /// be modified in-place.
    fn fixed_read_xmm(&mut self, reg: &R::ReadXmm);
    /// Visit a read-write fixed SSE register; for safety, this register cannot
    /// be modified in-place.
    fn fixed_read_write_xmm(&mut self, reg: &R::ReadWriteXmm);
}<|MERGE_RESOLUTION|>--- conflicted
+++ resolved
@@ -1,10 +1,6 @@
 //! Contains traits that a user of this assembler must implement.
 
-<<<<<<< HEAD
-use crate::reg;
-=======
 use crate::gpr;
->>>>>>> 58ad9115
 use crate::xmm;
 use std::{num::NonZeroU8, ops::Index, vec::Vec};
 
@@ -134,17 +130,10 @@
     fn enc(&self) -> u8;
 
     /// Return the register name.
-<<<<<<< HEAD
-    fn to_string(&self, size: Option<reg::Size>) -> &str {
-        match size {
-            Some(size) => reg::enc::to_string(self.enc(), size),
-            None => xmm::enc::to_string(self.enc()),
-=======
     fn to_string(&self, size: Option<gpr::Size>) -> String {
         match size {
             Some(size) => gpr::enc::to_string(self.enc(), size).into(),
             None => xmm::enc::to_string(self.enc()).into(),
->>>>>>> 58ad9115
         }
     }
 }
