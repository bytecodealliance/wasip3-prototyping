--- conflicted
+++ resolved
@@ -49,11 +49,7 @@
 pub mod inst;
 mod mem;
 mod rex;
-<<<<<<< HEAD
-mod xmm;
-=======
 pub mod xmm;
->>>>>>> 58ad9115
 
 #[cfg(any(test, feature = "fuzz"))]
 pub mod fuzz;
@@ -85,10 +81,6 @@
 pub use mem::{
     Amode, AmodeOffset, AmodeOffsetPlusKnownOffset, DeferredTarget, GprMem, Scale, XmmMem,
 };
-<<<<<<< HEAD
-pub use reg::{Gpr, NonRspGpr, Size};
-=======
->>>>>>> 58ad9115
 pub use rex::RexFlags;
 pub use xmm::Xmm;
 
