--- conflicted
+++ resolved
@@ -86,38 +86,12 @@
     }
 }
 
-<<<<<<< HEAD
-/// A pair of XMM registers, one for reading and one for writing.
-#[derive(Clone, Copy, Debug)]
-pub struct PairedXmm {
-    pub(crate) read: Xmm,
-    pub(crate) write: WritableXmm,
-}
-
-impl asm::AsReg for PairedXmm {
-    fn enc(&self) -> u8 {
-        let PairedXmm { read, write } = self;
-        let read = enc_xmm(read);
-        let write = enc_xmm(&write.to_reg());
-        assert_eq!(read, write);
-        write
-    }
-
-    fn new(_: u8) -> Self {
-        panic!("disallow creation of new assembler registers")
-    }
-}
-
-=======
->>>>>>> 58ad9115
 /// This bridges the gap between codegen and assembler for general purpose register types.
 impl asm::AsReg for Gpr {
     fn enc(&self) -> u8 {
         enc_gpr(self)
     }
 
-<<<<<<< HEAD
-=======
     fn to_string(&self, size: Option<asm::Size>) -> String {
         if self.is_real() {
             asm::gpr::enc::to_string(self.enc(), size.unwrap()).into()
@@ -126,7 +100,6 @@
         }
     }
 
->>>>>>> 58ad9115
     fn new(_: u8) -> Self {
         panic!("disallow creation of new assembler registers")
     }
@@ -136,8 +109,6 @@
 impl asm::AsReg for Xmm {
     fn enc(&self) -> u8 {
         enc_xmm(self)
-<<<<<<< HEAD
-=======
     }
 
     fn to_string(&self, size: Option<asm::Size>) -> String {
@@ -147,7 +118,6 @@
         } else {
             format!("%{:?}", self.to_reg())
         }
->>>>>>> 58ad9115
     }
 
     fn new(_: u8) -> Self {
