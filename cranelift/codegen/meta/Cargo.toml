[package]
name = "cranelift-codegen-meta"
authors = ["The Cranelift Project Developers"]
version = "0.119.0"
description = "Metaprogram for cranelift-codegen code generator library"
license = "Apache-2.0 WITH LLVM-exception"
repository = "https://github.com/bytecodealliance/wasmtime"
readme = "README.md"
edition.workspace = true
rust-version.workspace = true

[lints]
workspace = true

[package.metadata.docs.rs]
rustdoc-args = ["--document-private-items"]

[dependencies]
<<<<<<< HEAD
cranelift-assembler-x64 = { path = "../../assembler-x64", version = "0.119.0" }
=======
cranelift-srcgen = { workspace = true }
cranelift-assembler-x64-meta = { path = "../../assembler-x64/meta", version = "0.119.0" }
>>>>>>> 58ad9115
cranelift-codegen-shared = { path = "../shared", version = "0.119.0" }
pulley-interpreter = { workspace = true, optional = true }

[features]
pulley = ['dep:pulley-interpreter']<|MERGE_RESOLUTION|>--- conflicted
+++ resolved
@@ -16,12 +16,8 @@
 rustdoc-args = ["--document-private-items"]
 
 [dependencies]
-<<<<<<< HEAD
-cranelift-assembler-x64 = { path = "../../assembler-x64", version = "0.119.0" }
-=======
 cranelift-srcgen = { workspace = true }
 cranelift-assembler-x64-meta = { path = "../../assembler-x64/meta", version = "0.119.0" }
->>>>>>> 58ad9115
 cranelift-codegen-shared = { path = "../shared", version = "0.119.0" }
 pulley-interpreter = { workspace = true, optional = true }
 
