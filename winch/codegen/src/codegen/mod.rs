use crate::{
    abi::{scratch, vmctx, ABIOperand, ABISig, RetArea},
    codegen::BlockSig,
    isa::reg::{writable, Reg},
    masm::{
        Extend, Imm, IntCmpKind, LaneSelector, LoadKind, MacroAssembler, OperandSize, RegImm,
        RmwOp, SPOffset, ShiftKind, StoreKind, TrapCode, Zero, UNTRUSTED_FLAGS,
    },
    stack::TypedReg,
};
use anyhow::{anyhow, bail, ensure, Result};
use cranelift_codegen::{
    binemit::CodeOffset,
    ir::{RelSourceLoc, SourceLoc},
};
use smallvec::SmallVec;
use std::marker::PhantomData;
use wasmparser::{
    BinaryReader, FuncValidator, MemArg, Operator, ValidatorResources, VisitOperator,
    VisitSimdOperator,
};
use wasmtime_cranelift::{TRAP_BAD_SIGNATURE, TRAP_HEAP_MISALIGNED, TRAP_TABLE_OUT_OF_BOUNDS};
use wasmtime_environ::{
    GlobalIndex, MemoryIndex, PtrSize, TableIndex, Tunables, TypeIndex, WasmHeapType, WasmValType,
    FUNCREF_MASK,
};

mod context;
pub(crate) use context::*;
mod env;
pub use env::*;
mod call;
pub(crate) use call::*;
mod control;
pub(crate) use control::*;
mod builtin;
pub use builtin::*;
pub(crate) mod bounds;

use bounds::{Bounds, ImmOffset, Index};

mod phase;
pub(crate) use phase::*;

mod error;
pub(crate) use error::*;

/// Holds metadata about the source code location and the machine code emission.
/// The fields of this struct are opaque and are not interpreted in any way.
/// They serve as a mapping between source code and machine code.
#[derive(Default)]
pub(crate) struct SourceLocation {
    /// The base source location.
    pub base: Option<SourceLoc>,
    /// The current relative source code location along with its associated
    /// machine code offset.
    pub current: (CodeOffset, RelSourceLoc),
}

/// Represents the `memory.atomic.wait*` kind.
#[derive(Debug, Clone, Copy)]
pub(crate) enum AtomicWaitKind {
    Wait32,
    Wait64,
}

/// The code generation abstraction.
pub(crate) struct CodeGen<'a, 'translation: 'a, 'data: 'translation, M, P>
where
    M: MacroAssembler,
    P: CodeGenPhase,
{
    /// The ABI-specific representation of the function signature, excluding results.
    pub sig: ABISig,

    /// The code generation context.
    pub context: CodeGenContext<'a, P>,

    /// A reference to the function compilation environment.
    pub env: FuncEnv<'a, 'translation, 'data, M::Ptr>,

    /// The MacroAssembler.
    pub masm: &'a mut M,

    /// Stack frames for control flow.
    // NB The 64 is set arbitrarily, we can adjust it as
    // we see fit.
    pub control_frames: SmallVec<[ControlStackFrame; 64]>,

    /// Information about the source code location.
    pub source_location: SourceLocation,

    /// Compilation settings for code generation.
    pub tunables: &'a Tunables,

    /// Local counter to track fuel consumption.
    pub fuel_consumed: i64,
    phase: PhantomData<P>,
}

impl<'a, 'translation, 'data, M> CodeGen<'a, 'translation, 'data, M, Prologue>
where
    M: MacroAssembler,
{
    pub fn new(
        tunables: &'a Tunables,
        masm: &'a mut M,
        context: CodeGenContext<'a, Prologue>,
        env: FuncEnv<'a, 'translation, 'data, M::Ptr>,
        sig: ABISig,
    ) -> CodeGen<'a, 'translation, 'data, M, Prologue> {
        Self {
            sig,
            context,
            masm,
            env,
            tunables,
            source_location: Default::default(),
            control_frames: Default::default(),
            // Empty functions should consume at least 1 fuel unit.
            fuel_consumed: 1,
            phase: PhantomData,
        }
    }

    /// Code generation prologue.
    pub fn emit_prologue(mut self) -> Result<CodeGen<'a, 'translation, 'data, M, Emission>> {
        let vmctx = self
            .sig
            .params()
            .first()
            .ok_or_else(|| anyhow!(CodeGenError::vmcontext_arg_expected()))?
            .unwrap_reg()
            .into();

        self.masm.start_source_loc(Default::default())?;
        // We need to use the vmctx parameter before pinning it for stack checking.
        self.masm.prologue(vmctx)?;

        // Pin the `VMContext` pointer.
        self.masm.mov(
            writable!(vmctx!(M)),
            vmctx.into(),
            self.env.ptr_type().try_into()?,
        )?;

        self.masm.reserve_stack(self.context.frame.locals_size)?;
        self.spill_register_arguments()?;

        let defined_locals_range = &self.context.frame.defined_locals_range;
        self.masm.zero_mem_range(defined_locals_range.as_range())?;

        // Save the results base parameter register into its slot.

        if self.sig.params.has_retptr() {
            match self.sig.params.unwrap_results_area_operand() {
                ABIOperand::Reg { ty, reg, .. } => {
                    let results_base_slot = self.context.frame.results_base_slot.as_ref().unwrap();
                    ensure!(
                        results_base_slot.addressed_from_sp(),
                        CodeGenError::sp_addressing_expected(),
                    );
                    let addr = self.masm.local_address(results_base_slot)?;
                    self.masm.store((*reg).into(), addr, (*ty).try_into()?)?;
                }
                // The result base parameter is a stack parameter, addressed
                // from FP.
                _ => {}
            }
        }

        self.masm.end_source_loc()?;

        Ok(CodeGen {
            sig: self.sig,
            context: self.context.for_emission(),
            masm: self.masm,
            env: self.env,
            tunables: self.tunables,
            source_location: self.source_location,
            control_frames: self.control_frames,
            fuel_consumed: self.fuel_consumed,
            phase: PhantomData,
        })
    }

    fn spill_register_arguments(&mut self) -> Result<()> {
        use WasmValType::*;
        for (operand, slot) in self
            .sig
            .params_without_retptr()
            .iter()
            .zip(self.context.frame.locals())
        {
            match (operand, slot) {
                (ABIOperand::Reg { ty, reg, .. }, slot) => {
                    let addr = self.masm.local_address(slot)?;
                    match &ty {
                        I32 | I64 | F32 | F64 | V128 => {
                            self.masm.store((*reg).into(), addr, (*ty).try_into()?)?;
                        }
                        Ref(rt) => match rt.heap_type {
                            WasmHeapType::Func | WasmHeapType::Extern => {
                                self.masm.store_ptr((*reg).into(), addr)?;
                            }
                            _ => bail!(CodeGenError::unsupported_wasm_type()),
                        },
                    }
                }
                // Skip non-register arguments
                _ => {}
            }
        }
        Ok(())
    }
}

impl<'a, 'translation, 'data, M> CodeGen<'a, 'translation, 'data, M, Emission>
where
    M: MacroAssembler,
{
    /// Emit the function body to machine code.
    pub fn emit(
        &mut self,
        body: &mut BinaryReader<'a>,
        validator: &mut FuncValidator<ValidatorResources>,
    ) -> Result<()> {
        self.emit_body(body, validator)
            .and_then(|_| self.emit_end())?;

        Ok(())
    }

    /// Pops a control frame from the control frame stack.
    pub fn pop_control_frame(&mut self) -> Result<ControlStackFrame> {
        self.control_frames
            .pop()
            .ok_or_else(|| anyhow!(CodeGenError::control_frame_expected()))
    }

    /// Derives a [RelSourceLoc] from a [SourceLoc].
    pub fn source_loc_from(&mut self, loc: SourceLoc) -> RelSourceLoc {
        if self.source_location.base.is_none() && !loc.is_default() {
            self.source_location.base = Some(loc);
        }

        RelSourceLoc::from_base_offset(self.source_location.base.unwrap_or_default(), loc)
    }

    /// The following two helpers, handle else or end instructions when the
    /// compiler has entered into an unreachable code state. These instructions
    /// must be observed to determine if the reachability state should be
    /// restored.
    ///
    /// When the compiler is in an unreachable state, all the other instructions
    /// are not visited.
    pub fn handle_unreachable_else(&mut self) -> Result<()> {
        let frame = self
            .control_frames
            .last_mut()
            .ok_or_else(|| CodeGenError::control_frame_expected())?;
        ensure!(frame.is_if(), CodeGenError::if_control_frame_expected());
        if frame.is_next_sequence_reachable() {
            // We entered an unreachable state when compiling the
            // if-then branch, but if the `if` was reachable at
            // entry, the if-else branch will be reachable.
            self.context.reachable = true;
            frame.ensure_stack_state(self.masm, &mut self.context)?;
            frame.bind_else(self.masm, &mut self.context)?;
        }
        Ok(())
    }

    pub fn handle_unreachable_end(&mut self) -> Result<()> {
        let mut frame = self.pop_control_frame()?;
        // We just popped the outermost block.
        let is_outermost = self.control_frames.len() == 0;

        if frame.is_next_sequence_reachable() {
            self.context.reachable = true;
            frame.ensure_stack_state(self.masm, &mut self.context)?;
            frame.bind_end(self.masm, &mut self.context)
        } else if is_outermost {
            // If we reach the end of the function in an unreachable
            // state, perform the necessary cleanup to leave the stack
            // and SP in the expected state.  The compiler can enter
            // in this state through an infinite loop.
            frame.ensure_stack_state(self.masm, &mut self.context)
        } else {
            Ok(())
        }
    }

    fn emit_body(
        &mut self,
        body: &mut BinaryReader<'a>,
        validator: &mut FuncValidator<ValidatorResources>,
    ) -> Result<()> {
        self.maybe_emit_fuel_check()?;

        self.maybe_emit_epoch_check()?;

        // Once we have emitted the epilogue and reserved stack space for the locals, we push the
        // base control flow block.
        self.control_frames.push(ControlStackFrame::block(
            BlockSig::from_sig(self.sig.clone()),
            self.masm,
            &mut self.context,
        )?);

        // Set the return area of the results *after* initializing the block. In
        // the function body block case, we'll treat the results as any other
        // case, addressed from the stack pointer, and when ending the function
        // the return area will be set to the return pointer.
        if self.sig.params.has_retptr() {
            self.sig
                .results
                .set_ret_area(RetArea::slot(self.context.frame.results_base_slot.unwrap()));
        }

        while !body.eof() {
            let offset = body.original_position();
            body.visit_operator(&mut ValidateThenVisit(
                validator.simd_visitor(offset),
                self,
                offset,
            ))??;
        }
        validator.finish(body.original_position())?;
        return Ok(());

        struct ValidateThenVisit<'a, T, U>(T, &'a mut U, usize);

        macro_rules! validate_then_visit {
            ($( @$proposal:ident $op:ident $({ $($arg:ident: $argty:ty),* })? => $visit:ident $ann:tt)*) => {
                $(
                    fn $visit(&mut self $($(,$arg: $argty)*)?) -> Self::Output {
                        self.0.$visit($($($arg.clone()),*)?)?;
                        let op = Operator::$op $({ $($arg: $arg.clone()),* })?;
                        if self.1.visit(&op) {
                            self.1.before_visit_op(&op, self.2)?;
                            let res = self.1.$visit($($($arg),*)?)?;
                            self.1.after_visit_op()?;
                            Ok(res)
                        } else {
                            Ok(())
                        }
                    }
                )*
            };
        }

        fn visit_op_when_unreachable(op: &Operator) -> bool {
            use Operator::*;
            match op {
                If { .. } | Block { .. } | Loop { .. } | Else | End => true,
                _ => false,
            }
        }

        /// Trait to handle hooks that must happen before and after visiting an
        /// operator.
        trait VisitorHooks {
            /// Hook prior to visiting an operator.
            fn before_visit_op(&mut self, operator: &Operator, offset: usize) -> Result<()>;
            /// Hook after visiting an operator.
            fn after_visit_op(&mut self) -> Result<()>;

            /// Returns `true` if the operator will be visited.
            ///
            /// Operators will be visited if the following invariants are met:
            /// * The compiler is in a reachable state.
            /// * The compiler is in an unreachable state, but the current
            ///   operator is a control flow operator. These operators need to be
            ///   visited in order to keep the control stack frames balanced and
            ///   to determine if the reachability state must be restored.
            fn visit(&self, op: &Operator) -> bool;
        }

        impl<'a, 'translation, 'data, M: MacroAssembler> VisitorHooks
            for CodeGen<'a, 'translation, 'data, M, Emission>
        {
            fn visit(&self, op: &Operator) -> bool {
                self.context.reachable || visit_op_when_unreachable(op)
            }

            fn before_visit_op(&mut self, operator: &Operator, offset: usize) -> Result<()> {
                // Handle source location mapping.
                self.source_location_before_visit_op(offset)?;

                // Handle fuel.
                if self.tunables.consume_fuel {
                    self.fuel_before_visit_op(operator)?;
                }
                Ok(())
            }

            fn after_visit_op(&mut self) -> Result<()> {
                // Handle source code location mapping.
                self.source_location_after_visit_op()
            }
        }

        impl<'a, T, U> VisitOperator<'a> for ValidateThenVisit<'_, T, U>
        where
            T: VisitSimdOperator<'a, Output = wasmparser::Result<()>>,
            U: VisitSimdOperator<'a, Output = Result<()>> + VisitorHooks,
        {
            type Output = U::Output;

            fn simd_visitor(
                &mut self,
            ) -> Option<&mut dyn VisitSimdOperator<'a, Output = Self::Output>>
            where
                T:,
            {
                Some(self)
            }

            wasmparser::for_each_visit_operator!(validate_then_visit);
        }

        impl<'a, T, U> VisitSimdOperator<'a> for ValidateThenVisit<'_, T, U>
        where
            T: VisitSimdOperator<'a, Output = wasmparser::Result<()>>,
            U: VisitSimdOperator<'a, Output = Result<()>> + VisitorHooks,
        {
            wasmparser::for_each_visit_simd_operator!(validate_then_visit);
        }
    }

    /// Emits a a series of instructions that will type check a function reference call.
    pub fn emit_typecheck_funcref(
        &mut self,
        funcref_ptr: Reg,
        type_index: TypeIndex,
    ) -> Result<()> {
        let ptr_size: OperandSize = self.env.ptr_type().try_into()?;
        let sig_index_bytes = self.env.vmoffsets.size_of_vmshared_type_index();
        let sig_size = OperandSize::from_bytes(sig_index_bytes);
        let sig_index = self.env.translation.module.types[type_index].unwrap_module_type_index();
        let sig_offset = sig_index
            .as_u32()
            .checked_mul(sig_index_bytes.into())
            .unwrap();
        let signatures_base_offset = self.env.vmoffsets.ptr.vmctx_type_ids_array();
        let scratch = scratch!(M);
        let funcref_sig_offset = self.env.vmoffsets.ptr.vm_func_ref_type_index();

        // Load the signatures address into the scratch register.
        self.masm.load(
            self.masm.address_at_vmctx(signatures_base_offset.into())?,
            writable!(scratch),
            ptr_size,
        )?;

        // Get the caller id.
        let caller_id = self.context.any_gpr(self.masm)?;
        self.masm.load(
            self.masm.address_at_reg(scratch, sig_offset)?,
            writable!(caller_id),
            sig_size,
        )?;

        let callee_id = self.context.any_gpr(self.masm)?;
        self.masm.load(
            self.masm
                .address_at_reg(funcref_ptr, funcref_sig_offset.into())?,
            writable!(callee_id),
            sig_size,
        )?;

        // Typecheck.
        self.masm
            .cmp(caller_id, callee_id.into(), OperandSize::S32)?;
        self.masm.trapif(IntCmpKind::Ne, TRAP_BAD_SIGNATURE)?;
        self.context.free_reg(callee_id);
        self.context.free_reg(caller_id);
        Ok(())
    }

    /// Emit the usual function end instruction sequence.
    fn emit_end(&mut self) -> Result<()> {
        // The implicit body block is treated a normal block (it pushes results
        // to the stack); so when reaching the end, we pop them taking as
        // reference the current function's signature.
        let base = SPOffset::from_u32(self.context.frame.locals_size);
        self.masm.start_source_loc(Default::default())?;
        if self.context.reachable {
            ControlStackFrame::pop_abi_results_impl(
                &mut self.sig.results,
                &mut self.context,
                self.masm,
                |results, _, _| Ok(results.ret_area().copied()),
            )?;
        } else {
            // If we reach the end of the function in an unreachable code state,
            // simply truncate to the expected values.
            // The compiler could enter this state through an infinite loop.
            self.context.truncate_stack_to(0)?;
            self.masm.reset_stack_pointer(base)?;
        }
        ensure!(
            self.context.stack.len() == 0,
            CodeGenError::unexpected_value_in_value_stack()
        );
        self.masm.free_stack(self.context.frame.locals_size)?;
        self.masm.epilogue()?;
        self.masm.end_source_loc()?;
        Ok(())
    }

    /// Pops the value at the stack top and assigns it to the local at
    /// the given index, returning the typed register holding the
    /// source value.
    pub fn emit_set_local(&mut self, index: u32) -> Result<TypedReg> {
        // Materialize any references to the same local index that are in the
        // value stack by spilling.
        if self.context.stack.contains_latent_local(index) {
            self.context.spill(self.masm)?;
        }
        let src = self.context.pop_to_reg(self.masm, None)?;
        // Need to get address of local after `pop_to_reg` since `pop_to_reg`
        // will pop the machine stack causing an incorrect address to be
        // calculated.
        let (ty, addr) = self.context.frame.get_local_address(index, self.masm)?;
        self.masm
            .store(RegImm::reg(src.reg), addr, ty.try_into()?)?;

        Ok(src)
    }

    /// Loads the address of the given global.
    pub fn emit_get_global_addr(&mut self, index: GlobalIndex) -> Result<(WasmValType, Reg, u32)> {
        let data = self.env.resolve_global(index);

        if data.imported {
            let global_base = self.masm.address_at_reg(vmctx!(M), data.offset)?;
            let dst = self.context.any_gpr(self.masm)?;
            self.masm.load_ptr(global_base, writable!(dst))?;
            Ok((data.ty, dst, 0))
        } else {
            Ok((data.ty, vmctx!(M), data.offset))
        }
    }

    pub fn emit_lazy_init_funcref(&mut self, table_index: TableIndex) -> Result<()> {
        assert!(self.tunables.table_lazy_init, "unsupported eager init");
        let table_data = self.env.resolve_table_data(table_index);
        let ptr_type = self.env.ptr_type();
        let builtin = self
            .env
            .builtins
            .table_get_lazy_init_func_ref::<M::ABI, M::Ptr>()?;

        // Request the builtin's  result register and use it to hold the table
        // element value. We preemptively spill and request this register to
        // avoid conflict at the control flow merge below. Requesting the result
        // register is safe since we know ahead-of-time the builtin's signature.
        self.context.spill(self.masm)?;
        let elem_value: Reg = self
            .context
            .reg(
                builtin.sig().results.unwrap_singleton().unwrap_reg(),
                self.masm,
            )?
            .into();

        let index = self.context.pop_to_reg(self.masm, None)?;
        let base = self.context.any_gpr(self.masm)?;

        let elem_addr = self.emit_compute_table_elem_addr(index.into(), base, &table_data)?;
        self.masm.load_ptr(elem_addr, writable!(elem_value))?;
        // Free the register used as base, once we have loaded the element
        // address into the element value register.
        self.context.free_reg(base);

        let (defined, cont) = (self.masm.get_label()?, self.masm.get_label()?);

        // Push the built-in arguments to the stack.
        self.context
            .stack
            .extend([table_index.as_u32().try_into().unwrap(), index.into()]);

        self.masm.branch(
            IntCmpKind::Ne,
            elem_value,
            elem_value.into(),
            defined,
            ptr_type.try_into()?,
        )?;
        // Free the element value register.
        // This is safe since the FnCall::emit call below, will ensure
        // that the result register is placed on the value stack.
        self.context.free_reg(elem_value);
        FnCall::emit::<M>(
            &mut self.env,
            self.masm,
            &mut self.context,
            Callee::Builtin(builtin.clone()),
        )?;

        // We know the signature of the libcall in this case, so we assert that there's
        // one element in the stack and that it's  the ABI signature's result register.
        let top = self
            .context
            .stack
            .peek()
            .ok_or_else(|| CodeGenError::missing_values_in_stack())?;
        let top = top.unwrap_reg();
        ensure!(
            top.reg == elem_value,
            CodeGenError::table_element_value_expected()
        );
        self.masm.jmp(cont)?;

        // In the defined case, mask the funcref address in place, by peeking into the
        // last element of the value stack, which was pushed by the `indirect` function
        // call above.
        //
        // Note that `FUNCREF_MASK` as type `usize` but here we want a 64-bit
        // value so assert its actual value and then use a `-2` literal.
        self.masm.bind(defined)?;
        assert_eq!(FUNCREF_MASK as isize, -2);
        let imm = RegImm::i64(-2);
        let dst = top.into();
        self.masm
            .and(writable!(dst), dst, imm, top.ty.try_into()?)?;

        self.masm.bind(cont)
    }

    /// Emits a series of instructions to bounds check and calculate the address
    /// of the given WebAssembly memory.
    /// This function returns a register containing the requested address.
    ///
    /// In essence, when computing the heap address for a WebAssembly load or
    /// store instruction the objective is to ensure that such access is safe,
    /// but also to perform the least amount of checks, and rely on the system to
    /// detect illegal memory accesses where applicable.
    ///
    /// Winch follows almost the same principles as Cranelift when it comes to
    /// bounds checks, for a more detailed explanation refer to
    /// prepare_addr in wasmtime-cranelift.
    ///
    /// Winch implementation differs in that, it defaults to the general case
    /// for dynamic heaps rather than optimizing for doing the least amount of
    /// work possible at runtime, this is done to align with Winch's principle
    /// of doing the least amount of work possible at compile time. For static
    /// heaps, Winch does a bit more of work, given that some of the cases that
    /// are checked against, can benefit compilation times, like for example,
    /// detecting an out of bounds access at compile time.
    pub fn emit_compute_heap_address(
        &mut self,
        memarg: &MemArg,
        access_size: OperandSize,
    ) -> Result<Option<Reg>> {
        let ptr_size: OperandSize = self.env.ptr_type().try_into()?;
        let enable_spectre_mitigation = self.env.heap_access_spectre_mitigation();
        let add_offset_and_access_size = |offset: ImmOffset, access_size: OperandSize| {
            (access_size.bytes() as u64) + (offset.as_u32() as u64)
        };

        let memory_index = MemoryIndex::from_u32(memarg.memory);
        let heap = self.env.resolve_heap(memory_index);
        let index = Index::from_typed_reg(self.context.pop_to_reg(self.masm, None)?);
        let offset = bounds::ensure_index_and_offset(
            self.masm,
            index,
            memarg.offset,
            heap.index_type().try_into()?,
        )?;
        let offset_with_access_size = add_offset_and_access_size(offset, access_size);

        let can_elide_bounds_check = heap
            .memory
            .can_elide_bounds_check(self.tunables, self.env.page_size_log2);

        let addr = if offset_with_access_size > heap.memory.maximum_byte_size().unwrap_or(u64::MAX)
        {
            // Detect at compile time if the access is out of bounds.
            // Doing so will put the compiler in an unreachable code state,
            // optimizing the work that the compiler has to do until the
            // reachability is restored or when reaching the end of the
            // function.

            self.emit_fuel_increment()?;
            self.masm.trap(TrapCode::HEAP_OUT_OF_BOUNDS)?;
            self.context.reachable = false;
            None
        } else if !can_elide_bounds_check {
            // Account for the general case for bounds-checked memories. The
            // access is out of bounds if:
            // * index + offset + access_size overflows
            //   OR
            // * index + offset + access_size > bound
            let bounds = bounds::load_dynamic_heap_bounds::<_>(
                &mut self.context,
                self.masm,
                &heap,
                ptr_size,
            )?;

            let index_reg = index.as_typed_reg().reg;
            // Allocate a temporary register to hold
            //      index + offset + access_size
            //  which will serve as the check condition.
            let index_offset_and_access_size = self.context.any_gpr(self.masm)?;

            // Move the value of the index to the
            // index_offset_and_access_size register to perform the overflow
            // check to avoid clobbering the initial index value.
            //
            // We derive size of the operation from the heap type since:
            //
            // * This is the first assignment to the
            // `index_offset_and_access_size` register
            //
            // * The memory64 proposal specifies that the index is bound to
            // the heap type instead of hardcoding it to 32-bits (i32).
            self.masm.mov(
                writable!(index_offset_and_access_size),
                index_reg.into(),
                heap.index_type().try_into()?,
            )?;
            // Perform
            // index = index + offset + access_size, trapping if the
            // addition overflows.
            //
            // We use the target's pointer size rather than depending on the heap
            // type since we want to check for overflow; even though the
            // offset and access size are guaranteed to be bounded by the heap
            // type, when added, if used with the wrong operand size, their
            // result could be clamped, resulting in an erroneus overflow
            // check.
            self.masm.checked_uadd(
                writable!(index_offset_and_access_size),
                index_offset_and_access_size,
                RegImm::i64(offset_with_access_size as i64),
                ptr_size,
                TrapCode::HEAP_OUT_OF_BOUNDS,
            )?;

            let addr = bounds::load_heap_addr_checked(
                self.masm,
                &mut self.context,
                ptr_size,
                &heap,
                enable_spectre_mitigation,
                bounds,
                index,
                offset,
                |masm, bounds, _| {
                    let bounds_reg = bounds.as_typed_reg().reg;
                    masm.cmp(
                        index_offset_and_access_size.into(),
                        bounds_reg.into(),
                        // We use the pointer size to keep the bounds
                        // comparison consistent with the result of the
                        // overflow check above.
                        ptr_size,
                    )?;
                    Ok(IntCmpKind::GtU)
                },
            )?;
            self.context.free_reg(bounds.as_typed_reg().reg);
            self.context.free_reg(index_offset_and_access_size);
            Some(addr)

        // Account for the case in which we can completely elide the bounds
        // checks.
        //
        // This case, makes use of the fact that if a memory access uses
        // a 32-bit index, then we be certain that
        //
        //      index <= u32::MAX
        //
        // Therefore if any 32-bit index access occurs in the region
        // represented by
        //
        //      bound + guard_size - (offset + access_size)
        //
        // We are certain that it's in bounds or that the underlying virtual
        // memory subsystem will report an illegal access at runtime.
        //
        // Note:
        //
        // * bound - (offset + access_size) cannot wrap, because it's checked
        // in the condition above.
        // * bound + heap.offset_guard_size is guaranteed to not overflow if
        // the heap configuration is correct, given that it's address must
        // fit in 64-bits.
        // * If the heap type is 32-bits, the offset is at most u32::MAX, so
        // no  adjustment is needed as part of
        // [bounds::ensure_index_and_offset].
        } else if u64::from(u32::MAX)
            <= self.tunables.memory_reservation + self.tunables.memory_guard_size
                - offset_with_access_size
        {
            assert!(can_elide_bounds_check);
            assert!(heap.index_type() == WasmValType::I32);
            let addr = self.context.any_gpr(self.masm)?;
            bounds::load_heap_addr_unchecked(self.masm, &heap, index, offset, addr, ptr_size)?;
            Some(addr)

        // Account for the all remaining cases, aka. The access is out
        // of bounds if:
        //
        // index > bound - (offset + access_size)
        //
        // bound - (offset + access_size) cannot wrap, because we already
        // checked that (offset + access_size) > bound, above.
        } else {
            assert!(can_elide_bounds_check);
            assert!(heap.index_type() == WasmValType::I32);
            let bounds = Bounds::from_u64(self.tunables.memory_reservation);
            let addr = bounds::load_heap_addr_checked(
                self.masm,
                &mut self.context,
                ptr_size,
                &heap,
                enable_spectre_mitigation,
                bounds,
                index,
                offset,
                |masm, bounds, index| {
                    let adjusted_bounds = bounds.as_u64() - offset_with_access_size;
                    let index_reg = index.as_typed_reg().reg;
                    masm.cmp(
                        index_reg,
                        RegImm::i64(adjusted_bounds as i64),
                        // Similar to the dynamic heap case, even though the
                        // offset and access size are bound through the heap
                        // type, when added they can overflow, resulting in
                        // an erroneus comparison, therfore we rely on the
                        // target pointer size.
                        ptr_size,
                    )?;
                    Ok(IntCmpKind::GtU)
                },
            )?;
            Some(addr)
        };

        self.context.free_reg(index.as_typed_reg().reg);
        Ok(addr)
    }

    /// Emit checks to ensure that the address at `memarg` is correctly aligned for `size`.
    fn emit_check_align(&mut self, memarg: &MemArg, size: OperandSize) -> Result<()> {
        if size.bytes() > 1 {
            // Peek addr from top of the stack by popping and pushing.
            let addr = *self
                .context
                .stack
                .peek()
                .ok_or_else(|| CodeGenError::missing_values_in_stack())?;
            let tmp = self.context.any_gpr(self.masm)?;
            self.context.move_val_to_reg(&addr, tmp, self.masm)?;

            if memarg.offset != 0 {
                self.masm.add(
                    writable!(tmp),
                    tmp,
                    RegImm::Imm(Imm::I64(memarg.offset)),
                    size,
                )?;
            }

            self.masm.and(
                writable!(tmp),
                tmp,
                RegImm::Imm(Imm::I32(size.bytes() - 1)),
                size,
            )?;

            self.masm.cmp(tmp, RegImm::Imm(Imm::i64(0)), size)?;
            self.masm.trapif(IntCmpKind::Ne, TRAP_HEAP_MISALIGNED)?;
            self.context.free_reg(tmp);
        }

        Ok(())
    }

    pub fn emit_compute_heap_address_align_checked(
        &mut self,
        memarg: &MemArg,
        access_size: OperandSize,
    ) -> Result<Option<Reg>> {
        self.emit_check_align(memarg, access_size)?;
        self.emit_compute_heap_address(memarg, access_size)
    }

    /// Emit a WebAssembly load.
    pub fn emit_wasm_load(
        &mut self,
        arg: &MemArg,
        target_type: WasmValType,
        kind: LoadKind,
    ) -> Result<()> {
        let emit_load = |this: &mut Self, dst, addr, kind| -> Result<()> {
            let src = this.masm.address_at_reg(addr, 0)?;
            this.masm.wasm_load(src, writable!(dst), kind)?;
            this.context
                .stack
                .push(TypedReg::new(target_type, dst).into());
            this.context.free_reg(addr);
            Ok(())
        };

        match kind {
            LoadKind::VectorLane(_) => {
                let dst = self.context.pop_to_reg(self.masm, None)?;
                let addr = self.emit_compute_heap_address(&arg, kind.derive_operand_size())?;
                if let Some(addr) = addr {
                    emit_load(self, dst.reg, addr, kind)?;
                }
            }
            _ => {
                let maybe_addr = match kind {
                    LoadKind::Atomic(_, _) => self.emit_compute_heap_address_align_checked(
                        &arg,
                        kind.derive_operand_size(),
                    )?,
                    _ => self.emit_compute_heap_address(&arg, kind.derive_operand_size())?,
                };

                if let Some(addr) = maybe_addr {
                    let dst = match target_type {
                        WasmValType::I32 | WasmValType::I64 => self.context.any_gpr(self.masm)?,
                        WasmValType::F32 | WasmValType::F64 => self.context.any_fpr(self.masm)?,
                        WasmValType::V128 => self.context.reg_for_type(target_type, self.masm)?,
                        _ => bail!(CodeGenError::unsupported_wasm_type()),
                    };

                    emit_load(self, dst, addr, kind)?;
                }
            }
        }

        Ok(())
    }

    /// Emit a WebAssembly store.
    pub fn emit_wasm_store(&mut self, arg: &MemArg, kind: StoreKind) -> Result<()> {
        let src = self.context.pop_to_reg(self.masm, None)?;

        let maybe_addr = match kind {
            StoreKind::Atomic(size) => self.emit_compute_heap_address_align_checked(&arg, size)?,
            StoreKind::Operand(size) | StoreKind::VectorLane(LaneSelector { size, .. }) => {
                self.emit_compute_heap_address(&arg, size)?
            }
        };

        if let Some(addr) = maybe_addr {
            self.masm
                .wasm_store(src.reg.into(), self.masm.address_at_reg(addr, 0)?, kind)?;

            self.context.free_reg(addr);
        }
        self.context.free_reg(src);

        Ok(())
    }

    /// Loads the address of the table element at a given index. Returns the
    /// address of the table element using the provided register as base.
    pub fn emit_compute_table_elem_addr(
        &mut self,
        index: Reg,
        base: Reg,
        table_data: &TableData,
    ) -> Result<M::Address> {
        let scratch = scratch!(M);
        let bound = self.context.any_gpr(self.masm)?;
        let tmp = self.context.any_gpr(self.masm)?;
        let ptr_size: OperandSize = self.env.ptr_type().try_into()?;

        if let Some(offset) = table_data.import_from {
            // If the table data declares a particular offset base,
            // load the address into a register to further use it as
            // the table address.
            self.masm
                .load_ptr(self.masm.address_at_vmctx(offset)?, writable!(base))?;
        } else {
            // Else, simply move the vmctx register into the addr register as
            // the base to calculate the table address.
            self.masm.mov(writable!(base), vmctx!(M).into(), ptr_size)?;
        };

        // OOB check.
        let bound_addr = self
            .masm
            .address_at_reg(base, table_data.current_elems_offset)?;
        let bound_size = table_data.current_elements_size;
        self.masm
            .load(bound_addr, writable!(bound), bound_size.into())?;
        self.masm.cmp(index, bound.into(), bound_size)?;
        self.masm
            .trapif(IntCmpKind::GeU, TRAP_TABLE_OUT_OF_BOUNDS)?;

        // Move the index into the scratch register to calculate the table
        // element address.
        // Moving the value of the index register to the scratch register
        // also avoids overwriting the context of the index register.
        self.masm
            .mov(writable!(scratch), index.into(), bound_size)?;
        self.masm.mul(
            writable!(scratch),
            scratch,
            RegImm::i32(table_data.element_size.bytes() as i32),
            table_data.element_size,
        )?;
        self.masm.load_ptr(
            self.masm.address_at_reg(base, table_data.offset)?,
            writable!(base),
        )?;
        // Copy the value of the table base into a temporary register
        // so that we can use it later in case of a misspeculation.
        self.masm.mov(writable!(tmp), base.into(), ptr_size)?;
        // Calculate the address of the table element.
        self.masm
            .add(writable!(base), base, scratch.into(), ptr_size)?;
        if self.env.table_access_spectre_mitigation() {
            // Perform a bounds check and override the value of the
            // table element address in case the index is out of bounds.
            self.masm.cmp(index, bound.into(), OperandSize::S32)?;
            self.masm
                .cmov(writable!(base), tmp, IntCmpKind::GeU, ptr_size)?;
        }
        self.context.free_reg(bound);
        self.context.free_reg(tmp);
        self.masm.address_at_reg(base, 0)
    }

    /// Retrieves the size of the table, pushing the result to the value stack.
    pub fn emit_compute_table_size(&mut self, table_data: &TableData) -> Result<()> {
        let scratch = scratch!(M);
        let size = self.context.any_gpr(self.masm)?;
        let ptr_size: OperandSize = self.env.ptr_type().try_into()?;

        if let Some(offset) = table_data.import_from {
            self.masm
                .load_ptr(self.masm.address_at_vmctx(offset)?, writable!(scratch))?;
        } else {
            self.masm
                .mov(writable!(scratch), vmctx!(M).into(), ptr_size)?;
        };

        let size_addr = self
            .masm
            .address_at_reg(scratch, table_data.current_elems_offset)?;
        self.masm.load(
            size_addr,
            writable!(size),
            table_data.current_elements_size.into(),
        )?;

        self.context.stack.push(TypedReg::i32(size).into());
        Ok(())
    }

    /// Retrieves the size of the memory, pushing the result to the value stack.
    pub fn emit_compute_memory_size(&mut self, heap_data: &HeapData) -> Result<()> {
        let size_reg = self.context.any_gpr(self.masm)?;
        let scratch = scratch!(M);

        let base = if let Some(offset) = heap_data.import_from {
            self.masm
                .load_ptr(self.masm.address_at_vmctx(offset)?, writable!(scratch))?;
            scratch
        } else {
            vmctx!(M)
        };

        let size_addr = self
            .masm
            .address_at_reg(base, heap_data.current_length_offset)?;
        self.masm.load_ptr(size_addr, writable!(size_reg))?;
        // Emit a shift to get the size in pages rather than in bytes.
        let dst = TypedReg::new(heap_data.index_type(), size_reg);
        let pow = heap_data.memory.page_size_log2;
        self.masm.shift_ir(
            writable!(dst.reg),
            pow as u64,
            dst.into(),
            ShiftKind::ShrU,
            heap_data.index_type().try_into()?,
        )?;
        self.context.stack.push(dst.into());
        Ok(())
    }

    /// Checks if fuel consumption is enabled and emits a series of instructions
    /// that check the current fuel usage by performing a zero-comparison with
    /// the number of units stored in `VMStoreContext`.
    pub fn maybe_emit_fuel_check(&mut self) -> Result<()> {
        if !self.tunables.consume_fuel {
            return Ok(());
        }

        self.emit_fuel_increment()?;
        let out_of_fuel = self.env.builtins.out_of_gas::<M::ABI, M::Ptr>()?;
        let fuel_reg = self.context.without::<Result<Reg>, M, _>(
            &out_of_fuel.sig().regs,
            self.masm,
            |cx, masm| cx.any_gpr(masm),
        )??;

        self.emit_load_fuel_consumed(fuel_reg)?;

        // The  continuation label if the current fuel is under the limit.
        let continuation = self.masm.get_label()?;

        // Spill locals and registers to avoid conflicts at the out-of-fuel
        // control flow merge.
        self.context.spill(self.masm)?;
        // Fuel is stored as a negative i64, so if the number is less than zero,
        // we're still under the fuel limits.
        self.masm.branch(
            IntCmpKind::LtS,
            fuel_reg,
            RegImm::i64(0),
            continuation,
            OperandSize::S64,
        )?;
        // Out-of-fuel branch.
        FnCall::emit::<M>(
            &mut self.env,
            self.masm,
            &mut self.context,
            Callee::Builtin(out_of_fuel.clone()),
        )?;
        self.context.pop_and_free(self.masm)?;

        // Under fuel limits branch.
        self.masm.bind(continuation)?;
        self.context.free_reg(fuel_reg);

        Ok(())
    }

    /// Emits a series of instructions that load the `fuel_consumed` field from
    /// `VMStoreContext`.
    fn emit_load_fuel_consumed(&mut self, fuel_reg: Reg) -> Result<()> {
<<<<<<< HEAD
        let limits_offset = self.env.vmoffsets.ptr.vmctx_runtime_limits();
=======
        let store_context_offset = self.env.vmoffsets.ptr.vmctx_store_context();
>>>>>>> 58ad9115
        let fuel_offset = self.env.vmoffsets.ptr.vmstore_context_fuel_consumed();
        self.masm.load_ptr(
            self.masm
                .address_at_vmctx(u32::from(store_context_offset))?,
            writable!(fuel_reg),
        )?;

        self.masm.load(
            self.masm.address_at_reg(fuel_reg, u32::from(fuel_offset))?,
            writable!(fuel_reg),
            // Fuel is an i64.
            OperandSize::S64,
        )
    }

    /// Checks if epoch interruption is configured and emits a series of
    /// instructions that check the current epoch against its deadline.
    pub fn maybe_emit_epoch_check(&mut self) -> Result<()> {
        if !self.tunables.epoch_interruption {
            return Ok(());
        }

        // The continuation branch if the current epoch hasn't reached the
        // configured deadline.
        let cont = self.masm.get_label()?;
        let new_epoch = self.env.builtins.new_epoch::<M::ABI, M::Ptr>()?;

        // Checks for runtime limits (e.g., fuel, epoch) are special since they
        // require inserting arbitrary function calls and control flow.
        // Special care must be taken to ensure that all invariants are met. In
        // this case, since `new_epoch` takes an argument and returns a value,
        // we must ensure that any registers used to hold the current epoch
        // value and deadline are not going to be needed later on by the
        // function call.
        let (epoch_deadline_reg, epoch_counter_reg) =
            self.context.without::<Result<(Reg, Reg)>, M, _>(
                &new_epoch.sig().regs,
                self.masm,
                |cx, masm| Ok((cx.any_gpr(masm)?, cx.any_gpr(masm)?)),
            )??;

        self.emit_load_epoch_deadline_and_counter(epoch_deadline_reg, epoch_counter_reg)?;

        // Spill locals and registers to avoid conflicts at the control flow
        // merge below.
        self.context.spill(self.masm)?;
        self.masm.branch(
            IntCmpKind::LtU,
            epoch_counter_reg,
            RegImm::reg(epoch_deadline_reg),
            cont,
            OperandSize::S64,
        )?;
        // Epoch deadline reached branch.
        FnCall::emit::<M>(
            &mut self.env,
            self.masm,
            &mut self.context,
            Callee::Builtin(new_epoch.clone()),
        )?;
        // `new_epoch` returns the new deadline. However we don't
        // perform any caching, so we simply drop this value.
        self.visit_drop()?;

        // Under epoch deadline branch.
        self.masm.bind(cont)?;

        self.context.free_reg(epoch_deadline_reg);
        self.context.free_reg(epoch_counter_reg);
        Ok(())
    }

    fn emit_load_epoch_deadline_and_counter(
        &mut self,
        epoch_deadline_reg: Reg,
        epoch_counter_reg: Reg,
    ) -> Result<()> {
        let epoch_ptr_offset = self.env.vmoffsets.ptr.vmctx_epoch_ptr();
<<<<<<< HEAD
        let runtime_limits_offset = self.env.vmoffsets.ptr.vmctx_runtime_limits();
=======
        let store_context_offset = self.env.vmoffsets.ptr.vmctx_store_context();
>>>>>>> 58ad9115
        let epoch_deadline_offset = self.env.vmoffsets.ptr.vmstore_context_epoch_deadline();

        // Load the current epoch value into `epoch_counter_var`.
        self.masm.load_ptr(
            self.masm.address_at_vmctx(u32::from(epoch_ptr_offset))?,
            writable!(epoch_counter_reg),
        )?;

        // `epoch_deadline_var` contains the address of the value, so we need
        // to extract it.
        self.masm.load(
            self.masm.address_at_reg(epoch_counter_reg, 0)?,
            writable!(epoch_counter_reg),
            OperandSize::S64,
        )?;

        // Load the `VMStoreContext`.
        self.masm.load_ptr(
            self.masm
                .address_at_vmctx(u32::from(store_context_offset))?,
            writable!(epoch_deadline_reg),
        )?;

        self.masm.load(
            self.masm
                .address_at_reg(epoch_deadline_reg, u32::from(epoch_deadline_offset))?,
            writable!(epoch_deadline_reg),
            // The deadline value is a u64.
            OperandSize::S64,
        )
    }

    /// Increments the fuel consumed in `VMStoreContext` by flushing
    /// `self.fuel_consumed` to memory.
    fn emit_fuel_increment(&mut self) -> Result<()> {
        let fuel_at_point = std::mem::replace(&mut self.fuel_consumed, 0);
        if fuel_at_point == 0 {
            return Ok(());
        }

<<<<<<< HEAD
        let limits_offset = self.env.vmoffsets.ptr.vmctx_runtime_limits();
=======
        let store_context_offset = self.env.vmoffsets.ptr.vmctx_store_context();
>>>>>>> 58ad9115
        let fuel_offset = self.env.vmoffsets.ptr.vmstore_context_fuel_consumed();
        let limits_reg = self.context.any_gpr(self.masm)?;

        // Load `VMStoreContext` into the `limits_reg` reg.
        self.masm.load_ptr(
            self.masm
                .address_at_vmctx(u32::from(store_context_offset))?,
            writable!(limits_reg),
        )?;

        // Load the fuel consumed at point into the scratch register.
        self.masm.load(
            self.masm
                .address_at_reg(limits_reg, u32::from(fuel_offset))?,
            writable!(scratch!(M)),
            OperandSize::S64,
        )?;

        // Add the fuel consumed at point with the value in the scratch
        // register.
        self.masm.add(
            writable!(scratch!(M)),
            scratch!(M),
            RegImm::i64(fuel_at_point),
            OperandSize::S64,
        )?;

        // Store the updated fuel consumed to `VMStoreContext`.
        self.masm.store(
            scratch!(M).into(),
            self.masm
                .address_at_reg(limits_reg, u32::from(fuel_offset))?,
            OperandSize::S64,
        )?;

        self.context.free_reg(limits_reg);

        Ok(())
    }

    /// Hook to handle fuel before visiting an operator.
    fn fuel_before_visit_op(&mut self, op: &Operator) -> Result<()> {
        if !self.context.reachable {
            // `self.fuel_consumed` must be correctly flushed to memory when
            // entering an unreachable state.
            ensure!(self.fuel_consumed == 0, CodeGenError::illegal_fuel_state())
        }

        // Generally, most instructions require 1 fuel unit.
        //
        // However, there are exceptions, which are detailed in the code below.
        // Note that the fuel accounting semantics align with those of
        // Cranelift; for further information, refer to
        // `crates/cranelift/src/func_environ.rs`.
        //
        // The primary distinction between the two implementations is that Winch
        // does not utilize a local-based cache to track fuel consumption.
        // Instead, each increase in fuel necessitates loading from and storing
        // to memory.
        //
        // Memory traffic will undoubtedly impact runtime performance. One
        // potential optimization is to designate a register as non-allocatable,
        // when fuel consumption is enabled, effectively using it as a local
        // fuel cache.
        self.fuel_consumed += match op {
            Operator::Nop | Operator::Drop => 0,
            Operator::Block { .. }
            | Operator::Loop { .. }
            | Operator::Unreachable
            | Operator::Return
            | Operator::Else
            | Operator::End => 0,
            _ => 1,
        };

        match op {
            Operator::Unreachable
            | Operator::Loop { .. }
            | Operator::If { .. }
            | Operator::Else { .. }
            | Operator::Br { .. }
            | Operator::BrIf { .. }
            | Operator::BrTable { .. }
            | Operator::End
            | Operator::Return
            | Operator::CallIndirect { .. }
            | Operator::Call { .. }
            | Operator::ReturnCall { .. }
            | Operator::ReturnCallIndirect { .. } => self.emit_fuel_increment(),
            _ => Ok(()),
        }
    }

    // Hook to handle source location mapping before visiting an operator.
    fn source_location_before_visit_op(&mut self, offset: usize) -> Result<()> {
        let loc = SourceLoc::new(offset as u32);
        let rel = self.source_loc_from(loc);
        self.source_location.current = self.masm.start_source_loc(rel)?;
        Ok(())
    }

    // Hook to handle source location mapping after visiting an operator.
    fn source_location_after_visit_op(&mut self) -> Result<()> {
        // Because in Winch binary emission is done in a single pass
        // and because the MachBuffer performs optimizations during
        // emission, we have to be careful when calling
        // [`MacroAssembler::end_source_location`] to avoid breaking the
        // invariant that checks that the end [CodeOffset] must be equal
        // or greater than the start [CodeOffset].
        if self.masm.current_code_offset()? >= self.source_location.current.0 {
            self.masm.end_source_loc()?;
        }

        Ok(())
    }

    pub(crate) fn emit_atomic_rmw(
        &mut self,
        arg: &MemArg,
        op: RmwOp,
        size: OperandSize,
        extend: Option<Extend<Zero>>,
    ) -> Result<()> {
        // We need to pop-push the operand to compute the address before passing control over to
        // masm, because some architectures may have specific requirements for the registers used
        // in some atomic operations.
        let operand = self.context.pop_to_reg(self.masm, None)?;
        if let Some(addr) = self.emit_compute_heap_address_align_checked(arg, size)? {
            let src = self.masm.address_at_reg(addr, 0)?;
            self.context.stack.push(operand.into());
            self.masm
                .atomic_rmw(&mut self.context, src, size, op, UNTRUSTED_FLAGS, extend)?;
            self.context.free_reg(addr);
        }

        Ok(())
    }

    pub(crate) fn emit_atomic_cmpxchg(
        &mut self,
        arg: &MemArg,
        size: OperandSize,
        extend: Option<Extend<Zero>>,
    ) -> Result<()> {
        // Emission for this instruction is a bit trickier. The address for the CAS is the 3rd from
        // the top of the stack, and we must emit instruction to compute the actual address with
        // `emit_compute_heap_address_align_checked`, while we still have access to self. However,
        // some ISAs have requirements with regard to the registers used for some arguments, so we
        // need to pass the context to the masm. To solve this issue, we pop the two first
        // arguments from the stack, compute the address, push back the arguments, and hand over
        // the control to masm. The implementer of `atomic_cas` can expect to find `expected` and
        // `replacement` at the top the context's stack.

        // pop the args
        let replacement = self.context.pop_to_reg(self.masm, None)?;
        let expected = self.context.pop_to_reg(self.masm, None)?;

        if let Some(addr) = self.emit_compute_heap_address_align_checked(arg, size)? {
            // push back the args
            self.context.stack.push(expected.into());
            self.context.stack.push(replacement.into());

            let src = self.masm.address_at_reg(addr, 0)?;
            self.masm
                .atomic_cas(&mut self.context, src, size, UNTRUSTED_FLAGS, extend)?;

            self.context.free_reg(addr);
        }
        Ok(())
    }

    #[cfg(not(feature = "threads"))]
    pub fn emit_atomic_wait(&mut self, _arg: &MemArg, _kind: AtomicWaitKind) -> Result<()> {
        Err(CodeGenError::unimplemented_wasm_instruction().into())
    }

    /// Emit the sequence of instruction for a `memory.atomic.wait*`.
    #[cfg(feature = "threads")]
    pub fn emit_atomic_wait(&mut self, arg: &MemArg, kind: AtomicWaitKind) -> Result<()> {
        // The `memory_atomic_wait*` builtins expect the following arguments:
        // - `memory`, as u32
        // - `address`, as u64
        // - `expected`, as either u64 or u32
        // - `timeout`, as u64
        // At this point our stack only contains the `timeout`, the `expected` and the address, so
        // we need to:
        // - insert the memory as the first argument
        // - compute the actual memory offset from the `MemArg`, if necessary.
        // Note that the builtin function performs the alignment and bounds checks for us, so we
        // don't need to emit that.

        let timeout = self.context.pop_to_reg(self.masm, None)?;
        let expected = self.context.pop_to_reg(self.masm, None)?;
        let addr = self.context.pop_to_reg(self.masm, None)?;

        // Put the target memory index as the first argument.
        self.context
            .stack
            .push(crate::stack::Val::I32(arg.memory as i32));

        if arg.offset != 0 {
            self.masm.add(
                writable!(addr.reg),
                addr.reg,
                RegImm::i64(arg.offset as i64),
                OperandSize::S64,
            )?;
        }

        self.context
            .stack
            .push(TypedReg::new(WasmValType::I64, addr.reg).into());
        self.context.stack.push(expected.into());
        self.context.stack.push(timeout.into());

        let builtin = match kind {
            AtomicWaitKind::Wait32 => self.env.builtins.memory_atomic_wait32::<M::ABI, M::Ptr>()?,
            AtomicWaitKind::Wait64 => self.env.builtins.memory_atomic_wait64::<M::ABI, M::Ptr>()?,
        };

        FnCall::emit::<M>(
            &mut self.env,
            self.masm,
            &mut self.context,
            Callee::Builtin(builtin.clone()),
        )?;

        Ok(())
    }

    #[cfg(not(feature = "threads"))]
    pub fn emit_atomic_notify(&mut self, _arg: &MemArg) -> Result<()> {
        Err(CodeGenError::unimplemented_wasm_instruction().into())
    }

    #[cfg(feature = "threads")]
    pub fn emit_atomic_notify(&mut self, arg: &MemArg) -> Result<()> {
        // The memory `memory_atomic_notify` builtin expects the following arguments:
        // - `memory`, as u32
        // - `address`, as u64
        // - `count`: as u32
        // At this point our stack only contains the `count` and the `address`, so we need to:
        // - insert the memory as the first argument
        // - compute the actual memory offset from the `MemArg`, if necessary.
        // Note that the builtin function performs the alignment and bounds checks for us, so we
        // don't need to emit that.

        // pop the arguments from the stack.
        let count = self.context.pop_to_reg(self.masm, None)?;
        let addr = self.context.pop_to_reg(self.masm, None)?;

        // Put the target memory index as the first argument.
        self.context
            .stack
            .push(crate::stack::Val::I32(arg.memory as i32));

        if arg.offset != 0 {
            self.masm.add(
                writable!(addr.reg),
                addr.reg,
                RegImm::i64(arg.offset as i64),
                OperandSize::S64,
            )?;
        }

        // push remaining arguments.
        self.context
            .stack
            .push(TypedReg::new(WasmValType::I64, addr.reg).into());
        self.context.stack.push(count.into());

        let builtin = self.env.builtins.memory_atomic_notify::<M::ABI, M::Ptr>()?;

        FnCall::emit::<M>(
            &mut self.env,
            self.masm,
            &mut self.context,
            Callee::Builtin(builtin.clone()),
        )?;

        Ok(())
    }
}

/// Returns the index of the [`ControlStackFrame`] for the given
/// depth.
pub fn control_index(depth: u32, control_length: usize) -> Result<usize> {
    (control_length - 1)
        .checked_sub(depth as usize)
        .ok_or_else(|| anyhow!(CodeGenError::control_frame_expected()))
}<|MERGE_RESOLUTION|>--- conflicted
+++ resolved
@@ -1143,11 +1143,7 @@
     /// Emits a series of instructions that load the `fuel_consumed` field from
     /// `VMStoreContext`.
     fn emit_load_fuel_consumed(&mut self, fuel_reg: Reg) -> Result<()> {
-<<<<<<< HEAD
-        let limits_offset = self.env.vmoffsets.ptr.vmctx_runtime_limits();
-=======
         let store_context_offset = self.env.vmoffsets.ptr.vmctx_store_context();
->>>>>>> 58ad9115
         let fuel_offset = self.env.vmoffsets.ptr.vmstore_context_fuel_consumed();
         self.masm.load_ptr(
             self.masm
@@ -1226,11 +1222,7 @@
         epoch_counter_reg: Reg,
     ) -> Result<()> {
         let epoch_ptr_offset = self.env.vmoffsets.ptr.vmctx_epoch_ptr();
-<<<<<<< HEAD
-        let runtime_limits_offset = self.env.vmoffsets.ptr.vmctx_runtime_limits();
-=======
         let store_context_offset = self.env.vmoffsets.ptr.vmctx_store_context();
->>>>>>> 58ad9115
         let epoch_deadline_offset = self.env.vmoffsets.ptr.vmstore_context_epoch_deadline();
 
         // Load the current epoch value into `epoch_counter_var`.
@@ -1271,11 +1263,7 @@
             return Ok(());
         }
 
-<<<<<<< HEAD
-        let limits_offset = self.env.vmoffsets.ptr.vmctx_runtime_limits();
-=======
         let store_context_offset = self.env.vmoffsets.ptr.vmctx_store_context();
->>>>>>> 58ad9115
         let fuel_offset = self.env.vmoffsets.ptr.vmstore_context_fuel_consumed();
         let limits_reg = self.context.any_gpr(self.masm)?;
 
