[package]
name = "wasmtime-cli"
version.workspace = true
authors.workspace = true
description = "Command-line interface for Wasmtime"
license = "Apache-2.0 WITH LLVM-exception"
documentation = "https://bytecodealliance.github.io/wasmtime/cli.html"
categories = ["wasm"]
keywords = ["webassembly", "wasm"]
repository = "https://github.com/bytecodealliance/wasmtime"
readme = "README.md"
edition.workspace = true
default-run = "wasmtime"
rust-version.workspace = true

[package.metadata.binstall]
pkg-url = "{repo}/releases/download/v{version}/wasmtime-v{version}-{target-arch}-{target-family}{archive-suffix}"
bin-dir = "wasmtime-v{version}-{target-arch}-{target-family}/{bin}{binary-ext}"
pkg-fmt = "txz"
[package.metadata.binstall.overrides.x86_64-apple-darwin]
pkg-url = "{repo}/releases/download/v{version}/wasmtime-v{version}-{target-arch}-macos{archive-suffix}"
bin-dir = "wasmtime-v{version}-{target-arch}-macos/{bin}{binary-ext}"
[package.metadata.binstall.overrides.aarch64-apple-darwin]
pkg-url = "{repo}/releases/download/v{version}/wasmtime-v{version}-{target-arch}-macos{archive-suffix}"
bin-dir = "wasmtime-v{version}-{target-arch}-macos/{bin}{binary-ext}"
[package.metadata.binstall.overrides.x86_64-pc-windows-msvc]
pkg-fmt = "zip"
[package.metadata.binstall.overrides.x86_64-pc-windows-gnu]
pkg-fmt = "zip"
[package.metadata.binstall.overrides.x86_64-unknown-linux-musl]
pkg-url = "{repo}/releases/download/v{version}/wasmtime-v{version}-{target-arch}-musl{archive-suffix}"
bin-dir = "wasmtime-v{version}-{target-arch}-musl/{bin}{binary-ext}"

[lints]
workspace = true

[lib]
doctest = false

[[bin]]
name = "wasmtime"
path = "src/bin/wasmtime.rs"
doc = false

[dependencies]
wasmtime = { workspace = true, features = ['std'] }
wasmtime-cache = { workspace = true, optional = true }
wasmtime-cli-flags = { workspace = true }
wasmtime-cranelift = { workspace = true, optional = true }
wasmtime-environ = { workspace = true }
wasmtime-explorer = { workspace = true, optional = true }
wasmtime-wast = { workspace = true, optional = true }
wasi-common = { workspace = true, default-features = true, features = ["exit", "tokio"], optional = true }
wasmtime-wasi = { workspace = true, default-features = true, optional = true }
wasmtime-wasi-nn = { workspace = true, optional = true }
wasmtime-wasi-config = { workspace = true, optional = true }
wasmtime-wasi-tls = { workspace = true, optional = true }
wasmtime-wasi-keyvalue = { workspace = true, optional = true }
wasmtime-wasi-threads = { workspace = true, optional = true }
wasmtime-wasi-http = { workspace = true, optional = true }
clap = { workspace = true }
clap_complete = { workspace = true, optional = true }
anyhow = { workspace = true, features = ['std'] }
target-lexicon = { workspace = true }
listenfd = { version = "1.0.0", optional = true }
wat = { workspace = true, optional = true }
serde = { workspace = true }
serde_derive = { workspace = true }
serde_json = { workspace = true }
wasmparser = { workspace = true }
tracing = { workspace = true }
log = { workspace = true }
tempfile = { workspace = true, optional = true }
object = { workspace = true, optional = true }
cranelift-codegen = { workspace = true, optional = true, features = ['disas'] }
capstone = { workspace = true, optional = true }
termcolor = { workspace = true, optional = true }
gimli = { workspace = true, optional = true }
pulley-interpreter = { workspace = true, optional = true }

async-trait = { workspace = true }
trait-variant = { workspace = true }
bytes = { workspace = true }
cfg-if = { workspace = true }
tokio = { workspace = true, optional = true, features = [ "signal", "macros" ] }
hyper = { workspace = true, optional = true }
http = { workspace = true, optional = true }
http-body-util = { workspace = true, optional = true }

[target.'cfg(unix)'.dependencies]
rustix = { workspace = true, features = ["mm", "process"] }

[dev-dependencies]
# depend again on wasmtime to activate its default features for tests
wasmtime = { workspace = true, features = ['default', 'winch', 'pulley', 'all-arch', 'call-hook', 'memory-protection-keys', 'component-model-async'] }
env_logger = { workspace = true }
log = { workspace = true }
filecheck = { workspace = true }
tempfile = { workspace = true }
tokio = { workspace = true, features = ["rt", "time", "macros", "rt-multi-thread"] }
wast = { workspace = true }
criterion = { workspace = true }
num_cpus = "1.13.0"
memchr = "2.4"
async-trait = { workspace = true }
trait-variant = { workspace = true }
wat = { workspace = true }
rayon = "1.5.0"
wasmtime-wast = { workspace = true, features = ['component-model'] }
wasmtime-component-util = { workspace = true }
wasmtime-test-util = { workspace = true, features = ['wasmtime-wast', 'component'] }
bstr = "1.6.0"
libc = { workspace = true }
serde = { workspace = true }
serde_json = { workspace = true }
walkdir = { workspace = true }
test-programs-artifacts = { workspace = true }
bytesize = "2.0.1"
wit-component = { workspace = true }
cranelift-filetests = { workspace = true }
cranelift-codegen = { workspace = true, features = ["disas", "trace-log", "timing"] }
cranelift-reader = { workspace = true }
toml = { workspace = true }
similar = { workspace = true }
libtest-mimic = { workspace = true }
capstone = { workspace = true }
object = { workspace = true, features = ['std'] }
wasmtime-test-macros = { path = "crates/test-macros" }
pulley-interpreter = { workspace = true, features = ["disas"] }
wasm-encoder = { workspace = true }
cranelift-native = { workspace = true }
futures = { workspace = true }

[target.'cfg(windows)'.dev-dependencies]
windows-sys = { workspace = true, features = ["Win32_System_Memory"] }

[target.'cfg(unix)'.dev-dependencies]
rustix = { workspace = true, features = ["param"] }

[build-dependencies]
anyhow = { workspace = true, features = ['std'] }

[profile.release.build-override]
opt-level = 0

[workspace]
resolver = '2'
members = [
  "cranelift",
  "cranelift/assembler-x64/fuzz",
  "cranelift/isle/fuzz",
  "cranelift/isle/islec",
  "cranelift/isle/veri/veri_engine",
  "cranelift/isle/veri/veri_ir",
  "cranelift/serde",
  "crates/bench-api",
  "crates/c-api/artifact",
  "crates/environ/fuzz",
  "crates/misc/component-async-tests",
  "crates/test-programs",
  "crates/wasi-preview1-component-adapter",
  "crates/wasi-preview1-component-adapter/verify",
  "crates/wasi-tls-nativetls",
  "examples/fib-debug/wasm",
  "examples/wasm",
  "examples/tokio/wasm",
  "examples/component/wasm",
  "examples/resource-component/wasm",
  "examples/min-platform",
  "examples/min-platform/embedding",
  "fuzz",
  "winch/codegen",
]
exclude = [
  'docs/rust_wasi_markdown_parser',
]

[workspace.package]
version = "36.0.0"
authors = ["The Wasmtime Project Developers"]
edition = "2024"
# Wasmtime's current policy is that this number can be no larger than the
# current stable release of Rust minus 2.
rust-version = "1.86.0"

[workspace.lints.rust]
# Turn on some lints which are otherwise allow-by-default in rustc.
unused_extern_crates = 'warn'
trivial_numeric_casts = 'warn'
unstable_features = 'warn'
unused_import_braces = 'warn'
unused-lifetimes = 'warn'
unused-macro-rules = 'warn'

# Don't warn about unknown cfgs for pulley
[workspace.lints.rust.unexpected_cfgs]
level = "warn"
check-cfg = [
  'cfg(pulley_tail_calls)',
  'cfg(pulley_assume_llvm_makes_tail_calls)',
  'cfg(pulley_disable_interp_simd)',
]

[workspace.lints.clippy]
# The default set of lints in Clippy is viewed as "too noisy" right now so
# they're all turned off by default. Selective lints are then enabled below as
# necessary.
all = { level = 'allow', priority = -1 }
clone_on_copy = 'warn'
map_clone = 'warn'
uninlined_format_args = 'warn'
unnecessary_to_owned = 'warn'
manual_strip = 'warn'
useless_conversion = 'warn'
unnecessary_mut_passed = 'warn'
unnecessary_fallible_conversions = 'warn'
unnecessary_cast = 'warn'
allow_attributes_without_reason = 'warn'
from_over_into = 'warn'
redundant_field_names = 'warn'

[workspace.dependencies]
# Public crates related to Wasmtime.
#
# These crates are intended to be depended upon publicly to varying degrees. For
# example `wasmtime` is very much intended to be used, as well as WASI crates
# like `wasmtime-wasi`. Crates like `wasmtime-environ` are useful for ecosystem
# tooling but aren't intended to be widely depended on.
#
# All of these crates are supported though in the sense that
wasmtime = { path = "crates/wasmtime", version = "36.0.0", default-features = false }
wasmtime-cli-flags = { path = "crates/cli-flags", version = "=36.0.0" }
wasmtime-environ = { path = "crates/environ", version = "=36.0.0" }
wasmtime-wasi = { path = "crates/wasi", version = "36.0.0", default-features = false }
wasmtime-wasi-io = { path = "crates/wasi-io", version = "36.0.0", default-features = false }
wasmtime-wasi-http = { path = "crates/wasi-http", version = "36.0.0", default-features = false }
wasmtime-wasi-nn = { path = "crates/wasi-nn", version = "36.0.0" }
wasmtime-wasi-config = { path = "crates/wasi-config", version = "36.0.0" }
wasmtime-wasi-keyvalue = { path = "crates/wasi-keyvalue", version = "36.0.0" }
wasmtime-wasi-threads = { path = "crates/wasi-threads", version = "36.0.0" }
wasmtime-wasi-tls = { path = "crates/wasi-tls", version = "36.0.0" }
wasmtime-wasi-tls-nativetls = { path = "crates/wasi-tls-nativetls", version = "36.0.0" }
wasmtime-wast = { path = "crates/wast", version = "=36.0.0" }

# Internal Wasmtime-specific crates.
#
# Note that all crates here are actually named `wasmtime-internal-*` as their
# package name which is what will show up on crates.io. This is done to signal
# that these are internal unsupported crates for external use. These exist as
# part of the project organization of other public crates in Wasmtime and are
# otherwise not supported in terms of CVEs for example.
wasmtime-wmemcheck = { path = "crates/wmemcheck", version = "=36.0.0", package = 'wasmtime-internal-wmemcheck' }
wasmtime-c-api-macros = { path = "crates/c-api-macros", version = "=36.0.0", package = 'wasmtime-internal-c-api-macros' }
wasmtime-cache = { path = "crates/cache", version = "=36.0.0", package = 'wasmtime-internal-cache' }
wasmtime-cranelift = { path = "crates/cranelift", version = "=36.0.0", package = 'wasmtime-internal-cranelift' }
wasmtime-winch = { path = "crates/winch", version = "=36.0.0", package = 'wasmtime-internal-winch'  }
wasmtime-explorer = { path = "crates/explorer", version = "=36.0.0", package = 'wasmtime-internal-explorer'  }
wasmtime-fiber = { path = "crates/fiber", version = "=36.0.0", package = 'wasmtime-internal-fiber' }
wasmtime-jit-debug = { path = "crates/jit-debug", version = "=36.0.0", package = 'wasmtime-internal-jit-debug' }
wasmtime-component-util = { path = "crates/component-util", version = "=36.0.0", package = 'wasmtime-internal-component-util' }
wasmtime-component-macro = { path = "crates/component-macro", version = "=36.0.0", package = 'wasmtime-internal-component-macro' }
wasmtime-asm-macros = { path = "crates/asm-macros", version = "=36.0.0", package = 'wasmtime-internal-asm-macros' }
wasmtime-versioned-export-macros = { path = "crates/versioned-export-macros", version = "=36.0.0", package = 'wasmtime-internal-versioned-export-macros' }
wasmtime-slab = { path = "crates/slab", version = "=36.0.0", package = 'wasmtime-internal-slab' }
wasmtime-jit-icache-coherence = { path = "crates/jit-icache-coherence", version = "=36.0.0", package = 'wasmtime-internal-jit-icache-coherence' }
wasmtime-wit-bindgen = { path = "crates/wit-bindgen", version = "=36.0.0", package = 'wasmtime-internal-wit-bindgen' }
wasmtime-math = { path = "crates/math", version = "=36.0.0", package = 'wasmtime-internal-math'  }
wasmtime-unwinder = { path = "crates/unwinder", version = "=36.0.0", package = 'wasmtime-internal-unwinder' }

# Miscellaneous crates without a `wasmtime-*` prefix in their name but still
# used in the `wasmtime-*` family of crates depending on various features/etc.
wiggle = { path = "crates/wiggle", version = "=36.0.0", default-features = false }
wiggle-macro = { path = "crates/wiggle/macro", version = "=36.0.0" }
wiggle-generate = { path = "crates/wiggle/generate", version = "=36.0.0" }
wasi-common = { path = "crates/wasi-common", version = "=36.0.0", default-features = false }
pulley-interpreter = { path = 'pulley', version = "=36.0.0" }
pulley-macros = { path = 'pulley/macros', version = "=36.0.0" }

# Cranelift crates in this workspace
cranelift-assembler-x64 = { path = "cranelift/assembler-x64", version = "0.123.0" }
cranelift-codegen = { path = "cranelift/codegen", version = "0.123.0", default-features = false, features = ["std", "unwind"] }
cranelift-frontend = { path = "cranelift/frontend", version = "0.123.0" }
cranelift-entity = { path = "cranelift/entity", version = "0.123.0" }
cranelift-native = { path = "cranelift/native", version = "0.123.0" }
cranelift-module = { path = "cranelift/module", version = "0.123.0" }
cranelift-interpreter = { path = "cranelift/interpreter", version = "0.123.0" }
cranelift-reader = { path = "cranelift/reader", version = "0.123.0" }
cranelift-filetests = { path = "cranelift/filetests" }
cranelift-object = { path = "cranelift/object", version = "0.123.0" }
cranelift-jit = { path = "cranelift/jit", version = "0.123.0" }
cranelift-fuzzgen = { path = "cranelift/fuzzgen" }
cranelift-bforest = { path = "cranelift/bforest", version = "0.123.0" }
cranelift-bitset = { path = "cranelift/bitset", version = "0.123.0" }
cranelift-control = { path = "cranelift/control", version = "0.123.0" }
cranelift-srcgen = { path = "cranelift/srcgen", version = "0.123.0" }
cranelift = { path = "cranelift/umbrella", version = "0.123.0" }

# Winch crates in this workspace.
winch-codegen = { path = "winch/codegen", version = "=36.0.0" }

# Internal crates not published to crates.io used in testing, builds, etc
wasi-preview1-component-adapter = { path = "crates/wasi-preview1-component-adapter" }
wasmtime-fuzzing = { path = "crates/fuzzing" }
test-programs-artifacts = { path = 'crates/test-programs/artifacts' }
wasmtime-test-util = { path = "crates/test-util" }
byte-array-literals = { path = "crates/wasi-preview1-component-adapter/byte-array-literals" }
pulley-interpreter-fuzz = { path = 'pulley/fuzz' }
component-async-tests = { path = "crates/misc/component-async-tests" }

# Bytecode Alliance maintained dependencies:
# ---------------------------
regalloc2 = "0.12.2"

# cap-std family:
target-lexicon = "0.13.0"
cap-std = "3.4.4"
cap-rand = { version = "3.4.4", features = ["small_rng"] }
cap-fs-ext = "3.4.4"
cap-net-ext = "3.4.4"
cap-time-ext = "3.4.4"
cap-tempfile = "3.4.4"
fs-set-times = "0.20.1"
system-interface = { version = "0.27.1", features = ["cap_std_impls"] }
io-lifetimes = { version = "2.0.3", default-features = false }
io-extras = "0.18.1"
rustix = "1.0.3"
# wit-bindgen:
<<<<<<< HEAD
wit-bindgen = { version = "0.42.1", default-features = false }
wit-bindgen-rt = { version = "0.42.1", default-features = false }
wit-bindgen-rust-macro = { version = "0.42.1", default-features = false }
=======
wit-bindgen = { version = "0.43.0", default-features = false }
wit-bindgen-rt = { version = "0.43.0", default-features = false }
wit-bindgen-rust-macro = { version = "0.43.0", default-features = false }
>>>>>>> 4b518271

# wasm-tools family:
wasmparser = { version = "0.235.0", default-features = false, features = ['simd'] }
wat = "1.235.0"
wast = "235.0.0"
wasmprinter = "0.235.0"
wasm-encoder = "0.235.0"
wasm-smith = "0.235.0"
wasm-mutate = "0.235.0"
wit-parser = "0.235.0"
wit-component = "0.235.0"
wasm-wave = "0.235.0"
wasm-compose = "0.235.0"

# Non-Bytecode Alliance maintained dependencies:
# --------------------------
arbitrary = "1.4.0"
mutatis = "0.3.2"
cc = "1.0"
object = { version = "0.37.0", default-features = false, features = ['read_core', 'elf'] }
gimli = { version = "0.32.0", default-features = false, features = ['read'] }
addr2line = { version = "0.25.0", default-features = false }
anyhow = { version = "1.0.93", default-features = false }
windows-sys = "0.60.0"
env_logger = "0.11.5"
log = { version = "0.4.27", default-features = false }
clap = { version = "4.5.17", default-features = false, features = ["std", "derive"] }
clap_complete = "4.4.7"
hashbrown = { version = "0.15", default-features = false }
capstone = "0.13.0"
smallvec = { version = "1.6.1", features = ["union"] }
tracing = "0.1.26"
bitflags = "2.0"
thiserror = "2.0.12"
async-trait = "0.1.71"
trait-variant = "0.1.2"
heck = "0.5"
similar = "2.1.0"
toml = "0.8.10"
mach2 = "0.4.2"
memfd = "0.6.2"
psm = "0.1.11"
proptest = "1.0.0"
rand = { version = "0.8.3", features = ["small_rng"] }
# serde and serde_derive must have the same version
serde = { version = "1.0.215", default-features = false, features = ['alloc'] }
serde_derive = "1.0.188"
serde_json = "1.0.80"
glob = "0.3.0"
libfuzzer-sys = "0.4.8"
walkdir = "2.3.3"
cfg-if = "1.0"
tempfile = "3.1.0"
filecheck = "0.5.0"
libc = { version = "0.2.112", default-features = true }
file-per-thread-logger = "0.2.0"
tokio = { version = "1.43.0", features = [ "rt", "time" ] }
hyper = "1.0.1"
http = "1.0.0"
http-body = "1.0.0"
http-body-util = "0.1.1"
bytes = { version = "1.4", default-features = false }
futures = { version = "0.3.27", default-features = false }
indexmap = { version = "2.0.0", default-features = false }
syn = "2.0.25"
quote = "1.0"
proc-macro2 = "1.0"
test-log = { version = "0.2", default-features = false, features = ["trace"] }
tracing-subscriber = { version = "0.3.1", default-features = false, features = ['fmt', 'env-filter', 'ansi', 'tracing-log'] }
url = "2.3.1"
postcard = { version = "1.0.8", default-features = false, features = ['alloc'] }
criterion = { version = "0.6.0", default-features = false, features = ["html_reports", "rayon"] }
rustc-hash = "2.0.0"
libtest-mimic = "0.8.1"
semver = { version = "1.0.17", default-features = false }
ittapi = "0.4.0"
libm = "0.2.7"
tokio-rustls = "0.25.0"
rustls = "0.22.0"
tokio-native-tls = "0.3.1"
native-tls = "0.2.11"
webpki-roots = "0.26.0"
itertools = "0.14.0"
base64 = "0.22.1"
termcolor = "1.4.1"
flate2 = "1.0.30"

# =============================================================================
#
# Features for the Wasmtime CLI executable
#
#
# Note that many of these features are inherited from Wasmtime itself or
# otherwise configure the `wasmtime` crate's execution. Features are provided as
# compile-time switches to disable functionality primarily if one is interested
# in configuring binary size and or exploring the binary size implications of
# various features. Most features are enabled by default but most embeddings
# likely won't need all features.
#
# When adding or removing a feature, make sure to keep the C API in sync by
# modifying locations marked WASMTIME_FEATURE_LIST
[features]
default = [
  # All subcommands are included by default.
  "run",
  "compile",
  "explore",
  "serve",
  "wast",
  "config",
  "completion",
  "objdump",

  # On-by-default WASI features
  "wasi-nn",
  "wasi-threads",
  "wasi-http",
  "wasi-config",
  "wasi-keyvalue",
  "wasi-tls",

  # Most features of Wasmtime are enabled by default.
  "wat",
  "parallel-compilation",
  "pooling-allocator",
  "cache",
  "logging",
  "demangle",
  "cranelift",
  "profiling",
  "coredump",
  "addr2line",
  "debug-builtins",
  "component-model",
  "threads",
  "gc",
  "gc-drc",
  "gc-null",
  "stack-switching",
  "winch",
  "pulley",

  # Enable some nice features of clap by default, but they come at a binary size
  # cost, so allow disabling this through disabling of our own `default`
  # feature.
  "clap/default",
  "clap/wrap_help",
]

# ========================================
# Off-by-default features
#
# These features are off-by-default but may optionally be enabled.
all-arch = ["wasmtime/all-arch"]
winch = ["wasmtime/winch"]
wmemcheck = ["wasmtime/wmemcheck"]
trace-log = ["wasmtime/trace-log"]
memory-protection-keys = ["wasmtime-cli-flags/memory-protection-keys"]
profile-pulley = ["wasmtime/profile-pulley"]
component-model-async = ["wasmtime-cli-flags/component-model-async", "component-model"]

# This feature, when enabled, will statically compile out all logging statements
# throughout Wasmtime and its dependencies.
disable-logging = ["log/max_level_off", "tracing/max_level_off"]

# ========================================
# On-by-default features
#
# These features are all included in the `default` set above and this is
# the internal mapping for what they enable in Wasmtime itself.
wasi-nn = ["dep:wasmtime-wasi-nn"]
wasi-tls = ["dep:wasmtime-wasi-tls"]
wasi-threads = ["dep:wasmtime-wasi-threads", "threads"]
wasi-http = ["component-model", "dep:wasmtime-wasi-http", "wasmtime-wasi-http/p3", "dep:tokio", "dep:hyper"]
wasi-config = ["dep:wasmtime-wasi-config"]
wasi-keyvalue = ["dep:wasmtime-wasi-keyvalue"]
pooling-allocator = ["wasmtime/pooling-allocator", "wasmtime-cli-flags/pooling-allocator"]
component-model = [
  "wasmtime/component-model",
  "wasmtime-wast?/component-model",
  "wasmtime-cli-flags/component-model"
]
wat = ["dep:wat", "wasmtime/wat"]
cache = ["dep:wasmtime-cache", "wasmtime-cli-flags/cache"]
parallel-compilation = ["wasmtime-cli-flags/parallel-compilation"]
logging = ["wasmtime-cli-flags/logging"]
demangle = ["wasmtime/demangle"]
cranelift = ["wasmtime-cli-flags/cranelift", "dep:wasmtime-cranelift"]
profiling = ["wasmtime/profiling", "wasmtime/call-hook"]
coredump = ["wasmtime-cli-flags/coredump"]
addr2line = ["wasmtime/addr2line"]
debug-builtins = ["wasmtime/debug-builtins"]
threads = ["wasmtime-cli-flags/threads"]
gc = ["wasmtime-cli-flags/gc", "wasmtime/gc"]
gc-drc = ["gc", "wasmtime/gc-drc", "wasmtime-cli-flags/gc-drc"]
gc-null = ["gc", "wasmtime/gc-null", "wasmtime-cli-flags/gc-null"]
pulley = ["wasmtime-cli-flags/pulley"]
stack-switching = ["wasmtime/stack-switching", "wasmtime-cli-flags/stack-switching"]

# CLI subcommands for the `wasmtime` executable. See `wasmtime $cmd --help`
# for more information on each subcommand.
serve = [
  "wasi-http",
  "component-model",
  "dep:http-body-util",
  "dep:http",
  "wasmtime-cli-flags/async",
]
explore = ["dep:wasmtime-explorer", "dep:tempfile"]
wast = ["dep:wasmtime-wast"]
config = ["cache"]
compile = ["cranelift"]
run = [
  "dep:wasmtime-wasi",
  "wasmtime/runtime",
  "wasmtime/wave",
  "dep:listenfd",
  "dep:wasi-common",
  "dep:tokio",
  "wasmtime-cli-flags/async",
]
completion = ["dep:clap_complete"]
objdump = [
  'dep:object',
  'dep:cranelift-codegen',
  'dep:capstone',
  'dep:termcolor',
  'dep:gimli',
  'pulley-interpreter/disas',
]

[[test]]
name = "disas"
harness = false

[[test]]
name = "wast"
harness = false

[[example]]
name = "tokio"
required-features = ["wasi-common/tokio"]

[[bench]]
name = "instantiation"
harness = false

[[bench]]
name = "thread_eager_init"
harness = false

[[bench]]
name = "trap"
harness = false

[[bench]]
name = "call"
harness = false

[[bench]]
name = "wasi"
harness = false

[profile.release.package.wasi-preview1-component-adapter]
opt-level = 's'
strip = 'debuginfo'

[profile.dev.package.wasi-preview1-component-adapter]
# Make dev look like a release build since this adapter module won't work with
# a debug build that uses data segments and such.
incremental = false
opt-level = 's'
# Omit assertions, which include failure messages which require string
# initializers.
debug-assertions = false
# Omit integer overflow checks, which include failure messages which require
# string initializers.
overflow-checks = false

# Same as `wasi-preview1-component-adapter` above
[profile.dev.package.wit-bindgen]
incremental = false
debug-assertions = false
overflow-checks = false
opt-level = 's'

[profile.profiling]
inherits = "bench"
debug = "line-tables-only"

[profile.fastest-runtime]
inherits = "release"
codegen-units = 1
lto = true

# TODO: remove this once we've switched to a wasm-tools/wit-bindgen release:
[patch.crates-io]
# wasmparser = { git = "https://github.com/bytecodealliance/wasm-tools" }
# wat = { git = "https://github.com/bytecodealliance/wasm-tools" }
# wast = { git = "https://github.com/bytecodealliance/wasm-tools" }
# wasmprinter = { git = "https://github.com/bytecodealliance/wasm-tools" }
# wasm-encoder = { git = "https://github.com/bytecodealliance/wasm-tools" }
# wasm-smith = { git = "https://github.com/bytecodealliance/wasm-tools" }
# wasm-mutate = { git = "https://github.com/bytecodealliance/wasm-tools" }
# wit-parser = { git = "https://github.com/bytecodealliance/wasm-tools" }
# wit-component = { git = "https://github.com/bytecodealliance/wasm-tools" }
# wasm-wave = { git = "https://github.com/bytecodealliance/wasm-tools" }
# wasm-compose = { git = "https://github.com/bytecodealliance/wasm-tools" }
# wasm-metadata = { git = "https://github.com/bytecodealliance/wasm-tools" }
wit-bindgen = { git = "https://github.com/bytecodealliance/wit-bindgen" }
wit-bindgen-rt = { git = "https://github.com/bytecodealliance/wit-bindgen" }
wit-bindgen-rust-macro = { git = "https://github.com/bytecodealliance/wit-bindgen" }

# wasmparser = { path = '../wasm-tools/crates/wasmparser' }
# wat = { path = '../wasm-tools/crates/wat' }
# wast = { path = '../wasm-tools/crates/wast' }
# wasmprinter = { path = '../wasm-tools/crates/wasmprinter' }
# wasm-encoder = { path = '../wasm-tools/crates/wasm-encoder' }
# wasm-smith = { path = '../wasm-tools/crates/wasm-smith' }
# wasm-mutate = { path = '../wasm-tools/crates/wasm-mutate' }
# wit-parser = { path = '../wasm-tools/crates/wit-parser' }
# wit-component = { path = '../wasm-tools/crates/wit-component' }
# wasm-wave = { path = '../wasm-tools/crates/wasm-wave' }
# wasm-compose = { path = '../wasm-tools/crates/wasm-compose' }
# wasm-metadata = { path = '../wasm-tools/crates/wasm-metadata' }
# wit-bindgen = { path = '../wit-bindgen/crates/guest-rust' }
# wit-bindgen-rt = { path = '../wit-bindgen/crates/guest-rust/rt' }
# wit-bindgen-rust-macro = { path = '../wit-bindgen/crates/guest-rust/macro' }<|MERGE_RESOLUTION|>--- conflicted
+++ resolved
@@ -325,15 +325,9 @@
 io-extras = "0.18.1"
 rustix = "1.0.3"
 # wit-bindgen:
-<<<<<<< HEAD
-wit-bindgen = { version = "0.42.1", default-features = false }
-wit-bindgen-rt = { version = "0.42.1", default-features = false }
-wit-bindgen-rust-macro = { version = "0.42.1", default-features = false }
-=======
 wit-bindgen = { version = "0.43.0", default-features = false }
 wit-bindgen-rt = { version = "0.43.0", default-features = false }
 wit-bindgen-rust-macro = { version = "0.43.0", default-features = false }
->>>>>>> 4b518271
 
 # wasm-tools family:
 wasmparser = { version = "0.235.0", default-features = false, features = ['simd'] }
