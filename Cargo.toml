--- conflicted
+++ resolved
@@ -248,18 +248,11 @@
 wasmtime-slab = { path = "crates/slab", version = "=31.0.0" }
 component-test-util = { path = "crates/misc/component-test-util" }
 component-fuzz-util = { path = "crates/misc/component-fuzz-util" }
-<<<<<<< HEAD
 component-async-tests = { path = "crates/misc/component-async-tests" }
-wiggle = { path = "crates/wiggle", version = "=30.0.0", default-features = false }
-wiggle-macro = { path = "crates/wiggle/macro", version = "=30.0.0" }
-wiggle-generate = { path = "crates/wiggle/generate", version = "=30.0.0" }
-wasi-common = { path = "crates/wasi-common", version = "=30.0.0", default-features = false }
-=======
 wiggle = { path = "crates/wiggle", version = "=31.0.0", default-features = false }
 wiggle-macro = { path = "crates/wiggle/macro", version = "=31.0.0" }
 wiggle-generate = { path = "crates/wiggle/generate", version = "=31.0.0" }
 wasi-common = { path = "crates/wasi-common", version = "=31.0.0", default-features = false }
->>>>>>> 89ebd453
 wasmtime-fuzzing = { path = "crates/fuzzing" }
 wasmtime-jit-icache-coherence = { path = "crates/jit-icache-coherence", version = "=31.0.0" }
 wasmtime-wit-bindgen = { path = "crates/wit-bindgen", version = "=31.0.0" }
@@ -307,28 +300,10 @@
 io-lifetimes = { version = "2.0.3", default-features = false }
 io-extras = "0.18.1"
 rustix = "0.38.43"
-<<<<<<< HEAD
 # TODO: switch back to released wit-bindgen
 wit-bindgen = { git = "https://github.com/bytecodealliance/wit-bindgen", rev = "30be75ef7febe14b36dc52d8b7f361e81fa80863", default-features = false}
 wit-bindgen-rt = { git = "https://github.com/bytecodealliance/wit-bindgen", rev = "30be75ef7febe14b36dc52d8b7f361e81fa80863", default-features = false}
 wit-bindgen-rust-macro = { git = "https://github.com/bytecodealliance/wit-bindgen", rev = "30be75ef7febe14b36dc52d8b7f361e81fa80863", default-features = false}
-
-# wasm-tools family:
-wasmparser = { version = "0.225.0", default-features = false, features = ['simd'] }
-wat = "1.225.0"
-wast = "225.0.0"
-wasmprinter = "0.225.0"
-wasm-encoder = "0.225.0"
-wasm-smith = "0.225.0"
-wasm-mutate = "0.225.0"
-wit-parser = "0.225.0"
-wit-component = "0.225.0"
-wasm-wave = "0.225.0"
-wasm-compose = "0.225.0"
-=======
-# wit-bindgen:
-wit-bindgen = { version = "0.39.0", default-features = false }
-wit-bindgen-rust-macro = { version = "0.39.0", default-features = false }
 
 # wasm-tools family:
 wasmparser = { version = "0.226.0", default-features = false, features = ['simd'] }
@@ -341,7 +316,7 @@
 wit-parser = "0.226.0"
 wit-component = "0.226.0"
 wasm-wave = "0.226.0"
->>>>>>> 89ebd453
+wasm-compose = "0.226.0"
 
 # Non-Bytecode Alliance maintained dependencies:
 # --------------------------
