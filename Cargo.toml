[package]
name = "wasmtime-cli"
version.workspace = true
authors.workspace = true
description = "Command-line interface for Wasmtime"
license = "Apache-2.0 WITH LLVM-exception"
documentation = "https://bytecodealliance.github.io/wasmtime/cli.html"
categories = ["wasm"]
keywords = ["webassembly", "wasm"]
repository = "https://github.com/bytecodealliance/wasmtime"
readme = "README.md"
edition.workspace = true
default-run = "wasmtime"
rust-version.workspace = true

[package.metadata.binstall]
pkg-url = "{repo}/releases/download/v{version}/wasmtime-v{version}-{target-arch}-{target-family}{archive-suffix}"
bin-dir = "wasmtime-v{version}-{target-arch}-{target-family}/{bin}{binary-ext}"
pkg-fmt = "txz"
[package.metadata.binstall.overrides.x86_64-apple-darwin]
pkg-url = "{repo}/releases/download/v{version}/wasmtime-v{version}-{target-arch}-macos{archive-suffix}"
bin-dir = "wasmtime-v{version}-{target-arch}-macos/{bin}{binary-ext}"
[package.metadata.binstall.overrides.aarch64-apple-darwin]
pkg-url = "{repo}/releases/download/v{version}/wasmtime-v{version}-{target-arch}-macos{archive-suffix}"
bin-dir = "wasmtime-v{version}-{target-arch}-macos/{bin}{binary-ext}"
[package.metadata.binstall.overrides.x86_64-pc-windows-msvc]
pkg-fmt = "zip"
[package.metadata.binstall.overrides.x86_64-pc-windows-gnu]
pkg-fmt = "zip"
[package.metadata.binstall.overrides.x86_64-unknown-linux-musl]
pkg-url = "{repo}/releases/download/v{version}/wasmtime-v{version}-{target-arch}-musl{archive-suffix}"
bin-dir = "wasmtime-v{version}-{target-arch}-musl/{bin}{binary-ext}"

[lints]
workspace = true

[lib]
doctest = false

[[bin]]
name = "wasmtime"
path = "src/bin/wasmtime.rs"
doc = false

[dependencies]
wasmtime = { workspace = true, features = ['std'] }
wasmtime-cache = { workspace = true, optional = true }
wasmtime-cli-flags = { workspace = true }
wasmtime-cranelift = { workspace = true, optional = true }
wasmtime-environ = { workspace = true }
wasmtime-explorer = { workspace = true, optional = true }
wasmtime-wast = { workspace = true, optional = true }
wasi-common = { workspace = true, default-features = true, features = ["exit", "tokio"], optional = true }
wasmtime-wasi = { workspace = true, default-features = true, optional = true }
wasmtime-wasi-nn = { workspace = true, optional = true }
wasmtime-wasi-config = { workspace = true, optional = true }
wasmtime-wasi-keyvalue = { workspace = true, optional = true }
wasmtime-wasi-threads = { workspace = true, optional = true }
wasmtime-wasi-http = { workspace = true, optional = true }
clap = { workspace = true }
clap_complete = { workspace = true, optional = true }
anyhow = { workspace = true, features = ['std'] }
target-lexicon = { workspace = true }
listenfd = { version = "1.0.0", optional = true }
wat = { workspace = true, optional = true }
serde = { workspace = true }
serde_derive = { workspace = true }
serde_json = { workspace = true }
wasmparser = { workspace = true }
tracing = { workspace = true }
log = { workspace = true }
humantime = { workspace = true }
tempfile = { workspace = true, optional = true }

async-trait = { workspace = true }
trait-variant = { workspace = true }
bytes = { workspace = true }
cfg-if = { workspace = true }
tokio = { workspace = true, optional = true, features = [ "signal", "macros" ] }
hyper = { workspace = true, optional = true }
http = { workspace = true, optional = true }
http-body-util = { workspace = true, optional = true }

[target.'cfg(unix)'.dependencies]
rustix = { workspace = true, features = ["mm", "param", "process"] }

[dev-dependencies]
# depend again on wasmtime to activate its default features for tests
wasmtime = { workspace = true, features = ['default', 'winch', 'pulley', 'all-arch', 'call-hook', 'memory-protection-keys', 'component-model-async'] }
env_logger = { workspace = true }
log = { workspace = true }
filecheck = { workspace = true }
tempfile = { workspace = true }
tokio = { workspace = true, features = ["rt", "time", "macros", "rt-multi-thread"] }
wast = { workspace = true }
criterion = { workspace = true }
num_cpus = "1.13.0"
memchr = "2.4"
async-trait = { workspace = true }
trait-variant = { workspace = true }
wat = { workspace = true }
rayon = "1.5.0"
wasmtime-wast = { workspace = true, features = ['component-model'] }
wasmtime-component-util = { workspace = true }
component-macro-test = { path = "crates/misc/component-macro-test" }
component-test-util = { workspace = true }
bstr = "1.6.0"
libc = { workspace = true }
serde = { workspace = true }
serde_json = { workspace = true }
walkdir = { workspace = true }
test-programs-artifacts = { workspace = true }
bytesize = "1.3.0"
wit-component = { workspace = true }
cranelift-filetests = { workspace = true }
cranelift-codegen = { workspace = true, features = ["disas", "trace-log", "timing"] }
cranelift-reader = { workspace = true }
toml = { workspace = true }
similar = { workspace = true }
libtest-mimic = { workspace = true }
capstone = { workspace = true }
object = { workspace = true, features = ['std'] }
wasmtime-test-macros = { path = "crates/test-macros" }
pulley-interpreter = { workspace = true, features = ["disas"] }
wasmtime-wast-util = { path = 'crates/wast-util' }
wasm-encoder = { workspace = true }
cranelift-native = { workspace = true }

[target.'cfg(windows)'.dev-dependencies]
windows-sys = { workspace = true, features = ["Win32_System_Memory"] }

[build-dependencies]
anyhow = { workspace = true, features = ['std'] }

[profile.release.build-override]
opt-level = 0

[workspace]
resolver = '2'
members = [
  "cranelift",
  "cranelift/assembler-x64/fuzz",
  "cranelift/isle/fuzz",
  "cranelift/isle/islec",
  "cranelift/isle/veri/veri_engine",
  "cranelift/isle/veri/veri_ir",
  "cranelift/serde",
  "crates/bench-api",
  "crates/c-api/artifact",
  "crates/environ/fuzz",
  "crates/misc/component-async-tests",
  "crates/test-programs",
  "crates/wasi-preview1-component-adapter",
  "crates/wasi-preview1-component-adapter/verify",
  "examples/fib-debug/wasm",
  "examples/wasm",
  "examples/tokio/wasm",
  "examples/component/wasm",
  "examples/min-platform",
  "examples/min-platform/embedding",
  "fuzz",
  "winch/codegen",
]
exclude = [
  'docs/rust_wasi_markdown_parser',
]

[workspace.package]
version = "32.0.0"
authors = ["The Wasmtime Project Developers"]
edition = "2021"
# Wasmtime's current policy is that this number can be no larger than the
# current stable release of Rust minus 2.
#
# NB: once this is 1.84+ delete `pulley/build.rs` and the similar code in
# `crate/wasmtime/build.rs`
rust-version = "1.83.0"

[workspace.lints.rust]
# Turn on some lints which are otherwise allow-by-default in rustc.
unused_extern_crates = 'warn'
trivial_numeric_casts = 'warn'
unstable_features = 'warn'
unused_import_braces = 'warn'
unused-lifetimes = 'warn'
unused-macro-rules = 'warn'

# Lints that are part of the `rust-2024-compatibility` group. This group is a
# bit too noisy to enable wholesale but some selective items are ones we want to
# opt-in to.
keyword_idents_2024 = 'warn'
unsafe-attr-outside-unsafe = 'warn'
deprecated-safe-2024 = 'warn'
rust-2024-guarded-string-incompatible-syntax = 'warn'
rust-2024-prelude-collisions = 'warn'
rust-2024-incompatible-pat = 'warn'
missing-unsafe-on-extern = 'warn'
impl-trait-overcaptures = 'warn'

# Don't warn about unknown cfgs for pulley
[workspace.lints.rust.unexpected_cfgs]
level = "warn"
check-cfg = [
  'cfg(pulley_tail_calls)',
  'cfg(pulley_assume_llvm_makes_tail_calls)',
]

[workspace.lints.clippy]
# The default set of lints in Clippy is viewed as "too noisy" right now so
# they're all turned off by default. Selective lints are then enabled below as
# necessary.
all = { level = 'allow', priority = -1 }
clone_on_copy = 'warn'
map_clone = 'warn'
uninlined_format_args = 'warn'
unnecessary_to_owned = 'warn'
manual_strip = 'warn'
unnecessary_mut_passed = 'warn'
unnecessary_fallible_conversions = 'warn'
unnecessary_cast = 'warn'
allow_attributes_without_reason = 'warn'

[workspace.dependencies]
arbitrary = { version = "1.4.0" }
wasmtime-wmemcheck = { path = "crates/wmemcheck", version = "=32.0.0" }
wasmtime = { path = "crates/wasmtime", version = "32.0.0", default-features = false }
wasmtime-c-api-macros = { path = "crates/c-api-macros", version = "=32.0.0" }
wasmtime-cache = { path = "crates/cache", version = "=32.0.0" }
wasmtime-cli-flags = { path = "crates/cli-flags", version = "=32.0.0" }
wasmtime-cranelift = { path = "crates/cranelift", version = "=32.0.0" }
wasmtime-winch = { path = "crates/winch", version = "=32.0.0" }
wasmtime-environ = { path = "crates/environ", version = "=32.0.0" }
wasmtime-explorer = { path = "crates/explorer", version = "=32.0.0" }
wasmtime-fiber = { path = "crates/fiber", version = "=32.0.0" }
wasmtime-jit-debug = { path = "crates/jit-debug", version = "=32.0.0" }
wasmtime-wast = { path = "crates/wast", version = "=32.0.0" }
wasmtime-wasi = { path = "crates/wasi", version = "32.0.0", default-features = false }
wasmtime-wasi-io = { path = "crates/wasi-io", version = "32.0.0", default-features = false }
wasmtime-wasi-http = { path = "crates/wasi-http", version = "32.0.0", default-features = false }
wasmtime-wasi-nn = { path = "crates/wasi-nn", version = "32.0.0" }
wasmtime-wasi-config = { path = "crates/wasi-config", version = "32.0.0" }
wasmtime-wasi-keyvalue = { path = "crates/wasi-keyvalue", version = "32.0.0" }
wasmtime-wasi-threads = { path = "crates/wasi-threads", version = "32.0.0" }
wasmtime-component-util = { path = "crates/component-util", version = "=32.0.0" }
wasmtime-component-macro = { path = "crates/component-macro", version = "=32.0.0" }
wasmtime-asm-macros = { path = "crates/asm-macros", version = "=32.0.0" }
wasmtime-versioned-export-macros = { path = "crates/versioned-export-macros", version = "=32.0.0" }
wasmtime-slab = { path = "crates/slab", version = "=32.0.0" }
component-test-util = { path = "crates/misc/component-test-util" }
component-fuzz-util = { path = "crates/misc/component-fuzz-util" }
<<<<<<< HEAD
component-async-tests = { path = "crates/misc/component-async-tests" }
wiggle = { path = "crates/wiggle", version = "=31.0.0", default-features = false }
wiggle-macro = { path = "crates/wiggle/macro", version = "=31.0.0" }
wiggle-generate = { path = "crates/wiggle/generate", version = "=31.0.0" }
wasi-common = { path = "crates/wasi-common", version = "=31.0.0", default-features = false }
=======
wiggle = { path = "crates/wiggle", version = "=32.0.0", default-features = false }
wiggle-macro = { path = "crates/wiggle/macro", version = "=32.0.0" }
wiggle-generate = { path = "crates/wiggle/generate", version = "=32.0.0" }
wasi-common = { path = "crates/wasi-common", version = "=32.0.0", default-features = false }
>>>>>>> e929b63d
wasmtime-fuzzing = { path = "crates/fuzzing" }
wasmtime-jit-icache-coherence = { path = "crates/jit-icache-coherence", version = "=32.0.0" }
wasmtime-wit-bindgen = { path = "crates/wit-bindgen", version = "=32.0.0" }
wasmtime-math = { path = "crates/math", version = "=32.0.0" }
test-programs-artifacts = { path = 'crates/test-programs/artifacts' }

pulley-interpreter = { path = 'pulley', version = "=32.0.0" }
pulley-interpreter-fuzz = { path = 'pulley/fuzz' }

cranelift-codegen = { path = "cranelift/codegen", version = "0.119.0", default-features = false, features = ["std", "unwind"] }
cranelift-frontend = { path = "cranelift/frontend", version = "0.119.0" }
cranelift-entity = { path = "cranelift/entity", version = "0.119.0" }
cranelift-native = { path = "cranelift/native", version = "0.119.0" }
cranelift-module = { path = "cranelift/module", version = "0.119.0" }
cranelift-interpreter = { path = "cranelift/interpreter", version = "0.119.0" }
cranelift-reader = { path = "cranelift/reader", version = "0.119.0" }
cranelift-filetests = { path = "cranelift/filetests" }
cranelift-object = { path = "cranelift/object", version = "0.119.0" }
cranelift-jit = { path = "cranelift/jit", version = "0.119.0" }
cranelift-fuzzgen = { path = "cranelift/fuzzgen" }
cranelift-bforest = { path = "cranelift/bforest", version = "0.119.0" }
cranelift-bitset = { path = "cranelift/bitset", version = "0.119.0" }
cranelift-control = { path = "cranelift/control", version = "0.119.0" }
cranelift = { path = "cranelift/umbrella", version = "0.119.0" }

winch-codegen = { path = "winch/codegen", version = "=32.0.0" }

wasi-preview1-component-adapter = { path = "crates/wasi-preview1-component-adapter" }
byte-array-literals = { path = "crates/wasi-preview1-component-adapter/byte-array-literals" }

# Bytecode Alliance maintained dependencies:
# ---------------------------
regalloc2 = "0.11.1"

# cap-std family:
target-lexicon = "0.13.0"
cap-std = "3.4.1"
cap-rand = { version = "3.4.1", features = ["small_rng"] }
cap-fs-ext = "3.4.1"
cap-net-ext = "3.4.1"
cap-time-ext = "3.4.1"
cap-tempfile = "3.4.1"
fs-set-times = "0.20.1"
system-interface = { version = "0.27.1", features = ["cap_std_impls"] }
io-lifetimes = { version = "2.0.3", default-features = false }
io-extras = "0.18.1"
rustix = "0.38.43"
# TODO: switch back to released wit-bindgen
wit-bindgen = { git = "https://github.com/bytecodealliance/wit-bindgen", rev = "e0d2b889411acf60738dcd976ed5373f7a81e651", default-features = false }
wit-bindgen-rt = { git = "https://github.com/bytecodealliance/wit-bindgen", rev = "e0d2b889411acf60738dcd976ed5373f7a81e651", default-features = false }
wit-bindgen-rust-macro = { git = "https://github.com/bytecodealliance/wit-bindgen", rev = "e0d2b889411acf60738dcd976ed5373f7a81e651", default-features = false }

# wasm-tools family:
<<<<<<< HEAD
wasmparser = { version = "0.226.0", default-features = false, features = ['simd'] }
wat = "1.226.0"
wast = "226.0.0"
wasmprinter = "0.226.0"
wasm-encoder = "0.226.0"
wasm-smith = "0.226.0"
wasm-mutate = "0.226.0"
wit-parser = "0.226.0"
wit-component = "0.226.0"
wasm-wave = "0.226.0"
wasm-compose = "0.226.0"
=======
wasmparser = { version = "0.227.0", default-features = false, features = ['simd'] }
wat = "1.227.0"
wast = "227.0.0"
wasmprinter = "0.227.0"
wasm-encoder = "0.227.0"
wasm-smith = "0.227.0"
wasm-mutate = "0.227.0"
wit-parser = "0.227.0"
wit-component = "0.227.0"
wasm-wave = "0.227.0"
>>>>>>> e929b63d

# Non-Bytecode Alliance maintained dependencies:
# --------------------------
cc = "1.0"
object = { version = "0.36.5", default-features = false, features = ['read_core', 'elf'] }
gimli = { version = "0.31.0", default-features = false, features = ['read'] }
addr2line = { version = "0.24.1", default-features = false }
anyhow = { version = "1.0.93", default-features = false }
windows-sys = "0.59.0"
env_logger = "0.11.5"
log = { version = "0.4.8", default-features = false }
clap = { version = "4.5.17", default-features = false, features = ["std", "derive"] }
clap_complete = "4.4.7"
hashbrown = { version = "0.15", default-features = false }
capstone = "0.12.0"
smallvec = { version = "1.6.1", features = ["union"] }
tracing = "0.1.26"
bitflags = "2.0"
thiserror = "1.0.43"
async-trait = "0.1.71"
trait-variant = "0.1.2"
heck = "0.5"
similar = "2.1.0"
toml = "0.8.10"
mach2 = "0.4.2"
memfd = "0.6.2"
psm = "0.1.11"
proptest = "1.0.0"
rand = { version = "0.8.3", features = ["small_rng"] }
sptr = "0.3.2"
# serde and serde_derive must have the same version
serde = { version = "1.0.215", default-features = false, features = ['alloc'] }
serde_derive = "1.0.188"
serde_json = "1.0.80"
glob = "0.3.0"
libfuzzer-sys = "0.4.8"
walkdir = "2.3.3"
cfg-if = "1.0"
tempfile = "3.1.0"
filecheck = "0.5.0"
libc = { version = "0.2.112", default-features = true }
file-per-thread-logger = "0.2.0"
tokio = { version = "1.43.0", features = [ "rt", "time" ] }
hyper = "1.0.1"
http = "1.0.0"
http-body = "1.0.0"
http-body-util = "0.1.0"
bytes = { version = "1.4", default-features = false }
futures = { version = "0.3.27", default-features = false }
indexmap = { version = "2.0.0", default-features = false }
pretty_env_logger = "0.5.0"
syn = "2.0.25"
test-log = { version = "0.2", default-features = false, features = ["trace"] }
tracing-subscriber = { version = "0.3.1", default-features = false, features = ['fmt', 'env-filter', 'ansi', 'tracing-log'] }
url = "2.3.1"
humantime = "2.0.0"
postcard = { version = "1.0.8", default-features = false, features = ['alloc'] }
criterion = { version = "0.5.0", default-features = false, features = ["html_reports", "rayon"] }
rustc-hash = "2.0.0"
libtest-mimic = "0.7.0"
semver = { version = "1.0.17", default-features = false }
ittapi = "0.4.0"
libm = "0.2.7"

# =============================================================================
#
# Features for the Wasmtime CLI executable
#
#
# Note that many of these features are inherited from Wasmtime itself or
# otherwise configure the `wasmtime` crate's execution. Features are provided as
# compile-time switches to disable functionality primarily if one is interested
# in configuring binary size and or exploring the binary size implications of
# various features. Most features are enabled by default but most embeddings
# likely won't need all features.
#
# When adding or removing a feature, make sure to keep the C API in sync by
# modifying locations marked WASMTIME_FEATURE_LIST
[features]
default = [
  # All subcommands are included by default.
  "run",
  "compile",
  "explore",
  "serve",
  "wast",
  "config",
  "completion",

  # On-by-default WASI features
  "wasi-nn",
  "wasi-threads",
  "wasi-http",
  "wasi-config",
  "wasi-keyvalue",

  # Most features of Wasmtime are enabled by default.
  "wat",
  "parallel-compilation",
  "pooling-allocator",
  "cache",
  "logging",
  "demangle",
  "cranelift",
  "profiling",
  "coredump",
  "addr2line",
  "debug-builtins",
  "component-model",
  "threads",
  "gc",
  "gc-drc",
  "gc-null",
  "winch",
  "pulley",

  # Enable some nice features of clap by default, but they come at a binary size
  # cost, so allow disabling this through disabling of our own `default`
  # feature.
  "clap/default",
  "clap/wrap_help",
]

# ========================================
# Off-by-default features
#
# These features are off-by-default but may optionally be enabled.
all-arch = ["wasmtime/all-arch"]
winch = ["wasmtime/winch"]
wmemcheck = ["wasmtime/wmemcheck"]
trace-log = ["wasmtime/trace-log"]
memory-protection-keys = ["wasmtime-cli-flags/memory-protection-keys"]
profile-pulley = ["wasmtime/profile-pulley"]
component-model-async = ["wasmtime-cli-flags/component-model-async", "component-model"]

# This feature, when enabled, will statically compile out all logging statements
# throughout Wasmtime and its dependencies.
disable-logging = ["log/max_level_off", "tracing/max_level_off"]

# ========================================
# On-by-default features
#
# These features are all included in the `default` set above and this is
# the internal mapping for what they enable in Wasmtime itself.
wasi-nn = ["dep:wasmtime-wasi-nn"]
wasi-threads = ["dep:wasmtime-wasi-threads", "threads"]
wasi-http = ["component-model", "dep:wasmtime-wasi-http", "dep:tokio", "dep:hyper"]
wasi-config = ["dep:wasmtime-wasi-config"]
wasi-keyvalue = ["dep:wasmtime-wasi-keyvalue"]
pooling-allocator = ["wasmtime/pooling-allocator", "wasmtime-cli-flags/pooling-allocator"]
component-model = [
  "wasmtime/component-model",
  "wasmtime-wast?/component-model",
  "wasmtime-cli-flags/component-model"
]
wat = ["dep:wat", "wasmtime/wat"]
cache = ["dep:wasmtime-cache", "wasmtime-cli-flags/cache"]
parallel-compilation = ["wasmtime-cli-flags/parallel-compilation"]
logging = ["wasmtime-cli-flags/logging"]
demangle = ["wasmtime/demangle"]
cranelift = ["wasmtime-cli-flags/cranelift", "dep:wasmtime-cranelift"]
profiling = ["wasmtime/profiling", "wasmtime/call-hook"]
coredump = ["wasmtime-cli-flags/coredump"]
addr2line = ["wasmtime/addr2line"]
debug-builtins = ["wasmtime/debug-builtins"]
threads = ["wasmtime-cli-flags/threads"]
gc = ["wasmtime-cli-flags/gc", "wasmtime/gc"]
gc-drc = ["gc", "wasmtime/gc-drc", "wasmtime-cli-flags/gc-drc"]
gc-null = ["gc", "wasmtime/gc-null", "wasmtime-cli-flags/gc-null"]
pulley = ["wasmtime-cli-flags/pulley"]

# CLI subcommands for the `wasmtime` executable. See `wasmtime $cmd --help`
# for more information on each subcommand.
serve = [
  "wasi-http",
  "component-model",
  "dep:http-body-util",
  "dep:http",
  "wasmtime-cli-flags/async",
]
explore = ["dep:wasmtime-explorer", "dep:tempfile"]
wast = ["dep:wasmtime-wast"]
config = ["cache"]
compile = ["cranelift"]
run = [
  "dep:wasmtime-wasi",
  "wasmtime/runtime",
  "dep:listenfd",
  "dep:wasi-common",
  "dep:tokio",
  "wasmtime-cli-flags/async",
]
completion = ["dep:clap_complete"]

[[test]]
name = "disas"
harness = false

[[test]]
name = "wast"
harness = false

[[example]]
name = "tokio"
required-features = ["wasi-common/tokio"]

[[bench]]
name = "instantiation"
harness = false

[[bench]]
name = "thread_eager_init"
harness = false

[[bench]]
name = "trap"
harness = false

[[bench]]
name = "call"
harness = false

[[bench]]
name = "wasi"
harness = false

[profile.release.package.wasi-preview1-component-adapter]
opt-level = 's'
strip = 'debuginfo'

[profile.dev.package.wasi-preview1-component-adapter]
# Make dev look like a release build since this adapter module won't work with
# a debug build that uses data segments and such.
incremental = false
opt-level = 's'
# Omit assertions, which include failure messages which require string
# initializers.
debug-assertions = false
# Omit integer overflow checks, which include failure messages which require
# string initializers.
overflow-checks = false

# Same as `wasi-preview1-component-adapter` above
[profile.dev.package.wit-bindgen]
incremental = false
debug-assertions = false
overflow-checks = false
opt-level = 's'

[profile.fastest-runtime]
inherits = "release"
codegen-units = 1
lto = true<|MERGE_RESOLUTION|>--- conflicted
+++ resolved
@@ -248,18 +248,11 @@
 wasmtime-slab = { path = "crates/slab", version = "=32.0.0" }
 component-test-util = { path = "crates/misc/component-test-util" }
 component-fuzz-util = { path = "crates/misc/component-fuzz-util" }
-<<<<<<< HEAD
 component-async-tests = { path = "crates/misc/component-async-tests" }
-wiggle = { path = "crates/wiggle", version = "=31.0.0", default-features = false }
-wiggle-macro = { path = "crates/wiggle/macro", version = "=31.0.0" }
-wiggle-generate = { path = "crates/wiggle/generate", version = "=31.0.0" }
-wasi-common = { path = "crates/wasi-common", version = "=31.0.0", default-features = false }
-=======
 wiggle = { path = "crates/wiggle", version = "=32.0.0", default-features = false }
 wiggle-macro = { path = "crates/wiggle/macro", version = "=32.0.0" }
 wiggle-generate = { path = "crates/wiggle/generate", version = "=32.0.0" }
 wasi-common = { path = "crates/wasi-common", version = "=32.0.0", default-features = false }
->>>>>>> e929b63d
 wasmtime-fuzzing = { path = "crates/fuzzing" }
 wasmtime-jit-icache-coherence = { path = "crates/jit-icache-coherence", version = "=32.0.0" }
 wasmtime-wit-bindgen = { path = "crates/wit-bindgen", version = "=32.0.0" }
@@ -308,24 +301,11 @@
 io-extras = "0.18.1"
 rustix = "0.38.43"
 # TODO: switch back to released wit-bindgen
-wit-bindgen = { git = "https://github.com/bytecodealliance/wit-bindgen", rev = "e0d2b889411acf60738dcd976ed5373f7a81e651", default-features = false }
-wit-bindgen-rt = { git = "https://github.com/bytecodealliance/wit-bindgen", rev = "e0d2b889411acf60738dcd976ed5373f7a81e651", default-features = false }
-wit-bindgen-rust-macro = { git = "https://github.com/bytecodealliance/wit-bindgen", rev = "e0d2b889411acf60738dcd976ed5373f7a81e651", default-features = false }
+wit-bindgen = { git = "https://github.com/bytecodealliance/wit-bindgen", rev = "a2d6b0342c32cfe8dbb6b62f3e5393e0a7449da7", default-features = false }
+wit-bindgen-rt = { git = "https://github.com/bytecodealliance/wit-bindgen", rev = "a2d6b0342c32cfe8dbb6b62f3e5393e0a7449da7", default-features = false }
+wit-bindgen-rust-macro = { git = "https://github.com/bytecodealliance/wit-bindgen", rev = "a2d6b0342c32cfe8dbb6b62f3e5393e0a7449da7", default-features = false }
 
 # wasm-tools family:
-<<<<<<< HEAD
-wasmparser = { version = "0.226.0", default-features = false, features = ['simd'] }
-wat = "1.226.0"
-wast = "226.0.0"
-wasmprinter = "0.226.0"
-wasm-encoder = "0.226.0"
-wasm-smith = "0.226.0"
-wasm-mutate = "0.226.0"
-wit-parser = "0.226.0"
-wit-component = "0.226.0"
-wasm-wave = "0.226.0"
-wasm-compose = "0.226.0"
-=======
 wasmparser = { version = "0.227.0", default-features = false, features = ['simd'] }
 wat = "1.227.0"
 wast = "227.0.0"
@@ -336,7 +316,7 @@
 wit-parser = "0.227.0"
 wit-component = "0.227.0"
 wasm-wave = "0.227.0"
->>>>>>> e929b63d
+wasm-compose = "0.227.0"
 
 # Non-Bytecode Alliance maintained dependencies:
 # --------------------------
@@ -589,4 +569,9 @@
 [profile.fastest-runtime]
 inherits = "release"
 codegen-units = 1
-lto = true+lto = true
+
+[patch."https://github.com/bytecodealliance/wit-bindgen"]
+wit-bindgen = { path = "../wit-bindgen/crates/guest-rust" }
+wit-bindgen-rt = { path = "../wit-bindgen/crates/guest-rust/rt" }
+wit-bindgen-rust-macro = { path = "../wit-bindgen/crates/guest-rust/macro" }