[package]
name = "wasmtime-cli"
version.workspace = true
authors.workspace = true
description = "Command-line interface for Wasmtime"
license = "Apache-2.0 WITH LLVM-exception"
documentation = "https://bytecodealliance.github.io/wasmtime/cli.html"
categories = ["wasm"]
keywords = ["webassembly", "wasm"]
repository = "https://github.com/bytecodealliance/wasmtime"
readme = "README.md"
edition.workspace = true
default-run = "wasmtime"
rust-version.workspace = true

[package.metadata.binstall]
pkg-url = "{repo}/releases/download/v{version}/wasmtime-v{version}-{target-arch}-{target-family}{archive-suffix}"
bin-dir = "wasmtime-v{version}-{target-arch}-{target-family}/{bin}{binary-ext}"
pkg-fmt = "txz"
[package.metadata.binstall.overrides.x86_64-apple-darwin]
pkg-url = "{repo}/releases/download/v{version}/wasmtime-v{version}-{target-arch}-macos{archive-suffix}"
bin-dir = "wasmtime-v{version}-{target-arch}-macos/{bin}{binary-ext}"
[package.metadata.binstall.overrides.aarch64-apple-darwin]
pkg-url = "{repo}/releases/download/v{version}/wasmtime-v{version}-{target-arch}-macos{archive-suffix}"
bin-dir = "wasmtime-v{version}-{target-arch}-macos/{bin}{binary-ext}"
[package.metadata.binstall.overrides.x86_64-pc-windows-msvc]
pkg-fmt = "zip"
[package.metadata.binstall.overrides.x86_64-pc-windows-gnu]
pkg-fmt = "zip"
[package.metadata.binstall.overrides.x86_64-unknown-linux-musl]
pkg-url = "{repo}/releases/download/v{version}/wasmtime-v{version}-{target-arch}-musl{archive-suffix}"
bin-dir = "wasmtime-v{version}-{target-arch}-musl/{bin}{binary-ext}"

[lints]
workspace = true

[lib]
doctest = false

[[bin]]
name = "wasmtime"
path = "src/bin/wasmtime.rs"
doc = false

[dependencies]
wasmtime = { workspace = true, features = ['std'] }
wasmtime-cache = { workspace = true, optional = true }
wasmtime-cli-flags = { workspace = true }
wasmtime-cranelift = { workspace = true, optional = true }
wasmtime-environ = { workspace = true }
wasmtime-explorer = { workspace = true, optional = true }
wasmtime-wast = { workspace = true, optional = true }
wasi-common = { workspace = true, default-features = true, features = ["exit", "tokio"], optional = true }
wasmtime-wasi = { workspace = true, default-features = true, optional = true }
wasmtime-wasi-nn = { workspace = true, optional = true }
wasmtime-wasi-config = { workspace = true, optional = true }
wasmtime-wasi-tls = { workspace = true, optional = true }
wasmtime-wasi-keyvalue = { workspace = true, optional = true }
wasmtime-wasi-threads = { workspace = true, optional = true }
wasmtime-wasi-http = { workspace = true, optional = true }
clap = { workspace = true }
clap_complete = { workspace = true, optional = true }
anyhow = { workspace = true, features = ['std'] }
target-lexicon = { workspace = true }
listenfd = { version = "1.0.0", optional = true }
wat = { workspace = true, optional = true }
serde = { workspace = true }
serde_derive = { workspace = true }
serde_json = { workspace = true }
wasmparser = { workspace = true }
tracing = { workspace = true }
log = { workspace = true }
tempfile = { workspace = true, optional = true }
object = { workspace = true, optional = true }
cranelift-codegen = { workspace = true, optional = true, features = ['disas'] }
capstone = { workspace = true, optional = true }
termcolor = { workspace = true, optional = true }
gimli = { workspace = true, optional = true }
pulley-interpreter = { workspace = true, optional = true }

async-trait = { workspace = true }
trait-variant = { workspace = true }
bytes = { workspace = true }
cfg-if = { workspace = true }
tokio = { workspace = true, optional = true, features = [ "signal", "macros" ] }
hyper = { workspace = true, optional = true }
http = { workspace = true, optional = true }
http-body-util = { workspace = true, optional = true }

[target.'cfg(unix)'.dependencies]
rustix = { workspace = true, features = ["mm", "process"] }

[dev-dependencies]
# depend again on wasmtime to activate its default features for tests
wasmtime = { workspace = true, features = ['default', 'winch', 'pulley', 'all-arch', 'call-hook', 'memory-protection-keys', 'component-model-async'] }
env_logger = { workspace = true }
log = { workspace = true }
filecheck = { workspace = true }
tempfile = { workspace = true }
tokio = { workspace = true, features = ["rt", "time", "macros", "rt-multi-thread"] }
wast = { workspace = true }
criterion = { workspace = true }
num_cpus = "1.13.0"
memchr = "2.4"
async-trait = { workspace = true }
trait-variant = { workspace = true }
wat = { workspace = true }
rayon = "1.5.0"
wasmtime-wast = { workspace = true, features = ['component-model'] }
wasmtime-component-util = { workspace = true }
wasmtime-test-util = { workspace = true, features = ['wasmtime-wast', 'component'] }
bstr = "1.6.0"
libc = { workspace = true }
serde = { workspace = true }
serde_json = { workspace = true }
walkdir = { workspace = true }
test-programs-artifacts = { workspace = true }
bytesize = "2.0.1"
wit-component = { workspace = true }
cranelift-filetests = { workspace = true }
cranelift-codegen = { workspace = true, features = ["disas", "trace-log", "timing"] }
cranelift-reader = { workspace = true }
toml = { workspace = true }
similar = { workspace = true }
libtest-mimic = { workspace = true }
capstone = { workspace = true }
object = { workspace = true, features = ['std'] }
wasmtime-test-macros = { path = "crates/test-macros" }
pulley-interpreter = { workspace = true, features = ["disas"] }
wasm-encoder = { workspace = true }
cranelift-native = { workspace = true }
futures = { workspace = true }

[target.'cfg(windows)'.dev-dependencies]
windows-sys = { workspace = true, features = ["Win32_System_Memory"] }

[target.'cfg(unix)'.dev-dependencies]
rustix = { workspace = true, features = ["param"] }

[build-dependencies]
anyhow = { workspace = true, features = ['std'] }

[profile.release.build-override]
opt-level = 0

[workspace]
resolver = '2'
members = [
  "cranelift",
  "cranelift/assembler-x64/fuzz",
  "cranelift/isle/fuzz",
  "cranelift/isle/islec",
  "cranelift/isle/veri/veri_engine",
  "cranelift/isle/veri/veri_ir",
  "cranelift/serde",
  "crates/bench-api",
  "crates/c-api/artifact",
  "crates/environ/fuzz",
  "crates/misc/component-async-tests",
  "crates/test-programs",
  "crates/wasi-preview1-component-adapter",
  "crates/wasi-preview1-component-adapter/verify",
  "examples/fib-debug/wasm",
  "examples/wasm",
  "examples/tokio/wasm",
  "examples/component/wasm",
  "examples/min-platform",
  "examples/min-platform/embedding",
  "fuzz",
  "winch/codegen",
]
exclude = [
  'docs/rust_wasi_markdown_parser',
]

[workspace.package]
version = "35.0.0"
authors = ["The Wasmtime Project Developers"]
edition = "2024"
# Wasmtime's current policy is that this number can be no larger than the
# current stable release of Rust minus 2.
rust-version = "1.85.0"

[workspace.lints.rust]
# Turn on some lints which are otherwise allow-by-default in rustc.
unused_extern_crates = 'warn'
trivial_numeric_casts = 'warn'
unstable_features = 'warn'
unused_import_braces = 'warn'
unused-lifetimes = 'warn'
unused-macro-rules = 'warn'

# Don't warn about unknown cfgs for pulley
[workspace.lints.rust.unexpected_cfgs]
level = "warn"
check-cfg = [
  'cfg(pulley_tail_calls)',
  'cfg(pulley_assume_llvm_makes_tail_calls)',
  'cfg(pulley_disable_interp_simd)',
]

[workspace.lints.clippy]
# The default set of lints in Clippy is viewed as "too noisy" right now so
# they're all turned off by default. Selective lints are then enabled below as
# necessary.
all = { level = 'allow', priority = -1 }
clone_on_copy = 'warn'
map_clone = 'warn'
uninlined_format_args = 'warn'
unnecessary_to_owned = 'warn'
manual_strip = 'warn'
useless_conversion = 'warn'
unnecessary_mut_passed = 'warn'
unnecessary_fallible_conversions = 'warn'
unnecessary_cast = 'warn'
allow_attributes_without_reason = 'warn'
from_over_into = 'warn'

[workspace.dependencies]
# Public crates related to Wasmtime.
#
# These crates are intended to be depended upon publicly to varying degrees. For
# example `wasmtime` is very much intended to be used, as well as WASI crates
# like `wasmtime-wasi`. Crates like `wasmtime-environ` are useful for ecosystem
# tooling but aren't intended to be widely depended on.
#
# All of these crates are supported though in the sense that
wasmtime = { path = "crates/wasmtime", version = "35.0.0", default-features = false }
wasmtime-cli-flags = { path = "crates/cli-flags", version = "=35.0.0" }
wasmtime-environ = { path = "crates/environ", version = "=35.0.0" }
wasmtime-wasi = { path = "crates/wasi", version = "35.0.0", default-features = false }
wasmtime-wasi-io = { path = "crates/wasi-io", version = "35.0.0", default-features = false }
wasmtime-wasi-http = { path = "crates/wasi-http", version = "35.0.0", default-features = false }
wasmtime-wasi-nn = { path = "crates/wasi-nn", version = "35.0.0" }
wasmtime-wasi-config = { path = "crates/wasi-config", version = "35.0.0" }
wasmtime-wasi-keyvalue = { path = "crates/wasi-keyvalue", version = "35.0.0" }
wasmtime-wasi-threads = { path = "crates/wasi-threads", version = "35.0.0" }
wasmtime-wasi-tls = { path = "crates/wasi-tls", version = "35.0.0" }
wasmtime-wast = { path = "crates/wast", version = "=35.0.0" }

# Internal Wasmtime-specific crates.
#
# Note that all crates here are actually named `wasmtime-internal-*` as their
# package name which is what will show up on crates.io. This is done to signal
# that these are internal unsupported crates for external use. These exist as
# part of the project organization of other public crates in Wasmtime and are
# otherwise not supported in terms of CVEs for example.
wasmtime-wmemcheck = { path = "crates/wmemcheck", version = "=35.0.0", package = 'wasmtime-internal-wmemcheck' }
wasmtime-c-api-macros = { path = "crates/c-api-macros", version = "=35.0.0", package = 'wasmtime-internal-c-api-macros' }
wasmtime-cache = { path = "crates/cache", version = "=35.0.0", package = 'wasmtime-internal-cache' }
wasmtime-cranelift = { path = "crates/cranelift", version = "=35.0.0", package = 'wasmtime-internal-cranelift' }
wasmtime-winch = { path = "crates/winch", version = "=35.0.0", package = 'wasmtime-internal-winch'  }
wasmtime-explorer = { path = "crates/explorer", version = "=35.0.0", package = 'wasmtime-internal-explorer'  }
wasmtime-fiber = { path = "crates/fiber", version = "=35.0.0", package = 'wasmtime-internal-fiber' }
wasmtime-jit-debug = { path = "crates/jit-debug", version = "=35.0.0", package = 'wasmtime-internal-jit-debug' }
wasmtime-component-util = { path = "crates/component-util", version = "=35.0.0", package = 'wasmtime-internal-component-util' }
wasmtime-component-macro = { path = "crates/component-macro", version = "=35.0.0", package = 'wasmtime-internal-component-macro' }
wasmtime-asm-macros = { path = "crates/asm-macros", version = "=35.0.0", package = 'wasmtime-internal-asm-macros' }
wasmtime-versioned-export-macros = { path = "crates/versioned-export-macros", version = "=35.0.0", package = 'wasmtime-internal-versioned-export-macros' }
wasmtime-slab = { path = "crates/slab", version = "=35.0.0", package = 'wasmtime-internal-slab' }
wasmtime-jit-icache-coherence = { path = "crates/jit-icache-coherence", version = "=35.0.0", package = 'wasmtime-internal-jit-icache-coherence' }
wasmtime-wit-bindgen = { path = "crates/wit-bindgen", version = "=35.0.0", package = 'wasmtime-internal-wit-bindgen' }
wasmtime-math = { path = "crates/math", version = "=35.0.0", package = 'wasmtime-internal-math'  }
wasmtime-unwinder = { path = "crates/unwinder", version = "=35.0.0", package = 'wasmtime-internal-unwinder' }

# Miscellaneous crates without a `wasmtime-*` prefix in their name but still
# used in the `wasmtime-*` family of crates depending on various features/etc.
wiggle = { path = "crates/wiggle", version = "=35.0.0", default-features = false }
wiggle-macro = { path = "crates/wiggle/macro", version = "=35.0.0" }
wiggle-generate = { path = "crates/wiggle/generate", version = "=35.0.0" }
wasi-common = { path = "crates/wasi-common", version = "=35.0.0", default-features = false }
<<<<<<< HEAD
wasmtime-fuzzing = { path = "crates/fuzzing" }
wasmtime-jit-icache-coherence = { path = "crates/jit-icache-coherence", version = "=35.0.0" }
wasmtime-wit-bindgen = { path = "crates/wit-bindgen", version = "=35.0.0" }
wasmtime-math = { path = "crates/math", version = "=35.0.0" }
wasmtime-unwinder = { path = "crates/unwinder", version = "=35.0.0" }
test-programs-artifacts = { path = 'crates/test-programs/artifacts' }
wasmtime-test-util = { path = "crates/test-util" }
component-async-tests = { path = "crates/misc/component-async-tests" }

=======
>>>>>>> fe1996dd
pulley-interpreter = { path = 'pulley', version = "=35.0.0" }
pulley-macros = { path = 'pulley/macros', version = "=35.0.0" }

# Cranelift crates in this workspace
cranelift-assembler-x64 = { path = "cranelift/assembler-x64", version = "0.122.0" }
cranelift-codegen = { path = "cranelift/codegen", version = "0.122.0", default-features = false, features = ["std", "unwind"] }
cranelift-frontend = { path = "cranelift/frontend", version = "0.122.0" }
cranelift-entity = { path = "cranelift/entity", version = "0.122.0" }
cranelift-native = { path = "cranelift/native", version = "0.122.0" }
cranelift-module = { path = "cranelift/module", version = "0.122.0" }
cranelift-interpreter = { path = "cranelift/interpreter", version = "0.122.0" }
cranelift-reader = { path = "cranelift/reader", version = "0.122.0" }
cranelift-filetests = { path = "cranelift/filetests" }
cranelift-object = { path = "cranelift/object", version = "0.122.0" }
cranelift-jit = { path = "cranelift/jit", version = "0.122.0" }
cranelift-fuzzgen = { path = "cranelift/fuzzgen" }
cranelift-bforest = { path = "cranelift/bforest", version = "0.122.0" }
cranelift-bitset = { path = "cranelift/bitset", version = "0.122.0" }
cranelift-control = { path = "cranelift/control", version = "0.122.0" }
cranelift-srcgen = { path = "cranelift/srcgen", version = "0.122.0" }
cranelift = { path = "cranelift/umbrella", version = "0.122.0" }

# Winch crates in this workspace.
winch-codegen = { path = "winch/codegen", version = "=35.0.0" }

# Internal crates not published to crates.io used in testing, builds, etc
wasi-preview1-component-adapter = { path = "crates/wasi-preview1-component-adapter" }
wasmtime-fuzzing = { path = "crates/fuzzing" }
test-programs-artifacts = { path = 'crates/test-programs/artifacts' }
wasmtime-test-util = { path = "crates/test-util" }
byte-array-literals = { path = "crates/wasi-preview1-component-adapter/byte-array-literals" }
pulley-interpreter-fuzz = { path = 'pulley/fuzz' }

# Bytecode Alliance maintained dependencies:
# ---------------------------
regalloc2 = "0.12.2"

# cap-std family:
target-lexicon = "0.13.0"
cap-std = "3.4.4"
cap-rand = { version = "3.4.4", features = ["small_rng"] }
cap-fs-ext = "3.4.4"
cap-net-ext = "3.4.4"
cap-time-ext = "3.4.4"
cap-tempfile = "3.4.4"
fs-set-times = "0.20.1"
system-interface = { version = "0.27.1", features = ["cap_std_impls"] }
io-lifetimes = { version = "2.0.3", default-features = false }
io-extras = "0.18.1"
rustix = "1.0.3"
# wit-bindgen:
wit-bindgen = { version = "0.42.1", default-features = false }
wit-bindgen-rt = { version = "0.42.1", default-features = false }
wit-bindgen-rust-macro = { version = "0.42.1", default-features = false }

# wasm-tools family:
wasmparser = { version = "0.233.0", default-features = false, features = ['simd'] }
wat = "1.233.0"
wast = "233.0.0"
wasmprinter = "0.233.0"
wasm-encoder = "0.233.0"
wasm-smith = "0.233.0"
wasm-mutate = "0.233.0"
wit-parser = "0.233.0"
wit-component = "0.233.0"
wasm-wave = "0.233.0"
wasm-compose = "0.233.0"

# Non-Bytecode Alliance maintained dependencies:
# --------------------------
arbitrary = "1.4.0"
cc = "1.0"
object = { version = "0.36.5", default-features = false, features = ['read_core', 'elf'] }
gimli = { version = "0.31.0", default-features = false, features = ['read'] }
addr2line = { version = "0.24.1", default-features = false }
anyhow = { version = "1.0.93", default-features = false }
windows-sys = "0.59.0"
env_logger = "0.11.5"
log = { version = "0.4.8", default-features = false }
clap = { version = "4.5.17", default-features = false, features = ["std", "derive"] }
clap_complete = "4.4.7"
hashbrown = { version = "0.15", default-features = false }
capstone = "0.13.0"
smallvec = { version = "1.6.1", features = ["union"] }
tracing = "0.1.26"
bitflags = "2.0"
thiserror = "2.0.12"
async-trait = "0.1.71"
trait-variant = "0.1.2"
heck = "0.5"
similar = "2.1.0"
toml = "0.8.10"
mach2 = "0.4.2"
memfd = "0.6.2"
psm = "0.1.11"
proptest = "1.0.0"
rand = { version = "0.8.3", features = ["small_rng"] }
# serde and serde_derive must have the same version
serde = { version = "1.0.215", default-features = false, features = ['alloc'] }
serde_derive = "1.0.188"
serde_json = "1.0.80"
glob = "0.3.0"
libfuzzer-sys = "0.4.8"
walkdir = "2.3.3"
cfg-if = "1.0"
tempfile = "3.1.0"
filecheck = "0.5.0"
libc = { version = "0.2.112", default-features = true }
file-per-thread-logger = "0.2.0"
tokio = { version = "1.43.0", features = [ "rt", "time" ] }
hyper = "1.0.1"
http = "1.0.0"
http-body = "1.0.0"
http-body-util = "0.1.1"
bytes = { version = "1.4", default-features = false }
futures = { version = "0.3.27", default-features = false }
indexmap = { version = "2.0.0", default-features = false }
syn = "2.0.25"
quote = "1.0"
proc-macro2 = "1.0"
test-log = { version = "0.2", default-features = false, features = ["trace"] }
tracing-subscriber = { version = "0.3.1", default-features = false, features = ['fmt', 'env-filter', 'ansi', 'tracing-log'] }
url = "2.3.1"
postcard = { version = "1.0.8", default-features = false, features = ['alloc'] }
criterion = { version = "0.5.0", default-features = false, features = ["html_reports", "rayon"] }
rustc-hash = "2.0.0"
libtest-mimic = "0.8.1"
semver = { version = "1.0.17", default-features = false }
ittapi = "0.4.0"
libm = "0.2.7"
tokio-rustls = "0.25.0"
rustls = "0.22.0"
webpki-roots = "0.26.0"
itertools = "0.14.0"
base64 = "0.22.1"
termcolor = "1.4.1"
flate2 = "1.0.30"

# =============================================================================
#
# Features for the Wasmtime CLI executable
#
#
# Note that many of these features are inherited from Wasmtime itself or
# otherwise configure the `wasmtime` crate's execution. Features are provided as
# compile-time switches to disable functionality primarily if one is interested
# in configuring binary size and or exploring the binary size implications of
# various features. Most features are enabled by default but most embeddings
# likely won't need all features.
#
# When adding or removing a feature, make sure to keep the C API in sync by
# modifying locations marked WASMTIME_FEATURE_LIST
[features]
default = [
  # All subcommands are included by default.
  "run",
  "compile",
  "explore",
  "serve",
  "wast",
  "config",
  "completion",
  "objdump",

  # On-by-default WASI features
  "wasi-nn",
  "wasi-threads",
  "wasi-http",
  "wasi-config",
  "wasi-keyvalue",
  "wasi-tls",

  # Most features of Wasmtime are enabled by default.
  "wat",
  "parallel-compilation",
  "pooling-allocator",
  "cache",
  "logging",
  "demangle",
  "cranelift",
  "profiling",
  "coredump",
  "addr2line",
  "debug-builtins",
  "component-model",
  "threads",
  "gc",
  "gc-drc",
  "gc-null",
  "stack-switching",
  "winch",
  "pulley",

  # Enable some nice features of clap by default, but they come at a binary size
  # cost, so allow disabling this through disabling of our own `default`
  # feature.
  "clap/default",
  "clap/wrap_help",
]

# ========================================
# Off-by-default features
#
# These features are off-by-default but may optionally be enabled.
all-arch = ["wasmtime/all-arch"]
winch = ["wasmtime/winch"]
wmemcheck = ["wasmtime/wmemcheck"]
trace-log = ["wasmtime/trace-log"]
memory-protection-keys = ["wasmtime-cli-flags/memory-protection-keys"]
profile-pulley = ["wasmtime/profile-pulley"]
component-model-async = ["wasmtime-cli-flags/component-model-async", "component-model"]

# This feature, when enabled, will statically compile out all logging statements
# throughout Wasmtime and its dependencies.
disable-logging = ["log/max_level_off", "tracing/max_level_off"]

# ========================================
# On-by-default features
#
# These features are all included in the `default` set above and this is
# the internal mapping for what they enable in Wasmtime itself.
wasi-nn = ["dep:wasmtime-wasi-nn"]
wasi-tls = ["dep:wasmtime-wasi-tls"]
wasi-threads = ["dep:wasmtime-wasi-threads", "threads"]
wasi-http = ["component-model", "dep:wasmtime-wasi-http", "wasmtime-wasi-http/p3", "dep:tokio", "dep:hyper"]
wasi-config = ["dep:wasmtime-wasi-config"]
wasi-keyvalue = ["dep:wasmtime-wasi-keyvalue"]
pooling-allocator = ["wasmtime/pooling-allocator", "wasmtime-cli-flags/pooling-allocator"]
component-model = [
  "wasmtime/component-model",
  "wasmtime-wast?/component-model",
  "wasmtime-cli-flags/component-model"
]
wat = ["dep:wat", "wasmtime/wat"]
cache = ["dep:wasmtime-cache", "wasmtime-cli-flags/cache"]
parallel-compilation = ["wasmtime-cli-flags/parallel-compilation"]
logging = ["wasmtime-cli-flags/logging"]
demangle = ["wasmtime/demangle"]
cranelift = ["wasmtime-cli-flags/cranelift", "dep:wasmtime-cranelift"]
profiling = ["wasmtime/profiling", "wasmtime/call-hook"]
coredump = ["wasmtime-cli-flags/coredump"]
addr2line = ["wasmtime/addr2line"]
debug-builtins = ["wasmtime/debug-builtins"]
threads = ["wasmtime-cli-flags/threads"]
gc = ["wasmtime-cli-flags/gc", "wasmtime/gc"]
gc-drc = ["gc", "wasmtime/gc-drc", "wasmtime-cli-flags/gc-drc"]
gc-null = ["gc", "wasmtime/gc-null", "wasmtime-cli-flags/gc-null"]
pulley = ["wasmtime-cli-flags/pulley"]
stack-switching = ["wasmtime/stack-switching", "wasmtime-cli-flags/stack-switching"]

# CLI subcommands for the `wasmtime` executable. See `wasmtime $cmd --help`
# for more information on each subcommand.
serve = [
  "wasi-http",
  "component-model",
  "dep:http-body-util",
  "dep:http",
  "wasmtime-cli-flags/async",
]
explore = ["dep:wasmtime-explorer", "dep:tempfile"]
wast = ["dep:wasmtime-wast"]
config = ["cache"]
compile = ["cranelift"]
run = [
  "dep:wasmtime-wasi",
  "wasmtime/runtime",
  "wasmtime/wave",
  "dep:listenfd",
  "dep:wasi-common",
  "dep:tokio",
  "wasmtime-cli-flags/async",
]
completion = ["dep:clap_complete"]
objdump = [
  'dep:object',
  'dep:cranelift-codegen',
  'dep:capstone',
  'dep:termcolor',
  'dep:gimli',
  'pulley-interpreter/disas',
]

[[test]]
name = "disas"
harness = false

[[test]]
name = "wast"
harness = false

[[example]]
name = "tokio"
required-features = ["wasi-common/tokio"]

[[bench]]
name = "instantiation"
harness = false

[[bench]]
name = "thread_eager_init"
harness = false

[[bench]]
name = "trap"
harness = false

[[bench]]
name = "call"
harness = false

[[bench]]
name = "wasi"
harness = false

[profile.release.package.wasi-preview1-component-adapter]
opt-level = 's'
strip = 'debuginfo'

[profile.dev.package.wasi-preview1-component-adapter]
# Make dev look like a release build since this adapter module won't work with
# a debug build that uses data segments and such.
incremental = false
opt-level = 's'
# Omit assertions, which include failure messages which require string
# initializers.
debug-assertions = false
# Omit integer overflow checks, which include failure messages which require
# string initializers.
overflow-checks = false

# Same as `wasi-preview1-component-adapter` above
[profile.dev.package.wit-bindgen]
incremental = false
debug-assertions = false
overflow-checks = false
opt-level = 's'

[profile.profiling]
inherits = "bench"
debug = "line-tables-only"

[profile.fastest-runtime]
inherits = "release"
codegen-units = 1
lto = true

# TODO: remove this once we've switched to a wasm-tools/wit-bindgen release:
[patch.crates-io]
# wasmparser = { git = "https://github.com/bytecodealliance/wasm-tools" }
# wat = { git = "https://github.com/bytecodealliance/wasm-tools" }
# wast = { git = "https://github.com/bytecodealliance/wasm-tools" }
# wasmprinter = { git = "https://github.com/bytecodealliance/wasm-tools" }
# wasm-encoder = { git = "https://github.com/bytecodealliance/wasm-tools" }
# wasm-smith = { git = "https://github.com/bytecodealliance/wasm-tools" }
# wasm-mutate = { git = "https://github.com/bytecodealliance/wasm-tools" }
# wit-parser = { git = "https://github.com/bytecodealliance/wasm-tools" }
# wit-component = { git = "https://github.com/bytecodealliance/wasm-tools" }
# wasm-wave = { git = "https://github.com/bytecodealliance/wasm-tools" }
# wasm-compose = { git = "https://github.com/bytecodealliance/wasm-tools" }
# wasm-metadata = { git = "https://github.com/bytecodealliance/wasm-tools" }
wit-bindgen = { git = "https://github.com/bytecodealliance/wit-bindgen" }
wit-bindgen-rt = { git = "https://github.com/bytecodealliance/wit-bindgen" }
wit-bindgen-rust-macro = { git = "https://github.com/bytecodealliance/wit-bindgen" }

# wasmparser = { path = '../wasm-tools/crates/wasmparser' }
# wat = { path = '../wasm-tools/crates/wat' }
# wast = { path = '../wasm-tools/crates/wast' }
# wasmprinter = { path = '../wasm-tools/crates/wasmprinter' }
# wasm-encoder = { path = '../wasm-tools/crates/wasm-encoder' }
# wasm-smith = { path = '../wasm-tools/crates/wasm-smith' }
# wasm-mutate = { path = '../wasm-tools/crates/wasm-mutate' }
# wit-parser = { path = '../wasm-tools/crates/wit-parser' }
# wit-component = { path = '../wasm-tools/crates/wit-component' }
# wasm-wave = { path = '../wasm-tools/crates/wasm-wave' }
# wasm-compose = { path = '../wasm-tools/crates/wasm-compose' }
# wasm-metadata = { path = '../wasm-tools/crates/wasm-metadata' }
# wit-bindgen = { path = '../wit-bindgen/crates/guest-rust' }
# wit-bindgen-rt = { path = '../wit-bindgen/crates/guest-rust/rt' }
# wit-bindgen-rust-macro = { path = '../wit-bindgen/crates/guest-rust/macro' }<|MERGE_RESOLUTION|>--- conflicted
+++ resolved
@@ -269,18 +269,6 @@
 wiggle-macro = { path = "crates/wiggle/macro", version = "=35.0.0" }
 wiggle-generate = { path = "crates/wiggle/generate", version = "=35.0.0" }
 wasi-common = { path = "crates/wasi-common", version = "=35.0.0", default-features = false }
-<<<<<<< HEAD
-wasmtime-fuzzing = { path = "crates/fuzzing" }
-wasmtime-jit-icache-coherence = { path = "crates/jit-icache-coherence", version = "=35.0.0" }
-wasmtime-wit-bindgen = { path = "crates/wit-bindgen", version = "=35.0.0" }
-wasmtime-math = { path = "crates/math", version = "=35.0.0" }
-wasmtime-unwinder = { path = "crates/unwinder", version = "=35.0.0" }
-test-programs-artifacts = { path = 'crates/test-programs/artifacts' }
-wasmtime-test-util = { path = "crates/test-util" }
-component-async-tests = { path = "crates/misc/component-async-tests" }
-
-=======
->>>>>>> fe1996dd
 pulley-interpreter = { path = 'pulley', version = "=35.0.0" }
 pulley-macros = { path = 'pulley/macros', version = "=35.0.0" }
 
@@ -313,6 +301,7 @@
 wasmtime-test-util = { path = "crates/test-util" }
 byte-array-literals = { path = "crates/wasi-preview1-component-adapter/byte-array-literals" }
 pulley-interpreter-fuzz = { path = 'pulley/fuzz' }
+component-async-tests = { path = "crates/misc/component-async-tests" }
 
 # Bytecode Alliance maintained dependencies:
 # ---------------------------
