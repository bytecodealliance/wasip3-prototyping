[package]
name = "wasmtime-cli"
version.workspace = true
authors.workspace = true
description = "Command-line interface for Wasmtime"
license = "Apache-2.0 WITH LLVM-exception"
documentation = "https://bytecodealliance.github.io/wasmtime/cli.html"
categories = ["wasm"]
keywords = ["webassembly", "wasm"]
repository = "https://github.com/bytecodealliance/wasmtime"
readme = "README.md"
edition.workspace = true
default-run = "wasmtime"
rust-version.workspace = true

[package.metadata.binstall]
pkg-url = "{repo}/releases/download/v{version}/wasmtime-v{version}-{target-arch}-{target-family}{archive-suffix}"
bin-dir = "wasmtime-v{version}-{target-arch}-{target-family}/{bin}{binary-ext}"
pkg-fmt = "txz"
[package.metadata.binstall.overrides.x86_64-apple-darwin]
pkg-url = "{repo}/releases/download/v{version}/wasmtime-v{version}-{target-arch}-macos{archive-suffix}"
bin-dir = "wasmtime-v{version}-{target-arch}-macos/{bin}{binary-ext}"
[package.metadata.binstall.overrides.aarch64-apple-darwin]
pkg-url = "{repo}/releases/download/v{version}/wasmtime-v{version}-{target-arch}-macos{archive-suffix}"
bin-dir = "wasmtime-v{version}-{target-arch}-macos/{bin}{binary-ext}"
[package.metadata.binstall.overrides.x86_64-pc-windows-msvc]
pkg-fmt = "zip"
[package.metadata.binstall.overrides.x86_64-pc-windows-gnu]
pkg-fmt = "zip"
[package.metadata.binstall.overrides.x86_64-unknown-linux-musl]
pkg-url = "{repo}/releases/download/v{version}/wasmtime-v{version}-{target-arch}-musl{archive-suffix}"
bin-dir = "wasmtime-v{version}-{target-arch}-musl/{bin}{binary-ext}"

[lints]
workspace = true

[lib]
doctest = false

[[bin]]
name = "wasmtime"
path = "src/bin/wasmtime.rs"
doc = false

[dependencies]
wasmtime = { workspace = true, features = ['std'] }
wasmtime-cache = { workspace = true, optional = true }
wasmtime-cli-flags = { workspace = true }
wasmtime-cranelift = { workspace = true, optional = true }
wasmtime-environ = { workspace = true }
wasmtime-explorer = { workspace = true, optional = true }
wasmtime-wast = { workspace = true, optional = true }
wasi-common = { workspace = true, default-features = true, features = ["exit", "tokio"], optional = true }
wasmtime-wasi = { workspace = true, default-features = true, optional = true }
wasmtime-wasi-nn = { workspace = true, optional = true }
wasmtime-wasi-config = { workspace = true, optional = true }
wasmtime-wasi-tls = { workspace = true, optional = true }
wasmtime-wasi-keyvalue = { workspace = true, optional = true }
wasmtime-wasi-threads = { workspace = true, optional = true }
wasmtime-wasi-http = { workspace = true, optional = true }
clap = { workspace = true }
clap_complete = { workspace = true, optional = true }
anyhow = { workspace = true, features = ['std'] }
target-lexicon = { workspace = true }
listenfd = { version = "1.0.0", optional = true }
wat = { workspace = true, optional = true }
serde = { workspace = true }
serde_derive = { workspace = true }
serde_json = { workspace = true }
wasmparser = { workspace = true }
tracing = { workspace = true }
log = { workspace = true }
tempfile = { workspace = true, optional = true }
object = { workspace = true, optional = true }
cranelift-codegen = { workspace = true, optional = true, features = ['disas'] }
capstone = { workspace = true, optional = true }
termcolor = { workspace = true, optional = true }
gimli = { workspace = true, optional = true }
pulley-interpreter = { workspace = true, optional = true }

async-trait = { workspace = true }
trait-variant = { workspace = true }
bytes = { workspace = true }
cfg-if = { workspace = true }
tokio = { workspace = true, optional = true, features = [ "signal", "macros" ] }
hyper = { workspace = true, optional = true }
http = { workspace = true, optional = true }
http-body-util = { workspace = true, optional = true }

[target.'cfg(unix)'.dependencies]
rustix = { workspace = true, features = ["mm", "process"] }

[dev-dependencies]
# depend again on wasmtime to activate its default features for tests
wasmtime = { workspace = true, features = ['default', 'winch', 'pulley', 'all-arch', 'call-hook', 'memory-protection-keys', 'component-model-async'] }
env_logger = { workspace = true }
log = { workspace = true }
filecheck = { workspace = true }
tempfile = { workspace = true }
tokio = { workspace = true, features = ["rt", "time", "macros", "rt-multi-thread"] }
wast = { workspace = true }
criterion = { workspace = true }
num_cpus = "1.13.0"
memchr = "2.4"
async-trait = { workspace = true }
trait-variant = { workspace = true }
wat = { workspace = true }
rayon = "1.5.0"
wasmtime-wast = { workspace = true, features = ['component-model'] }
wasmtime-component-util = { workspace = true }
wasmtime-test-util = { workspace = true, features = ['wasmtime-wast', 'component'] }
bstr = "1.6.0"
libc = { workspace = true }
serde = { workspace = true }
serde_json = { workspace = true }
walkdir = { workspace = true }
test-programs-artifacts = { workspace = true }
bytesize = "2.0.1"
wit-component = { workspace = true }
cranelift-filetests = { workspace = true }
cranelift-codegen = { workspace = true, features = ["disas", "trace-log", "timing"] }
cranelift-reader = { workspace = true }
toml = { workspace = true }
similar = { workspace = true }
libtest-mimic = { workspace = true }
capstone = { workspace = true }
object = { workspace = true, features = ['std'] }
wasmtime-test-macros = { path = "crates/test-macros" }
pulley-interpreter = { workspace = true, features = ["disas"] }
wasm-encoder = { workspace = true }
cranelift-native = { workspace = true }
futures = { workspace = true }

[target.'cfg(windows)'.dev-dependencies]
windows-sys = { workspace = true, features = ["Win32_System_Memory"] }

[target.'cfg(unix)'.dev-dependencies]
rustix = { workspace = true, features = ["param"] }

[build-dependencies]
anyhow = { workspace = true, features = ['std'] }

[profile.release.build-override]
opt-level = 0

[workspace]
resolver = '2'
members = [
  "cranelift",
  "cranelift/assembler-x64/fuzz",
  "cranelift/isle/fuzz",
  "cranelift/isle/islec",
  "cranelift/isle/veri/veri_engine",
  "cranelift/isle/veri/veri_ir",
  "cranelift/serde",
  "crates/bench-api",
  "crates/c-api/artifact",
  "crates/environ/fuzz",
  "crates/misc/component-async-tests",
  "crates/test-programs",
  "crates/wasi-preview1-component-adapter",
  "crates/wasi-preview1-component-adapter/verify",
  "examples/fib-debug/wasm",
  "examples/wasm",
  "examples/tokio/wasm",
  "examples/component/wasm",
  "examples/min-platform",
  "examples/min-platform/embedding",
  "fuzz",
  "winch/codegen",
]
exclude = [
  'docs/rust_wasi_markdown_parser',
]

[workspace.package]
version = "35.0.0"
authors = ["The Wasmtime Project Developers"]
edition = "2024"
# Wasmtime's current policy is that this number can be no larger than the
# current stable release of Rust minus 2.
rust-version = "1.85.0"

[workspace.lints.rust]
# Turn on some lints which are otherwise allow-by-default in rustc.
unused_extern_crates = 'warn'
trivial_numeric_casts = 'warn'
unstable_features = 'warn'
unused_import_braces = 'warn'
unused-lifetimes = 'warn'
unused-macro-rules = 'warn'

# Don't warn about unknown cfgs for pulley
[workspace.lints.rust.unexpected_cfgs]
level = "warn"
check-cfg = [
  'cfg(pulley_tail_calls)',
  'cfg(pulley_assume_llvm_makes_tail_calls)',
  'cfg(pulley_disable_interp_simd)',
]

[workspace.lints.clippy]
# The default set of lints in Clippy is viewed as "too noisy" right now so
# they're all turned off by default. Selective lints are then enabled below as
# necessary.
all = { level = 'allow', priority = -1 }
clone_on_copy = 'warn'
map_clone = 'warn'
uninlined_format_args = 'warn'
unnecessary_to_owned = 'warn'
manual_strip = 'warn'
useless_conversion = 'warn'
unnecessary_mut_passed = 'warn'
unnecessary_fallible_conversions = 'warn'
unnecessary_cast = 'warn'
allow_attributes_without_reason = 'warn'
from_over_into = 'warn'
redundant_field_names = 'warn'

[workspace.dependencies]
# Public crates related to Wasmtime.
#
# These crates are intended to be depended upon publicly to varying degrees. For
# example `wasmtime` is very much intended to be used, as well as WASI crates
# like `wasmtime-wasi`. Crates like `wasmtime-environ` are useful for ecosystem
# tooling but aren't intended to be widely depended on.
#
# All of these crates are supported though in the sense that
wasmtime = { path = "crates/wasmtime", version = "35.0.0", default-features = false }
wasmtime-cli-flags = { path = "crates/cli-flags", version = "=35.0.0" }
wasmtime-environ = { path = "crates/environ", version = "=35.0.0" }
wasmtime-wasi = { path = "crates/wasi", version = "35.0.0", default-features = false }
wasmtime-wasi-io = { path = "crates/wasi-io", version = "35.0.0", default-features = false }
wasmtime-wasi-http = { path = "crates/wasi-http", version = "35.0.0", default-features = false }
wasmtime-wasi-nn = { path = "crates/wasi-nn", version = "35.0.0" }
wasmtime-wasi-config = { path = "crates/wasi-config", version = "35.0.0" }
wasmtime-wasi-keyvalue = { path = "crates/wasi-keyvalue", version = "35.0.0" }
wasmtime-wasi-threads = { path = "crates/wasi-threads", version = "35.0.0" }
wasmtime-wasi-tls = { path = "crates/wasi-tls", version = "35.0.0" }
wasmtime-wast = { path = "crates/wast", version = "=35.0.0" }

# Internal Wasmtime-specific crates.
#
# Note that all crates here are actually named `wasmtime-internal-*` as their
# package name which is what will show up on crates.io. This is done to signal
# that these are internal unsupported crates for external use. These exist as
# part of the project organization of other public crates in Wasmtime and are
# otherwise not supported in terms of CVEs for example.
wasmtime-wmemcheck = { path = "crates/wmemcheck", version = "=35.0.0", package = 'wasmtime-internal-wmemcheck' }
wasmtime-c-api-macros = { path = "crates/c-api-macros", version = "=35.0.0", package = 'wasmtime-internal-c-api-macros' }
wasmtime-cache = { path = "crates/cache", version = "=35.0.0", package = 'wasmtime-internal-cache' }
wasmtime-cranelift = { path = "crates/cranelift", version = "=35.0.0", package = 'wasmtime-internal-cranelift' }
wasmtime-winch = { path = "crates/winch", version = "=35.0.0", package = 'wasmtime-internal-winch'  }
wasmtime-explorer = { path = "crates/explorer", version = "=35.0.0", package = 'wasmtime-internal-explorer'  }
wasmtime-fiber = { path = "crates/fiber", version = "=35.0.0", package = 'wasmtime-internal-fiber' }
wasmtime-jit-debug = { path = "crates/jit-debug", version = "=35.0.0", package = 'wasmtime-internal-jit-debug' }
wasmtime-component-util = { path = "crates/component-util", version = "=35.0.0", package = 'wasmtime-internal-component-util' }
wasmtime-component-macro = { path = "crates/component-macro", version = "=35.0.0", package = 'wasmtime-internal-component-macro' }
wasmtime-asm-macros = { path = "crates/asm-macros", version = "=35.0.0", package = 'wasmtime-internal-asm-macros' }
wasmtime-versioned-export-macros = { path = "crates/versioned-export-macros", version = "=35.0.0", package = 'wasmtime-internal-versioned-export-macros' }
wasmtime-slab = { path = "crates/slab", version = "=35.0.0", package = 'wasmtime-internal-slab' }
wasmtime-jit-icache-coherence = { path = "crates/jit-icache-coherence", version = "=35.0.0", package = 'wasmtime-internal-jit-icache-coherence' }
wasmtime-wit-bindgen = { path = "crates/wit-bindgen", version = "=35.0.0", package = 'wasmtime-internal-wit-bindgen' }
wasmtime-math = { path = "crates/math", version = "=35.0.0", package = 'wasmtime-internal-math'  }
wasmtime-unwinder = { path = "crates/unwinder", version = "=35.0.0", package = 'wasmtime-internal-unwinder' }

# Miscellaneous crates without a `wasmtime-*` prefix in their name but still
# used in the `wasmtime-*` family of crates depending on various features/etc.
wiggle = { path = "crates/wiggle", version = "=35.0.0", default-features = false }
wiggle-macro = { path = "crates/wiggle/macro", version = "=35.0.0" }
wiggle-generate = { path = "crates/wiggle/generate", version = "=35.0.0" }
wasi-common = { path = "crates/wasi-common", version = "=35.0.0", default-features = false }
pulley-interpreter = { path = 'pulley', version = "=35.0.0" }
pulley-macros = { path = 'pulley/macros', version = "=35.0.0" }

# Cranelift crates in this workspace
cranelift-assembler-x64 = { path = "cranelift/assembler-x64", version = "0.122.0" }
cranelift-codegen = { path = "cranelift/codegen", version = "0.122.0", default-features = false, features = ["std", "unwind"] }
cranelift-frontend = { path = "cranelift/frontend", version = "0.122.0" }
cranelift-entity = { path = "cranelift/entity", version = "0.122.0" }
cranelift-native = { path = "cranelift/native", version = "0.122.0" }
cranelift-module = { path = "cranelift/module", version = "0.122.0" }
cranelift-interpreter = { path = "cranelift/interpreter", version = "0.122.0" }
cranelift-reader = { path = "cranelift/reader", version = "0.122.0" }
cranelift-filetests = { path = "cranelift/filetests" }
cranelift-object = { path = "cranelift/object", version = "0.122.0" }
cranelift-jit = { path = "cranelift/jit", version = "0.122.0" }
cranelift-fuzzgen = { path = "cranelift/fuzzgen" }
cranelift-bforest = { path = "cranelift/bforest", version = "0.122.0" }
cranelift-bitset = { path = "cranelift/bitset", version = "0.122.0" }
cranelift-control = { path = "cranelift/control", version = "0.122.0" }
cranelift-srcgen = { path = "cranelift/srcgen", version = "0.122.0" }
cranelift = { path = "cranelift/umbrella", version = "0.122.0" }

# Winch crates in this workspace.
winch-codegen = { path = "winch/codegen", version = "=35.0.0" }

# Internal crates not published to crates.io used in testing, builds, etc
wasi-preview1-component-adapter = { path = "crates/wasi-preview1-component-adapter" }
wasmtime-fuzzing = { path = "crates/fuzzing" }
test-programs-artifacts = { path = 'crates/test-programs/artifacts' }
wasmtime-test-util = { path = "crates/test-util" }
byte-array-literals = { path = "crates/wasi-preview1-component-adapter/byte-array-literals" }
pulley-interpreter-fuzz = { path = 'pulley/fuzz' }
component-async-tests = { path = "crates/misc/component-async-tests" }

# Bytecode Alliance maintained dependencies:
# ---------------------------
regalloc2 = "0.12.2"

# cap-std family:
target-lexicon = "0.13.0"
cap-std = "3.4.4"
cap-rand = { version = "3.4.4", features = ["small_rng"] }
cap-fs-ext = "3.4.4"
cap-net-ext = "3.4.4"
cap-time-ext = "3.4.4"
cap-tempfile = "3.4.4"
fs-set-times = "0.20.1"
system-interface = { version = "0.27.1", features = ["cap_std_impls"] }
io-lifetimes = { version = "2.0.3", default-features = false }
io-extras = "0.18.1"
rustix = "1.0.3"
# wit-bindgen:
wit-bindgen = { version = "0.42.1", default-features = false }
wit-bindgen-rt = { version = "0.42.1", default-features = false }
wit-bindgen-rust-macro = { version = "0.42.1", default-features = false }

# wasm-tools family:
<<<<<<< HEAD
wasmparser = { version = "0.233.0", default-features = false, features = ['simd'] }
wat = "1.233.0"
wast = "233.0.0"
wasmprinter = "0.233.0"
wasm-encoder = "0.233.0"
wasm-smith = "0.233.0"
wasm-mutate = "0.233.0"
wit-parser = "0.233.0"
wit-component = "0.233.0"
wasm-wave = "0.233.0"
wasm-compose = "0.233.0"
=======
wasmparser = { version = "0.234.0", default-features = false, features = ['simd'] }
wat = "1.234.0"
wast = "234.0.0"
wasmprinter = "0.234.0"
wasm-encoder = "0.234.0"
wasm-smith = "0.234.0"
wasm-mutate = "0.234.0"
wit-parser = "0.234.0"
wit-component = "0.234.0"
wasm-wave = "0.234.0"
>>>>>>> 070387a8

# Non-Bytecode Alliance maintained dependencies:
# --------------------------
arbitrary = "1.4.0"
cc = "1.0"
object = { version = "0.36.5", default-features = false, features = ['read_core', 'elf'] }
gimli = { version = "0.31.0", default-features = false, features = ['read'] }
addr2line = { version = "0.24.1", default-features = false }
anyhow = { version = "1.0.93", default-features = false }
windows-sys = "0.59.0"
env_logger = "0.11.5"
log = { version = "0.4.8", default-features = false }
clap = { version = "4.5.17", default-features = false, features = ["std", "derive"] }
clap_complete = "4.4.7"
hashbrown = { version = "0.15", default-features = false }
capstone = "0.13.0"
smallvec = { version = "1.6.1", features = ["union"] }
tracing = "0.1.26"
bitflags = "2.0"
thiserror = "2.0.12"
async-trait = "0.1.71"
trait-variant = "0.1.2"
heck = "0.5"
similar = "2.1.0"
toml = "0.8.10"
mach2 = "0.4.2"
memfd = "0.6.2"
psm = "0.1.11"
proptest = "1.0.0"
rand = { version = "0.8.3", features = ["small_rng"] }
# serde and serde_derive must have the same version
serde = { version = "1.0.215", default-features = false, features = ['alloc'] }
serde_derive = "1.0.188"
serde_json = "1.0.80"
glob = "0.3.0"
libfuzzer-sys = "0.4.8"
walkdir = "2.3.3"
cfg-if = "1.0"
tempfile = "3.1.0"
filecheck = "0.5.0"
libc = { version = "0.2.112", default-features = true }
file-per-thread-logger = "0.2.0"
tokio = { version = "1.43.0", features = [ "rt", "time" ] }
hyper = "1.0.1"
http = "1.0.0"
http-body = "1.0.0"
http-body-util = "0.1.1"
bytes = { version = "1.4", default-features = false }
futures = { version = "0.3.27", default-features = false }
indexmap = { version = "2.0.0", default-features = false }
syn = "2.0.25"
quote = "1.0"
proc-macro2 = "1.0"
test-log = { version = "0.2", default-features = false, features = ["trace"] }
tracing-subscriber = { version = "0.3.1", default-features = false, features = ['fmt', 'env-filter', 'ansi', 'tracing-log'] }
url = "2.3.1"
postcard = { version = "1.0.8", default-features = false, features = ['alloc'] }
criterion = { version = "0.5.0", default-features = false, features = ["html_reports", "rayon"] }
rustc-hash = "2.0.0"
libtest-mimic = "0.8.1"
semver = { version = "1.0.17", default-features = false }
ittapi = "0.4.0"
libm = "0.2.7"
tokio-rustls = "0.25.0"
rustls = "0.22.0"
webpki-roots = "0.26.0"
itertools = "0.14.0"
base64 = "0.22.1"
termcolor = "1.4.1"
flate2 = "1.0.30"

# =============================================================================
#
# Features for the Wasmtime CLI executable
#
#
# Note that many of these features are inherited from Wasmtime itself or
# otherwise configure the `wasmtime` crate's execution. Features are provided as
# compile-time switches to disable functionality primarily if one is interested
# in configuring binary size and or exploring the binary size implications of
# various features. Most features are enabled by default but most embeddings
# likely won't need all features.
#
# When adding or removing a feature, make sure to keep the C API in sync by
# modifying locations marked WASMTIME_FEATURE_LIST
[features]
default = [
  # All subcommands are included by default.
  "run",
  "compile",
  "explore",
  "serve",
  "wast",
  "config",
  "completion",
  "objdump",

  # On-by-default WASI features
  "wasi-nn",
  "wasi-threads",
  "wasi-http",
  "wasi-config",
  "wasi-keyvalue",
  "wasi-tls",

  # Most features of Wasmtime are enabled by default.
  "wat",
  "parallel-compilation",
  "pooling-allocator",
  "cache",
  "logging",
  "demangle",
  "cranelift",
  "profiling",
  "coredump",
  "addr2line",
  "debug-builtins",
  "component-model",
  "threads",
  "gc",
  "gc-drc",
  "gc-null",
  "stack-switching",
  "winch",
  "pulley",

  # Enable some nice features of clap by default, but they come at a binary size
  # cost, so allow disabling this through disabling of our own `default`
  # feature.
  "clap/default",
  "clap/wrap_help",
]

# ========================================
# Off-by-default features
#
# These features are off-by-default but may optionally be enabled.
all-arch = ["wasmtime/all-arch"]
winch = ["wasmtime/winch"]
wmemcheck = ["wasmtime/wmemcheck"]
trace-log = ["wasmtime/trace-log"]
memory-protection-keys = ["wasmtime-cli-flags/memory-protection-keys"]
profile-pulley = ["wasmtime/profile-pulley"]
component-model-async = ["wasmtime-cli-flags/component-model-async", "component-model"]

# This feature, when enabled, will statically compile out all logging statements
# throughout Wasmtime and its dependencies.
disable-logging = ["log/max_level_off", "tracing/max_level_off"]

# ========================================
# On-by-default features
#
# These features are all included in the `default` set above and this is
# the internal mapping for what they enable in Wasmtime itself.
wasi-nn = ["dep:wasmtime-wasi-nn"]
wasi-tls = ["dep:wasmtime-wasi-tls"]
wasi-threads = ["dep:wasmtime-wasi-threads", "threads"]
wasi-http = ["component-model", "dep:wasmtime-wasi-http", "wasmtime-wasi-http/p3", "dep:tokio", "dep:hyper"]
wasi-config = ["dep:wasmtime-wasi-config"]
wasi-keyvalue = ["dep:wasmtime-wasi-keyvalue"]
pooling-allocator = ["wasmtime/pooling-allocator", "wasmtime-cli-flags/pooling-allocator"]
component-model = [
  "wasmtime/component-model",
  "wasmtime-wast?/component-model",
  "wasmtime-cli-flags/component-model"
]
wat = ["dep:wat", "wasmtime/wat"]
cache = ["dep:wasmtime-cache", "wasmtime-cli-flags/cache"]
parallel-compilation = ["wasmtime-cli-flags/parallel-compilation"]
logging = ["wasmtime-cli-flags/logging"]
demangle = ["wasmtime/demangle"]
cranelift = ["wasmtime-cli-flags/cranelift", "dep:wasmtime-cranelift"]
profiling = ["wasmtime/profiling", "wasmtime/call-hook"]
coredump = ["wasmtime-cli-flags/coredump"]
addr2line = ["wasmtime/addr2line"]
debug-builtins = ["wasmtime/debug-builtins"]
threads = ["wasmtime-cli-flags/threads"]
gc = ["wasmtime-cli-flags/gc", "wasmtime/gc"]
gc-drc = ["gc", "wasmtime/gc-drc", "wasmtime-cli-flags/gc-drc"]
gc-null = ["gc", "wasmtime/gc-null", "wasmtime-cli-flags/gc-null"]
pulley = ["wasmtime-cli-flags/pulley"]
stack-switching = ["wasmtime/stack-switching", "wasmtime-cli-flags/stack-switching"]

# CLI subcommands for the `wasmtime` executable. See `wasmtime $cmd --help`
# for more information on each subcommand.
serve = [
  "wasi-http",
  "component-model",
  "dep:http-body-util",
  "dep:http",
  "wasmtime-cli-flags/async",
]
explore = ["dep:wasmtime-explorer", "dep:tempfile"]
wast = ["dep:wasmtime-wast"]
config = ["cache"]
compile = ["cranelift"]
run = [
  "dep:wasmtime-wasi",
  "wasmtime/runtime",
  "wasmtime/wave",
  "dep:listenfd",
  "dep:wasi-common",
  "dep:tokio",
  "wasmtime-cli-flags/async",
]
completion = ["dep:clap_complete"]
objdump = [
  'dep:object',
  'dep:cranelift-codegen',
  'dep:capstone',
  'dep:termcolor',
  'dep:gimli',
  'pulley-interpreter/disas',
]

[[test]]
name = "disas"
harness = false

[[test]]
name = "wast"
harness = false

[[example]]
name = "tokio"
required-features = ["wasi-common/tokio"]

[[bench]]
name = "instantiation"
harness = false

[[bench]]
name = "thread_eager_init"
harness = false

[[bench]]
name = "trap"
harness = false

[[bench]]
name = "call"
harness = false

[[bench]]
name = "wasi"
harness = false

[profile.release.package.wasi-preview1-component-adapter]
opt-level = 's'
strip = 'debuginfo'

[profile.dev.package.wasi-preview1-component-adapter]
# Make dev look like a release build since this adapter module won't work with
# a debug build that uses data segments and such.
incremental = false
opt-level = 's'
# Omit assertions, which include failure messages which require string
# initializers.
debug-assertions = false
# Omit integer overflow checks, which include failure messages which require
# string initializers.
overflow-checks = false

# Same as `wasi-preview1-component-adapter` above
[profile.dev.package.wit-bindgen]
incremental = false
debug-assertions = false
overflow-checks = false
opt-level = 's'

[profile.profiling]
inherits = "bench"
debug = "line-tables-only"

[profile.fastest-runtime]
inherits = "release"
codegen-units = 1
lto = true

# TODO: remove this once we've switched to a wasm-tools/wit-bindgen release:
[patch.crates-io]
wasmparser = { git = "https://github.com/bytecodealliance/wasm-tools" }
wat = { git = "https://github.com/bytecodealliance/wasm-tools" }
wast = { git = "https://github.com/bytecodealliance/wasm-tools" }
wasmprinter = { git = "https://github.com/bytecodealliance/wasm-tools" }
wasm-encoder = { git = "https://github.com/bytecodealliance/wasm-tools" }
wasm-smith = { git = "https://github.com/bytecodealliance/wasm-tools" }
wasm-mutate = { git = "https://github.com/bytecodealliance/wasm-tools" }
wit-parser = { git = "https://github.com/bytecodealliance/wasm-tools" }
wit-component = { git = "https://github.com/bytecodealliance/wasm-tools" }
wasm-wave = { git = "https://github.com/bytecodealliance/wasm-tools" }
wasm-compose = { git = "https://github.com/bytecodealliance/wasm-tools" }
wasm-metadata = { git = "https://github.com/bytecodealliance/wasm-tools" }
wit-bindgen = { git = "https://github.com/bytecodealliance/wit-bindgen" }
wit-bindgen-rt = { git = "https://github.com/bytecodealliance/wit-bindgen" }
wit-bindgen-rust-macro = { git = "https://github.com/bytecodealliance/wit-bindgen" }

# wasmparser = { path = '../wasm-tools/crates/wasmparser' }
# wat = { path = '../wasm-tools/crates/wat' }
# wast = { path = '../wasm-tools/crates/wast' }
# wasmprinter = { path = '../wasm-tools/crates/wasmprinter' }
# wasm-encoder = { path = '../wasm-tools/crates/wasm-encoder' }
# wasm-smith = { path = '../wasm-tools/crates/wasm-smith' }
# wasm-mutate = { path = '../wasm-tools/crates/wasm-mutate' }
# wit-parser = { path = '../wasm-tools/crates/wit-parser' }
# wit-component = { path = '../wasm-tools/crates/wit-component' }
# wasm-wave = { path = '../wasm-tools/crates/wasm-wave' }
# wasm-compose = { path = '../wasm-tools/crates/wasm-compose' }
# wasm-metadata = { path = '../wasm-tools/crates/wasm-metadata' }
# wit-bindgen = { path = '../wit-bindgen/crates/guest-rust' }
# wit-bindgen-rt = { path = '../wit-bindgen/crates/guest-rust/rt' }
# wit-bindgen-rust-macro = { path = '../wit-bindgen/crates/guest-rust/macro' }<|MERGE_RESOLUTION|>--- conflicted
+++ resolved
@@ -327,19 +327,6 @@
 wit-bindgen-rust-macro = { version = "0.42.1", default-features = false }
 
 # wasm-tools family:
-<<<<<<< HEAD
-wasmparser = { version = "0.233.0", default-features = false, features = ['simd'] }
-wat = "1.233.0"
-wast = "233.0.0"
-wasmprinter = "0.233.0"
-wasm-encoder = "0.233.0"
-wasm-smith = "0.233.0"
-wasm-mutate = "0.233.0"
-wit-parser = "0.233.0"
-wit-component = "0.233.0"
-wasm-wave = "0.233.0"
-wasm-compose = "0.233.0"
-=======
 wasmparser = { version = "0.234.0", default-features = false, features = ['simd'] }
 wat = "1.234.0"
 wast = "234.0.0"
@@ -350,7 +337,7 @@
 wit-parser = "0.234.0"
 wit-component = "0.234.0"
 wasm-wave = "0.234.0"
->>>>>>> 070387a8
+wasm-compose = "0.234.0"
 
 # Non-Bytecode Alliance maintained dependencies:
 # --------------------------
@@ -632,18 +619,18 @@
 
 # TODO: remove this once we've switched to a wasm-tools/wit-bindgen release:
 [patch.crates-io]
-wasmparser = { git = "https://github.com/bytecodealliance/wasm-tools" }
-wat = { git = "https://github.com/bytecodealliance/wasm-tools" }
-wast = { git = "https://github.com/bytecodealliance/wasm-tools" }
-wasmprinter = { git = "https://github.com/bytecodealliance/wasm-tools" }
-wasm-encoder = { git = "https://github.com/bytecodealliance/wasm-tools" }
-wasm-smith = { git = "https://github.com/bytecodealliance/wasm-tools" }
-wasm-mutate = { git = "https://github.com/bytecodealliance/wasm-tools" }
-wit-parser = { git = "https://github.com/bytecodealliance/wasm-tools" }
-wit-component = { git = "https://github.com/bytecodealliance/wasm-tools" }
-wasm-wave = { git = "https://github.com/bytecodealliance/wasm-tools" }
-wasm-compose = { git = "https://github.com/bytecodealliance/wasm-tools" }
-wasm-metadata = { git = "https://github.com/bytecodealliance/wasm-tools" }
+# wasmparser = { git = "https://github.com/bytecodealliance/wasm-tools" }
+# wat = { git = "https://github.com/bytecodealliance/wasm-tools" }
+# wast = { git = "https://github.com/bytecodealliance/wasm-tools" }
+# wasmprinter = { git = "https://github.com/bytecodealliance/wasm-tools" }
+# wasm-encoder = { git = "https://github.com/bytecodealliance/wasm-tools" }
+# wasm-smith = { git = "https://github.com/bytecodealliance/wasm-tools" }
+# wasm-mutate = { git = "https://github.com/bytecodealliance/wasm-tools" }
+# wit-parser = { git = "https://github.com/bytecodealliance/wasm-tools" }
+# wit-component = { git = "https://github.com/bytecodealliance/wasm-tools" }
+# wasm-wave = { git = "https://github.com/bytecodealliance/wasm-tools" }
+# wasm-compose = { git = "https://github.com/bytecodealliance/wasm-tools" }
+# wasm-metadata = { git = "https://github.com/bytecodealliance/wasm-tools" }
 wit-bindgen = { git = "https://github.com/bytecodealliance/wit-bindgen" }
 wit-bindgen-rt = { git = "https://github.com/bytecodealliance/wit-bindgen" }
 wit-bindgen-rust-macro = { git = "https://github.com/bytecodealliance/wit-bindgen" }
