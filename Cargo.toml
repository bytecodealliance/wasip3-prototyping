--- conflicted
+++ resolved
@@ -305,19 +305,6 @@
 wit-bindgen-rust-macro = { version = "0.42.1", default-features = false }
 
 # wasm-tools family:
-<<<<<<< HEAD
-wasmparser = { version = "0.232.0", default-features = false, features = ['simd'] }
-wat = "1.232.0"
-wast = "232.0.0"
-wasmprinter = "0.232.0"
-wasm-encoder = "0.232.0"
-wasm-smith = "0.232.0"
-wasm-mutate = "0.232.0"
-wit-parser = "0.232.0"
-wit-component = "0.232.0"
-wasm-wave = "0.232.0"
-wasm-compose = "0.232.0"
-=======
 wasmparser = { version = "0.233.0", default-features = false, features = ['simd'] }
 wat = "1.233.0"
 wast = "233.0.0"
@@ -328,7 +315,7 @@
 wit-parser = "0.233.0"
 wit-component = "0.233.0"
 wasm-wave = "0.233.0"
->>>>>>> 63d482c8
+wasm-compose = "0.233.0"
 
 # Non-Bytecode Alliance maintained dependencies:
 # --------------------------
