[package]
name = "wasmtime-cli"
version.workspace = true
authors.workspace = true
description = "Command-line interface for Wasmtime"
license = "Apache-2.0 WITH LLVM-exception"
documentation = "https://bytecodealliance.github.io/wasmtime/cli.html"
categories = ["wasm"]
keywords = ["webassembly", "wasm"]
repository = "https://github.com/bytecodealliance/wasmtime"
readme = "README.md"
edition.workspace = true
default-run = "wasmtime"
rust-version.workspace = true

[package.metadata.binstall]
pkg-url = "{repo}/releases/download/v{version}/wasmtime-v{version}-{target-arch}-{target-family}{archive-suffix}"
bin-dir = "wasmtime-v{version}-{target-arch}-{target-family}/{bin}{binary-ext}"
pkg-fmt = "txz"
[package.metadata.binstall.overrides.x86_64-apple-darwin]
pkg-url = "{repo}/releases/download/v{version}/wasmtime-v{version}-{target-arch}-macos{archive-suffix}"
bin-dir = "wasmtime-v{version}-{target-arch}-macos/{bin}{binary-ext}"
[package.metadata.binstall.overrides.aarch64-apple-darwin]
pkg-url = "{repo}/releases/download/v{version}/wasmtime-v{version}-{target-arch}-macos{archive-suffix}"
bin-dir = "wasmtime-v{version}-{target-arch}-macos/{bin}{binary-ext}"
[package.metadata.binstall.overrides.x86_64-pc-windows-msvc]
pkg-fmt = "zip"
[package.metadata.binstall.overrides.x86_64-pc-windows-gnu]
pkg-fmt = "zip"
[package.metadata.binstall.overrides.x86_64-unknown-linux-musl]
pkg-url = "{repo}/releases/download/v{version}/wasmtime-v{version}-{target-arch}-musl{archive-suffix}"
bin-dir = "wasmtime-v{version}-{target-arch}-musl/{bin}{binary-ext}"

[lints]
workspace = true

[lib]
doctest = false

[[bin]]
name = "wasmtime"
path = "src/bin/wasmtime.rs"
doc = false

[dependencies]
wasmtime = { workspace = true, features = ['std'] }
wasmtime-cache = { workspace = true, optional = true }
wasmtime-cli-flags = { workspace = true }
wasmtime-cranelift = { workspace = true, optional = true }
wasmtime-environ = { workspace = true }
wasmtime-explorer = { workspace = true, optional = true }
wasmtime-wast = { workspace = true, optional = true }
wasi-common = { workspace = true, default-features = true, features = ["exit", "tokio"], optional = true }
wasmtime-wasi = { workspace = true, default-features = true, optional = true }
wasmtime-wasi-nn = { workspace = true, optional = true }
wasmtime-wasi-config = { workspace = true, optional = true }
wasmtime-wasi-tls = { workspace = true, optional = true }
wasmtime-wasi-keyvalue = { workspace = true, optional = true }
wasmtime-wasi-threads = { workspace = true, optional = true }
wasmtime-wasi-http = { workspace = true, optional = true }
clap = { workspace = true }
clap_complete = { workspace = true, optional = true }
anyhow = { workspace = true, features = ['std'] }
target-lexicon = { workspace = true }
listenfd = { version = "1.0.0", optional = true }
wat = { workspace = true, optional = true }
serde = { workspace = true }
serde_derive = { workspace = true }
serde_json = { workspace = true }
wasmparser = { workspace = true }
tracing = { workspace = true }
log = { workspace = true }
tempfile = { workspace = true, optional = true }
object = { workspace = true, optional = true }
cranelift-codegen = { workspace = true, optional = true, features = ['disas'] }
capstone = { workspace = true, optional = true }
termcolor = { workspace = true, optional = true }
gimli = { workspace = true, optional = true }
pulley-interpreter = { workspace = true, optional = true }

async-trait = { workspace = true }
trait-variant = { workspace = true }
bytes = { workspace = true }
cfg-if = { workspace = true }
tokio = { workspace = true, optional = true, features = [ "signal", "macros" ] }
hyper = { workspace = true, optional = true }
http = { workspace = true, optional = true }
http-body-util = { workspace = true, optional = true }

[target.'cfg(unix)'.dependencies]
rustix = { workspace = true, features = ["mm", "param", "process"] }

[dev-dependencies]
# depend again on wasmtime to activate its default features for tests
wasmtime = { workspace = true, features = ['default', 'winch', 'pulley', 'all-arch', 'call-hook', 'memory-protection-keys', 'component-model-async'] }
env_logger = { workspace = true }
log = { workspace = true }
filecheck = { workspace = true }
tempfile = { workspace = true }
tokio = { workspace = true, features = ["rt", "time", "macros", "rt-multi-thread"] }
wast = { workspace = true }
criterion = { workspace = true }
num_cpus = "1.13.0"
memchr = "2.4"
async-trait = { workspace = true }
trait-variant = { workspace = true }
wat = { workspace = true }
rayon = "1.5.0"
wasmtime-wast = { workspace = true, features = ['component-model'] }
wasmtime-component-util = { workspace = true }
wasmtime-test-util = { workspace = true, features = ['wasmtime-wast', 'component'] }
bstr = "1.6.0"
libc = { workspace = true }
serde = { workspace = true }
serde_json = { workspace = true }
walkdir = { workspace = true }
test-programs-artifacts = { workspace = true }
bytesize = "2.0.1"
wit-component = { workspace = true }
cranelift-filetests = { workspace = true }
cranelift-codegen = { workspace = true, features = ["disas", "trace-log", "timing"] }
cranelift-reader = { workspace = true }
toml = { workspace = true }
similar = { workspace = true }
libtest-mimic = { workspace = true }
capstone = { workspace = true }
object = { workspace = true, features = ['std'] }
wasmtime-test-macros = { path = "crates/test-macros" }
pulley-interpreter = { workspace = true, features = ["disas"] }
wasm-encoder = { workspace = true }
cranelift-native = { workspace = true }
futures = { workspace = true }

[target.'cfg(windows)'.dev-dependencies]
windows-sys = { workspace = true, features = ["Win32_System_Memory"] }

[build-dependencies]
anyhow = { workspace = true, features = ['std'] }

[profile.release.build-override]
opt-level = 0

[workspace]
resolver = '2'
members = [
  "cranelift",
  "cranelift/assembler-x64/fuzz",
  "cranelift/isle/fuzz",
  "cranelift/isle/islec",
  "cranelift/isle/veri/veri_engine",
  "cranelift/isle/veri/veri_ir",
  "cranelift/serde",
  "crates/bench-api",
  "crates/c-api/artifact",
  "crates/environ/fuzz",
  "crates/misc/component-async-tests",
  "crates/test-programs",
  "crates/wasi-preview1-component-adapter",
  "crates/wasi-preview1-component-adapter/verify",
  "examples/fib-debug/wasm",
  "examples/wasm",
  "examples/tokio/wasm",
  "examples/component/wasm",
  "examples/min-platform",
  "examples/min-platform/embedding",
  "fuzz",
  "winch/codegen",
]
exclude = [
  'docs/rust_wasi_markdown_parser',
]

[workspace.package]
version = "34.0.0"
authors = ["The Wasmtime Project Developers"]
edition = "2024"
# Wasmtime's current policy is that this number can be no larger than the
# current stable release of Rust minus 2.
rust-version = "1.85.0"

[workspace.lints.rust]
# Turn on some lints which are otherwise allow-by-default in rustc.
unused_extern_crates = 'warn'
trivial_numeric_casts = 'warn'
unstable_features = 'warn'
unused_import_braces = 'warn'
unused-lifetimes = 'warn'
unused-macro-rules = 'warn'

# Don't warn about unknown cfgs for pulley
[workspace.lints.rust.unexpected_cfgs]
level = "warn"
check-cfg = [
  'cfg(pulley_tail_calls)',
  'cfg(pulley_assume_llvm_makes_tail_calls)',
  'cfg(pulley_disable_interp_simd)',
]

[workspace.lints.clippy]
# The default set of lints in Clippy is viewed as "too noisy" right now so
# they're all turned off by default. Selective lints are then enabled below as
# necessary.
all = { level = 'allow', priority = -1 }
clone_on_copy = 'warn'
map_clone = 'warn'
uninlined_format_args = 'warn'
unnecessary_to_owned = 'warn'
manual_strip = 'warn'
unnecessary_mut_passed = 'warn'
unnecessary_fallible_conversions = 'warn'
unnecessary_cast = 'warn'
allow_attributes_without_reason = 'warn'

[workspace.dependencies]
arbitrary = { version = "1.4.0" }
wasmtime-wmemcheck = { path = "crates/wmemcheck", version = "=34.0.0" }
wasmtime = { path = "crates/wasmtime", version = "34.0.0", default-features = false }
wasmtime-c-api-macros = { path = "crates/c-api-macros", version = "=34.0.0" }
wasmtime-cache = { path = "crates/cache", version = "=34.0.0" }
wasmtime-cli-flags = { path = "crates/cli-flags", version = "=34.0.0" }
wasmtime-cranelift = { path = "crates/cranelift", version = "=34.0.0" }
wasmtime-winch = { path = "crates/winch", version = "=34.0.0" }
wasmtime-environ = { path = "crates/environ", version = "=34.0.0" }
wasmtime-explorer = { path = "crates/explorer", version = "=34.0.0" }
wasmtime-fiber = { path = "crates/fiber", version = "=34.0.0" }
wasmtime-jit-debug = { path = "crates/jit-debug", version = "=34.0.0" }
wasmtime-wast = { path = "crates/wast", version = "=34.0.0" }
wasmtime-wasi = { path = "crates/wasi", version = "34.0.0", default-features = false }
wasmtime-wasi-io = { path = "crates/wasi-io", version = "34.0.0", default-features = false }
wasmtime-wasi-http = { path = "crates/wasi-http", version = "34.0.0", default-features = false }
wasmtime-wasi-nn = { path = "crates/wasi-nn", version = "34.0.0" }
wasmtime-wasi-config = { path = "crates/wasi-config", version = "34.0.0" }
wasmtime-wasi-keyvalue = { path = "crates/wasi-keyvalue", version = "34.0.0" }
wasmtime-wasi-threads = { path = "crates/wasi-threads", version = "34.0.0" }
wasmtime-component-util = { path = "crates/component-util", version = "=34.0.0" }
wasmtime-component-macro = { path = "crates/component-macro", version = "=34.0.0" }
wasmtime-asm-macros = { path = "crates/asm-macros", version = "=34.0.0" }
wasmtime-versioned-export-macros = { path = "crates/versioned-export-macros", version = "=34.0.0" }
wasmtime-slab = { path = "crates/slab", version = "=34.0.0" }
wasmtime-wasi-tls = { path = "crates/wasi-tls", version = "34.0.0" }
wiggle = { path = "crates/wiggle", version = "=34.0.0", default-features = false }
wiggle-macro = { path = "crates/wiggle/macro", version = "=34.0.0" }
wiggle-generate = { path = "crates/wiggle/generate", version = "=34.0.0" }
wasi-common = { path = "crates/wasi-common", version = "=34.0.0", default-features = false }
wasmtime-fuzzing = { path = "crates/fuzzing" }
wasmtime-jit-icache-coherence = { path = "crates/jit-icache-coherence", version = "=34.0.0" }
wasmtime-wit-bindgen = { path = "crates/wit-bindgen", version = "=34.0.0" }
wasmtime-math = { path = "crates/math", version = "=34.0.0" }
test-programs-artifacts = { path = 'crates/test-programs/artifacts' }
wasmtime-test-util = { path = "crates/test-util" }
component-async-tests = { path = "crates/misc/component-async-tests" }

pulley-interpreter = { path = 'pulley', version = "=34.0.0" }
pulley-interpreter-fuzz = { path = 'pulley/fuzz' }
pulley-macros = { path = 'pulley/macros', version = "=34.0.0" }

cranelift-assembler-x64 = { path = "cranelift/assembler-x64", version = "0.121.0" }
cranelift-codegen = { path = "cranelift/codegen", version = "0.121.0", default-features = false, features = ["std", "unwind"] }
cranelift-frontend = { path = "cranelift/frontend", version = "0.121.0" }
cranelift-entity = { path = "cranelift/entity", version = "0.121.0" }
cranelift-native = { path = "cranelift/native", version = "0.121.0" }
cranelift-module = { path = "cranelift/module", version = "0.121.0" }
cranelift-interpreter = { path = "cranelift/interpreter", version = "0.121.0" }
cranelift-reader = { path = "cranelift/reader", version = "0.121.0" }
cranelift-filetests = { path = "cranelift/filetests" }
cranelift-object = { path = "cranelift/object", version = "0.121.0" }
cranelift-jit = { path = "cranelift/jit", version = "0.121.0" }
cranelift-fuzzgen = { path = "cranelift/fuzzgen" }
cranelift-bforest = { path = "cranelift/bforest", version = "0.121.0" }
cranelift-bitset = { path = "cranelift/bitset", version = "0.121.0" }
cranelift-control = { path = "cranelift/control", version = "0.121.0" }
cranelift-srcgen = { path = "cranelift/srcgen", version = "0.121.0" }
cranelift = { path = "cranelift/umbrella", version = "0.121.0" }

winch-codegen = { path = "winch/codegen", version = "=34.0.0" }

wasi-preview1-component-adapter = { path = "crates/wasi-preview1-component-adapter" }
byte-array-literals = { path = "crates/wasi-preview1-component-adapter/byte-array-literals" }

# Bytecode Alliance maintained dependencies:
# ---------------------------
regalloc2 = "0.12.2"

# cap-std family:
target-lexicon = "0.13.0"
cap-std = "3.4.4"
cap-rand = { version = "3.4.4", features = ["small_rng"] }
cap-fs-ext = "3.4.4"
cap-net-ext = "3.4.4"
cap-time-ext = "3.4.4"
cap-tempfile = "3.4.4"
fs-set-times = "0.20.1"
system-interface = { version = "0.27.1", features = ["cap_std_impls"] }
io-lifetimes = { version = "2.0.3", default-features = false }
io-extras = "0.18.1"
rustix = "1.0.3"
# wit-bindgen:
wit-bindgen = { version = "0.42.1", default-features = false }
wit-bindgen-rust-macro = { version = "0.42.1", default-features = false }
<<<<<<< HEAD
wit-bindgen-rt = { version = "0.42.1", default-features = false }
=======
>>>>>>> 90ac295e

# wasm-tools family:
wasmparser = { version = "0.230.0", default-features = false, features = ['simd'] }
wat = "1.230.0"
wast = "230.0.0"
wasmprinter = "0.230.0"
wasm-encoder = "0.230.0"
wasm-smith = "0.230.0"
wasm-mutate = "0.230.0"
wit-parser = "0.230.0"
wit-component = "0.230.0"
wasm-wave = "0.230.0"
wasm-compose = "0.230.0"

# Non-Bytecode Alliance maintained dependencies:
# --------------------------
cc = "1.0"
object = { version = "0.36.5", default-features = false, features = ['read_core', 'elf'] }
gimli = { version = "0.31.0", default-features = false, features = ['read'] }
addr2line = { version = "0.24.1", default-features = false }
anyhow = { version = "1.0.93", default-features = false }
windows-sys = "0.59.0"
env_logger = "0.11.5"
log = { version = "0.4.8", default-features = false }
clap = { version = "4.5.17", default-features = false, features = ["std", "derive"] }
clap_complete = "4.4.7"
hashbrown = { version = "0.15", default-features = false }
capstone = "0.13.0"
smallvec = { version = "1.6.1", features = ["union"] }
tracing = "0.1.26"
bitflags = "2.0"
thiserror = "2.0.12"
async-trait = "0.1.71"
trait-variant = "0.1.2"
heck = "0.5"
similar = "2.1.0"
toml = "0.8.10"
mach2 = "0.4.2"
memfd = "0.6.2"
psm = "0.1.11"
proptest = "1.0.0"
rand = { version = "0.8.3", features = ["small_rng"] }
sptr = "0.3.2"
# serde and serde_derive must have the same version
serde = { version = "1.0.215", default-features = false, features = ['alloc'] }
serde_derive = "1.0.188"
serde_json = "1.0.80"
glob = "0.3.0"
libfuzzer-sys = "0.4.8"
walkdir = "2.3.3"
cfg-if = "1.0"
tempfile = "3.1.0"
filecheck = "0.5.0"
libc = { version = "0.2.112", default-features = true }
file-per-thread-logger = "0.2.0"
tokio = { version = "1.43.0", features = [ "rt", "time" ] }
hyper = "1.0.1"
http = "1.0.0"
http-body = "1.0.0"
http-body-util = "0.1.1"
bytes = { version = "1.4", default-features = false }
futures = { version = "0.3.27", default-features = false }
indexmap = { version = "2.0.0", default-features = false }
syn = "2.0.25"
quote = "1.0"
proc-macro2 = "1.0"
test-log = { version = "0.2", default-features = false, features = ["trace"] }
tracing-subscriber = { version = "0.3.1", default-features = false, features = ['fmt', 'env-filter', 'ansi', 'tracing-log'] }
url = "2.3.1"
postcard = { version = "1.0.8", default-features = false, features = ['alloc'] }
criterion = { version = "0.5.0", default-features = false, features = ["html_reports", "rayon"] }
rustc-hash = "2.0.0"
libtest-mimic = "0.8.1"
semver = { version = "1.0.17", default-features = false }
ittapi = "0.4.0"
libm = "0.2.7"
tokio-rustls = "0.25.0"
rustls = "0.22.0"
webpki-roots = "0.26.0"
itertools = "0.14.0"
base64 = "0.22.1"
termcolor = "1.4.1"

# =============================================================================
#
# Features for the Wasmtime CLI executable
#
#
# Note that many of these features are inherited from Wasmtime itself or
# otherwise configure the `wasmtime` crate's execution. Features are provided as
# compile-time switches to disable functionality primarily if one is interested
# in configuring binary size and or exploring the binary size implications of
# various features. Most features are enabled by default but most embeddings
# likely won't need all features.
#
# When adding or removing a feature, make sure to keep the C API in sync by
# modifying locations marked WASMTIME_FEATURE_LIST
[features]
default = [
  # All subcommands are included by default.
  "run",
  "compile",
  "explore",
  "serve",
  "wast",
  "config",
  "completion",
  "objdump",

  # On-by-default WASI features
  "wasi-nn",
  "wasi-threads",
  "wasi-http",
  "wasi-config",
  "wasi-keyvalue",
  "wasi-tls",

  # Most features of Wasmtime are enabled by default.
  "wat",
  "parallel-compilation",
  "pooling-allocator",
  "cache",
  "logging",
  "demangle",
  "cranelift",
  "profiling",
  "coredump",
  "addr2line",
  "debug-builtins",
  "component-model",
  "threads",
  "gc",
  "gc-drc",
  "gc-null",
  "winch",
  "pulley",

  # Enable some nice features of clap by default, but they come at a binary size
  # cost, so allow disabling this through disabling of our own `default`
  # feature.
  "clap/default",
  "clap/wrap_help",
]

# ========================================
# Off-by-default features
#
# These features are off-by-default but may optionally be enabled.
all-arch = ["wasmtime/all-arch"]
winch = ["wasmtime/winch"]
wmemcheck = ["wasmtime/wmemcheck"]
trace-log = ["wasmtime/trace-log"]
memory-protection-keys = ["wasmtime-cli-flags/memory-protection-keys"]
profile-pulley = ["wasmtime/profile-pulley"]
component-model-async = ["wasmtime-cli-flags/component-model-async", "component-model"]

# This feature, when enabled, will statically compile out all logging statements
# throughout Wasmtime and its dependencies.
disable-logging = ["log/max_level_off", "tracing/max_level_off"]

# ========================================
# On-by-default features
#
# These features are all included in the `default` set above and this is
# the internal mapping for what they enable in Wasmtime itself.
wasi-nn = ["dep:wasmtime-wasi-nn"]
wasi-tls = ["dep:wasmtime-wasi-tls"]
wasi-threads = ["dep:wasmtime-wasi-threads", "threads"]
wasi-http = ["component-model", "dep:wasmtime-wasi-http", "wasmtime-wasi-http/p3", "dep:tokio", "dep:hyper"]
wasi-config = ["dep:wasmtime-wasi-config"]
wasi-keyvalue = ["dep:wasmtime-wasi-keyvalue"]
pooling-allocator = ["wasmtime/pooling-allocator", "wasmtime-cli-flags/pooling-allocator"]
component-model = [
  "wasmtime/component-model",
  "wasmtime-wast?/component-model",
  "wasmtime-cli-flags/component-model"
]
wat = ["dep:wat", "wasmtime/wat"]
cache = ["dep:wasmtime-cache", "wasmtime-cli-flags/cache"]
parallel-compilation = ["wasmtime-cli-flags/parallel-compilation"]
logging = ["wasmtime-cli-flags/logging"]
demangle = ["wasmtime/demangle"]
cranelift = ["wasmtime-cli-flags/cranelift", "dep:wasmtime-cranelift"]
profiling = ["wasmtime/profiling", "wasmtime/call-hook"]
coredump = ["wasmtime-cli-flags/coredump"]
addr2line = ["wasmtime/addr2line"]
debug-builtins = ["wasmtime/debug-builtins"]
threads = ["wasmtime-cli-flags/threads"]
gc = ["wasmtime-cli-flags/gc", "wasmtime/gc"]
gc-drc = ["gc", "wasmtime/gc-drc", "wasmtime-cli-flags/gc-drc"]
gc-null = ["gc", "wasmtime/gc-null", "wasmtime-cli-flags/gc-null"]
pulley = ["wasmtime-cli-flags/pulley"]

# CLI subcommands for the `wasmtime` executable. See `wasmtime $cmd --help`
# for more information on each subcommand.
serve = [
  "wasi-http",
  "component-model",
  "dep:http-body-util",
  "dep:http",
  "wasmtime-cli-flags/async",
]
explore = ["dep:wasmtime-explorer", "dep:tempfile"]
wast = ["dep:wasmtime-wast"]
config = ["cache"]
compile = ["cranelift"]
run = [
  "dep:wasmtime-wasi",
  "wasmtime/runtime",
  "wasmtime/wave",
  "dep:listenfd",
  "dep:wasi-common",
  "dep:tokio",
  "wasmtime-cli-flags/async",
]
completion = ["dep:clap_complete"]
objdump = [
  'dep:object',
  'dep:cranelift-codegen',
  'dep:capstone',
  'dep:termcolor',
  'dep:gimli',
  'pulley-interpreter/disas',
]

[[test]]
name = "disas"
harness = false

[[test]]
name = "wast"
harness = false

[[example]]
name = "tokio"
required-features = ["wasi-common/tokio"]

[[bench]]
name = "instantiation"
harness = false

[[bench]]
name = "thread_eager_init"
harness = false

[[bench]]
name = "trap"
harness = false

[[bench]]
name = "call"
harness = false

[[bench]]
name = "wasi"
harness = false

[profile.release.package.wasi-preview1-component-adapter]
opt-level = 's'
strip = 'debuginfo'

[profile.dev.package.wasi-preview1-component-adapter]
# Make dev look like a release build since this adapter module won't work with
# a debug build that uses data segments and such.
incremental = false
opt-level = 's'
# Omit assertions, which include failure messages which require string
# initializers.
debug-assertions = false
# Omit integer overflow checks, which include failure messages which require
# string initializers.
overflow-checks = false

# Same as `wasi-preview1-component-adapter` above
[profile.dev.package.wit-bindgen]
incremental = false
debug-assertions = false
overflow-checks = false
opt-level = 's'

[profile.profiling]
inherits = "bench"
debug = "line-tables-only"

[profile.fastest-runtime]
inherits = "release"
codegen-units = 1
lto = true

# TODO: remove this once we've switched to a wasm-tools/wit-bindgen release:
[patch.crates-io]
# wasmparser = { git = "https://github.com/bytecodealliance/wasm-tools" }
# wat = { git = "https://github.com/bytecodealliance/wasm-tools" }
# wast = { git = "https://github.com/bytecodealliance/wasm-tools" }
# wasmprinter = { git = "https://github.com/bytecodealliance/wasm-tools" }
# wasm-encoder = { git = "https://github.com/bytecodealliance/wasm-tools" }
# wasm-smith = { git = "https://github.com/bytecodealliance/wasm-tools" }
# wasm-mutate = { git = "https://github.com/bytecodealliance/wasm-tools" }
# wit-parser = { git = "https://github.com/bytecodealliance/wasm-tools" }
# wit-component = { git = "https://github.com/bytecodealliance/wasm-tools" }
# wasm-wave = { git = "https://github.com/bytecodealliance/wasm-tools" }
# wasm-compose = { git = "https://github.com/bytecodealliance/wasm-tools" }
# wasm-metadata = { git = "https://github.com/bytecodealliance/wasm-tools" }
# wit-bindgen = { git = "https://github.com/alexcrichton/wit-bindgen", branch = 'fix-a-tpyo' }
# wit-bindgen-rt = { git = "https://github.com/alexcrichton/wit-bindgen", branch = 'fix-a-tpyo' }
# wit-bindgen-rust-macro = { git = "https://github.com/alexcrichton/wit-bindgen", branch = 'fix-a-tpyo' }

# wasmparser = { path = '../wasm-tools/crates/wasmparser' }
# wat = { path = '../wasm-tools/crates/wat' }
# wast = { path = '../wasm-tools/crates/wast' }
# wasmprinter = { path = '../wasm-tools/crates/wasmprinter' }
# wasm-encoder = { path = '../wasm-tools/crates/wasm-encoder' }
# wasm-smith = { path = '../wasm-tools/crates/wasm-smith' }
# wasm-mutate = { path = '../wasm-tools/crates/wasm-mutate' }
# wit-parser = { path = '../wasm-tools/crates/wit-parser' }
# wit-component = { path = '../wasm-tools/crates/wit-component' }
# wasm-wave = { path = '../wasm-tools/crates/wasm-wave' }
# wasm-compose = { path = '../wasm-tools/crates/wasm-compose' }
# wasm-metadata = { path = '../wasm-tools/crates/wasm-metadata' }
# wit-bindgen = { path = '../wit-bindgen/crates/guest-rust' }
# wit-bindgen-rt = { path = '../wit-bindgen/crates/guest-rust/rt' }
# wit-bindgen-rust-macro = { path = '../wit-bindgen/crates/guest-rust/macro' }<|MERGE_RESOLUTION|>--- conflicted
+++ resolved
@@ -296,11 +296,8 @@
 rustix = "1.0.3"
 # wit-bindgen:
 wit-bindgen = { version = "0.42.1", default-features = false }
+wit-bindgen-rt = { version = "0.42.1", default-features = false }
 wit-bindgen-rust-macro = { version = "0.42.1", default-features = false }
-<<<<<<< HEAD
-wit-bindgen-rt = { version = "0.42.1", default-features = false }
-=======
->>>>>>> 90ac295e
 
 # wasm-tools family:
 wasmparser = { version = "0.230.0", default-features = false, features = ['simd'] }
