#!/usr/bin/env bash

# Script to re-vendor the WIT files that Wasmtime uses as defined by a
# particular tag in upstream repositories.
#
# This script is executed on CI to ensure that everything is up-to-date.
set -ex

# The make_vendor function takes a base path (e.g., "wasi") and a list
# of packages in the format "name@tag". It constructs the full destination
# path, downloads the tarballs from GitHub, extracts the relevant files, and
# removes any unwanted directories.
make_vendor() {
  local name=$1
  local packages=$2
  local path="crates/$name/wit/deps"

  rm -rf $path
  mkdir -p $path

  for package in $packages; do
    IFS='@' read -r repo tag subdir <<< "$package"
    mkdir -p "$path/$repo"
    cached_extracted_dir="$cache_dir/$repo-$tag"

    if [[ ! -d $cached_extracted_dir ]]; then
      mkdir -p $cached_extracted_dir
      curl -sL https://github.com/WebAssembly/wasi-$repo/archive/$tag.tar.gz | \
        tar xzf - --strip-components=1 -C $cached_extracted_dir
      rm -rf $cached_extracted_dir/${subdir:-"wit"}/deps*
    fi

    cp -r $cached_extracted_dir/${subdir:-"wit"}/* $path/$repo
  done
}

cache_dir=$(mktemp -d)

make_vendor "wasi-io" "
  io@v0.2.6
"

make_vendor "wasi/src/p2" "
  cli@v0.2.6
  clocks@v0.2.6
  filesystem@v0.2.6
  io@v0.2.6
  random@v0.2.6
  sockets@v0.2.6
"

make_vendor "wasi-http" "
  cli@v0.2.6
  clocks@v0.2.6
  filesystem@v0.2.6
  io@v0.2.6
  random@v0.2.6
  sockets@v0.2.6
  http@v0.2.6
"

make_vendor "wasi-tls" "
  io@v0.2.6
  tls@v0.2.0-draft+505fc98
"

make_vendor "wasi-config" "config@f4d699b"

make_vendor "wasi-keyvalue" "keyvalue@219ea36"

<<<<<<< HEAD
# TODO: upstream `async` changes and eventually re-enable this
# make_vendor "wasi/src/p3" "
#     cli@82b86d9@wit-0.3.0-draft
#     clocks@646092f@wit-0.3.0-draft
#     filesystem@740cd76@wit-0.3.0-draft
#     random@9499404@wit-0.3.0-draft
#     sockets@41d7079@wit-0.3.0-draft
# "
# `wasi:http` from https://github.com/WebAssembly/wasi-http/pull/158
# make_vendor "wasi-http/src/p3" "
#     cli@82b86d9@wit-0.3.0-draft
#     clocks@646092f@wit-0.3.0-draft
#     filesystem@740cd76@wit-0.3.0-draft
#     random@9499404@wit-0.3.0-draft
#     sockets@41d7079@wit-0.3.0-draft
#     http@ae89575@wit-0.3.0-draft
# "
=======
make_vendor "wasi/src/p3" "
    cli@939bd6d@wit-0.3.0-draft
    clocks@13d1c82@wit-0.3.0-draft
    filesystem@e2a2ddc@wit-0.3.0-draft
    random@4e94663@wit-0.3.0-draft
    sockets@bb247e2@wit-0.3.0-draft
"
>>>>>>> c34eb3f7

rm -rf $cache_dir

# Separately (for now), vendor the `wasi-nn` WIT files since their retrieval is
# slightly different than above.
repo=https://raw.githubusercontent.com/WebAssembly/wasi-nn
revision=0.2.0-rc-2024-10-28
curl -L $repo/$revision/wasi-nn.witx -o crates/wasi-nn/witx/wasi-nn.witx
curl -L $repo/$revision/wit/wasi-nn.wit -o crates/wasi-nn/wit/wasi-nn.wit<|MERGE_RESOLUTION|>--- conflicted
+++ resolved
@@ -68,33 +68,13 @@
 
 make_vendor "wasi-keyvalue" "keyvalue@219ea36"
 
-<<<<<<< HEAD
-# TODO: upstream `async` changes and eventually re-enable this
 # make_vendor "wasi/src/p3" "
-#     cli@82b86d9@wit-0.3.0-draft
-#     clocks@646092f@wit-0.3.0-draft
-#     filesystem@740cd76@wit-0.3.0-draft
-#     random@9499404@wit-0.3.0-draft
-#     sockets@41d7079@wit-0.3.0-draft
+#     cli@939bd6d@wit-0.3.0-draft
+#     clocks@13d1c82@wit-0.3.0-draft
+#     filesystem@e2a2ddc@wit-0.3.0-draft
+#     random@4e94663@wit-0.3.0-draft
+#     sockets@bb247e2@wit-0.3.0-draft
 # "
-# `wasi:http` from https://github.com/WebAssembly/wasi-http/pull/158
-# make_vendor "wasi-http/src/p3" "
-#     cli@82b86d9@wit-0.3.0-draft
-#     clocks@646092f@wit-0.3.0-draft
-#     filesystem@740cd76@wit-0.3.0-draft
-#     random@9499404@wit-0.3.0-draft
-#     sockets@41d7079@wit-0.3.0-draft
-#     http@ae89575@wit-0.3.0-draft
-# "
-=======
-make_vendor "wasi/src/p3" "
-    cli@939bd6d@wit-0.3.0-draft
-    clocks@13d1c82@wit-0.3.0-draft
-    filesystem@e2a2ddc@wit-0.3.0-draft
-    random@4e94663@wit-0.3.0-draft
-    sockets@bb247e2@wit-0.3.0-draft
-"
->>>>>>> c34eb3f7
 
 rm -rf $cache_dir
 
