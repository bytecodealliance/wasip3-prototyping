;;! target = "aarch64"
;;! test = "winch"
;;! flags = "-O static-memory-maximum-size=0 -O dynamic-memory-guard-size=0xffff"

(module
  (memory (export "memory") 1)
  (func (export "run") (param i32 i32 i32 i32)
    ;; Within the guard region.
    local.get 0
    local.get 1
    i32.store offset=0
    ;; Also within the guard region, bounds check should GVN with previous.
    local.get 0
    local.get 2
    i32.store offset=4
    ;; Outside the guard region, needs additional bounds checks.
    local.get 0
    local.get 3
    i32.store offset=0x000fffff
  )
)
;; wasm[0]::function[0]:
;;       stp     x29, x30, [sp, #-0x10]!
;;       mov     x29, sp
;;       str     x28, [sp, #-0x10]!
;;       mov     x28, sp
;;       mov     x9, x0
;;       sub     x28, x28, #0x20
;;       mov     sp, x28
;;       stur    x0, [x28, #0x18]
;;       stur    x1, [x28, #0x10]
;;       stur    w2, [x28, #0xc]
;;       stur    w3, [x28, #8]
;;       stur    w4, [x28, #4]
;;       stur    w5, [x28]
;;       ldur    w0, [x28, #8]
;;       ldur    w1, [x28, #0xc]
;;       ldur    x2, [x9, #0x58]
;;       mov     w3, w1
;;       add     x3, x3, #4
;;       b.hs    #0x114
;;   4c: cmp     x3, x2, uxtx
;;       b.hi    #0x118
<<<<<<< HEAD
;;   54: ldur    x4, [x9, #0x58]
=======
;;   54: ldur    x4, [x9, #0x50]
>>>>>>> 58ad9115
;;       add     x4, x4, x1, uxtx
;;       mov     x16, #0
;;       mov     x5, x16
;;       cmp     x3, x2, uxtx
;;       csel    x4, x5, x5, hi
;;       stur    w0, [x4]
;;       ldur    w0, [x28, #4]
;;       ldur    w1, [x28, #0xc]
;;       ldur    x2, [x9, #0x58]
;;       mov     w3, w1
;;       add     x3, x3, #8
;;       b.hs    #0x11c
;;   88: cmp     x3, x2, uxtx
;;       b.hi    #0x120
<<<<<<< HEAD
;;   90: ldur    x4, [x9, #0x58]
=======
;;   90: ldur    x4, [x9, #0x50]
>>>>>>> 58ad9115
;;       add     x4, x4, x1, uxtx
;;       add     x4, x4, #4
;;       mov     x16, #0
;;       mov     x5, x16
;;       cmp     x3, x2, uxtx
;;       csel    x4, x5, x5, hi
;;       stur    w0, [x4]
;;       ldur    w0, [x28]
;;       ldur    w1, [x28, #0xc]
;;       ldur    x2, [x9, #0x58]
;;       mov     w3, w1
;;       mov     w16, #3
;;       movk    w16, #0x10, lsl #16
;;       add     x3, x3, x16, uxtx
;;       b.hs    #0x124
;;   d0: cmp     x3, x2, uxtx
;;       b.hi    #0x128
<<<<<<< HEAD
;;   d8: ldur    x4, [x9, #0x58]
=======
;;   d8: ldur    x4, [x9, #0x50]
>>>>>>> 58ad9115
;;       add     x4, x4, x1, uxtx
;;       orr     x16, xzr, #0xfffff
;;       add     x4, x4, x16, uxtx
;;       mov     x16, #0
;;       mov     x5, x16
;;       cmp     x3, x2, uxtx
;;       csel    x4, x5, x5, hi
;;       stur    w0, [x4]
;;       add     x28, x28, #0x20
;;       mov     sp, x28
;;       mov     sp, x28
;;       ldr     x28, [sp], #0x10
;;       ldp     x29, x30, [sp], #0x10
;;       ret
;;  114: .byte   0x1f, 0xc1, 0x00, 0x00
;;  118: .byte   0x1f, 0xc1, 0x00, 0x00
;;  11c: .byte   0x1f, 0xc1, 0x00, 0x00
;;  120: .byte   0x1f, 0xc1, 0x00, 0x00
;;  124: .byte   0x1f, 0xc1, 0x00, 0x00
;;  128: .byte   0x1f, 0xc1, 0x00, 0x00<|MERGE_RESOLUTION|>--- conflicted
+++ resolved
@@ -18,92 +18,4 @@
     local.get 3
     i32.store offset=0x000fffff
   )
-)
-;; wasm[0]::function[0]:
-;;       stp     x29, x30, [sp, #-0x10]!
-;;       mov     x29, sp
-;;       str     x28, [sp, #-0x10]!
-;;       mov     x28, sp
-;;       mov     x9, x0
-;;       sub     x28, x28, #0x20
-;;       mov     sp, x28
-;;       stur    x0, [x28, #0x18]
-;;       stur    x1, [x28, #0x10]
-;;       stur    w2, [x28, #0xc]
-;;       stur    w3, [x28, #8]
-;;       stur    w4, [x28, #4]
-;;       stur    w5, [x28]
-;;       ldur    w0, [x28, #8]
-;;       ldur    w1, [x28, #0xc]
-;;       ldur    x2, [x9, #0x58]
-;;       mov     w3, w1
-;;       add     x3, x3, #4
-;;       b.hs    #0x114
-;;   4c: cmp     x3, x2, uxtx
-;;       b.hi    #0x118
-<<<<<<< HEAD
-;;   54: ldur    x4, [x9, #0x58]
-=======
-;;   54: ldur    x4, [x9, #0x50]
->>>>>>> 58ad9115
-;;       add     x4, x4, x1, uxtx
-;;       mov     x16, #0
-;;       mov     x5, x16
-;;       cmp     x3, x2, uxtx
-;;       csel    x4, x5, x5, hi
-;;       stur    w0, [x4]
-;;       ldur    w0, [x28, #4]
-;;       ldur    w1, [x28, #0xc]
-;;       ldur    x2, [x9, #0x58]
-;;       mov     w3, w1
-;;       add     x3, x3, #8
-;;       b.hs    #0x11c
-;;   88: cmp     x3, x2, uxtx
-;;       b.hi    #0x120
-<<<<<<< HEAD
-;;   90: ldur    x4, [x9, #0x58]
-=======
-;;   90: ldur    x4, [x9, #0x50]
->>>>>>> 58ad9115
-;;       add     x4, x4, x1, uxtx
-;;       add     x4, x4, #4
-;;       mov     x16, #0
-;;       mov     x5, x16
-;;       cmp     x3, x2, uxtx
-;;       csel    x4, x5, x5, hi
-;;       stur    w0, [x4]
-;;       ldur    w0, [x28]
-;;       ldur    w1, [x28, #0xc]
-;;       ldur    x2, [x9, #0x58]
-;;       mov     w3, w1
-;;       mov     w16, #3
-;;       movk    w16, #0x10, lsl #16
-;;       add     x3, x3, x16, uxtx
-;;       b.hs    #0x124
-;;   d0: cmp     x3, x2, uxtx
-;;       b.hi    #0x128
-<<<<<<< HEAD
-;;   d8: ldur    x4, [x9, #0x58]
-=======
-;;   d8: ldur    x4, [x9, #0x50]
->>>>>>> 58ad9115
-;;       add     x4, x4, x1, uxtx
-;;       orr     x16, xzr, #0xfffff
-;;       add     x4, x4, x16, uxtx
-;;       mov     x16, #0
-;;       mov     x5, x16
-;;       cmp     x3, x2, uxtx
-;;       csel    x4, x5, x5, hi
-;;       stur    w0, [x4]
-;;       add     x28, x28, #0x20
-;;       mov     sp, x28
-;;       mov     sp, x28
-;;       ldr     x28, [sp], #0x10
-;;       ldp     x29, x30, [sp], #0x10
-;;       ret
-;;  114: .byte   0x1f, 0xc1, 0x00, 0x00
-;;  118: .byte   0x1f, 0xc1, 0x00, 0x00
-;;  11c: .byte   0x1f, 0xc1, 0x00, 0x00
-;;  120: .byte   0x1f, 0xc1, 0x00, 0x00
-;;  124: .byte   0x1f, 0xc1, 0x00, 0x00
-;;  128: .byte   0x1f, 0xc1, 0x00, 0x00+)