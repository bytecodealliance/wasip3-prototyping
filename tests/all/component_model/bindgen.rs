--- conflicted
+++ resolved
@@ -3,13 +3,8 @@
 use super::engine;
 use anyhow::Result;
 use wasmtime::{
-<<<<<<< HEAD
     component::{Component, Linker},
     Config, Engine, Store,
-=======
-    Store,
-    component::{Component, Linker},
->>>>>>> 90ac295e
 };
 
 mod ownership;
