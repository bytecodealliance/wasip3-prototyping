--- conflicted
+++ resolved
@@ -6,9 +6,6 @@
 
 ;; test 0 consts
 (module (func (export "consts") (result v128) (result v128) (v128.const i64x2 0 0) (v128.const i64x2 0 0)))
-<<<<<<< HEAD
-(assert_return (invoke "consts") (v128.const i64x2 0 0) (v128.const i64x2 0 0))
-=======
 (assert_return (invoke "consts") (v128.const i64x2 0 0) (v128.const i64x2 0 0))
 
 ;; test case where vector is neither the first return value nor the last return value
@@ -19,5 +16,4 @@
     i64.const 0
   )
 )
-(assert_return (invoke "not-first-nor-last" (v128.const i32x4 1 2 3 4)) (i64.const 0) (v128.const i32x4 1 2 3 4) (i64.const 0))
->>>>>>> 58ad9115
+(assert_return (invoke "not-first-nor-last" (v128.const i32x4 1 2 3 4)) (i64.const 0) (v128.const i32x4 1 2 3 4) (i64.const 0))