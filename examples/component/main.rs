--- conflicted
+++ resolved
@@ -2,12 +2,9 @@
 use std::{fs, path::Path};
 
 use wasmtime::{
-<<<<<<< HEAD
     component::{bindgen, Component, HasData, Linker},
-=======
->>>>>>> 90ac295e
+    component::{bindgen, Component, HasSelf, Linker},
     Config, Engine, Result, Store,
-    component::{Component, HasSelf, Linker, bindgen},
 };
 
 // Generate bindings of the guest and host components.
@@ -24,17 +21,6 @@
     }
 }
 
-<<<<<<< HEAD
-struct MyState {
-    host: HostComponent,
-}
-
-impl HasData for MyState {
-    type Data<'a> = &'a mut HostComponent;
-}
-
-=======
->>>>>>> 90ac295e
 /// This function is only needed until rust can natively output a component.
 ///
 /// Generally embeddings should not be expected to do this programmatically, but instead
@@ -62,11 +48,7 @@
     let component = Component::from_binary(&engine, &component)?;
     let mut store = Store::new(&engine, MyState {});
     let mut linker = Linker::new(&engine);
-<<<<<<< HEAD
-    host::add_to_linker::<MyState, MyState>(&mut linker, |state| &mut state.host)?;
-=======
     host::add_to_linker::<_, HasSelf<_>>(&mut linker, |state| state)?;
->>>>>>> 90ac295e
     let convert = Convert::instantiate(&mut store, &component, &linker)?;
     let result = convert.call_convert_celsius_to_fahrenheit(&mut store, 23.4)?;
     println!("Converted to: {result:?}");
