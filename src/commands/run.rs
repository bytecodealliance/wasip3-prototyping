--- conflicted
+++ resolved
@@ -7,18 +7,14 @@
 
 use crate::common::{Profile, RunCommon, RunTarget};
 
-use anyhow::{Context as _, Error, Result, anyhow, bail};
+use anyhow::{anyhow, bail, Context as _, Error, Result};
 use clap::Parser;
 use std::ffi::OsString;
 use std::path::{Path, PathBuf};
 use std::sync::{Arc, Mutex};
 use std::thread;
-<<<<<<< HEAD
 use tokio::io::{stderr, stdin, stdout};
 use wasi_common::sync::{ambient_authority, Dir, TcpListener, WasiCtxBuilder};
-=======
-use wasi_common::sync::{Dir, TcpListener, WasiCtxBuilder, ambient_authority};
->>>>>>> 90ac295e
 use wasmtime::{Engine, Func, Module, Store, StoreLimits, Val, ValType};
 use wasmtime_wasi::p2::{IoView, WasiView};
 
@@ -32,7 +28,7 @@
 use wasmtime_wasi_config::{WasiConfig, WasiConfigVariables};
 #[cfg(feature = "wasi-http")]
 use wasmtime_wasi_http::{
-    DEFAULT_OUTGOING_BODY_BUFFER_CHUNKS, DEFAULT_OUTGOING_BODY_CHUNK_SIZE, WasiHttpCtx,
+    WasiHttpCtx, DEFAULT_OUTGOING_BODY_BUFFER_CHUNKS, DEFAULT_OUTGOING_BODY_CHUNK_SIZE,
 };
 #[cfg(feature = "wasi-keyvalue")]
 use wasmtime_wasi_keyvalue::{WasiKeyValue, WasiKeyValueCtx, WasiKeyValueCtxBuilder};
@@ -400,11 +396,9 @@
 
         store.set_epoch_deadline(1);
         let engine = store.engine().clone();
-        thread::spawn(move || {
-            loop {
-                thread::sleep(interval);
-                engine.increment_epoch();
-            }
+        thread::spawn(move || loop {
+            thread::sleep(interval);
+            engine.increment_epoch();
         });
 
         let path = path.to_string();
@@ -543,12 +537,12 @@
         linker: &mut wasmtime::component::Linker<Host>,
     ) -> Result<()> {
         use wasmtime::component::{
-            Val,
             types::ComponentItem,
             wasm_wave::{
                 untyped::UntypedFuncCall,
                 wasm::{DisplayFuncResults, WasmFunc},
             },
+            Val,
         };
 
         // Check if the invoke string is present
