--- conflicted
+++ resolved
@@ -1,12 +1,9 @@
 use crate::common::{Profile, RunCommon, RunTarget};
 use anyhow::{anyhow, bail, Context as _, Result};
 use clap::Parser;
-<<<<<<< HEAD
+use http::{Response, StatusCode};
 use http_body_util::BodyExt as _;
-=======
-use http::{Response, StatusCode};
 use std::convert::Infallible;
->>>>>>> 10d7a7f5
 use std::net::SocketAddr;
 use std::path::PathBuf;
 use std::sync::atomic::{AtomicBool, AtomicU64, Ordering};
@@ -565,7 +562,6 @@
 
         log::info!("Listening on {}", self.addr);
 
-<<<<<<< HEAD
         if let Ok(..) = wasmtime_wasi_http::p3::bindings::ProxyPre::new(instance.clone()) {
             let next_id = Arc::new(AtomicU64::default());
             let cmd = Arc::new(self);
@@ -651,7 +647,28 @@
                         .serve_connection(
                             stream,
                             hyper::service::service_fn(move |req| {
-                                handle_request(h.clone(), req, comp.clone())
+                                let comp = comp.clone();
+                                let h = h.clone();
+                                async move {
+                                    use http_body_util::{BodyExt, Full};
+                                    fn to_errorcode(_: Infallible) -> ErrorCode {
+                                        unreachable!()
+                                    }
+                                    match handle_request(h, req, comp).await {
+                                        Ok(r) => Ok::<_, Infallible>(r),
+                                        Err(e) => {
+                                            eprintln!("error: {e:?}");
+                                            Ok(Response::builder()
+                                                .status(StatusCode::INTERNAL_SERVER_ERROR)
+                                                .body(
+                                                    Full::new(bytes::Bytes::new())
+                                                        .map_err(to_errorcode)
+                                                        .boxed(),
+                                                )
+                                                .unwrap())
+                                        }
+                                    }
+                                }
                             }),
                         )
                         .await
@@ -661,58 +678,6 @@
                     drop(shutdown_guard);
                 });
             }
-=======
-        let handler = ProxyHandler::new(self, engine, instance);
-
-        loop {
-            // Wait for a socket, but also "race" against shutdown to break out
-            // of this loop. Once the graceful shutdown signal is received then
-            // this loop exits immediately.
-            let (stream, _) = tokio::select! {
-                _ = shutdown.requested.notified() => break,
-                v = listener.accept() => v?,
-            };
-            let comp = component.clone();
-            let stream = TokioIo::new(stream);
-            let h = handler.clone();
-            let shutdown_guard = shutdown.clone().increment();
-            tokio::task::spawn(async move {
-                if let Err(e) = http1::Builder::new()
-                    .keep_alive(true)
-                    .serve_connection(
-                        stream,
-                        hyper::service::service_fn(move |req| {
-                            let comp = comp.clone();
-                            let h = h.clone();
-                            async move {
-                                use http_body_util::{BodyExt, Full};
-                                fn to_errorcode(_: Infallible) -> ErrorCode {
-                                    unreachable!()
-                                }
-                                match handle_request(h, req, comp).await {
-                                    Ok(r) => Ok::<_, Infallible>(r),
-                                    Err(e) => {
-                                        eprintln!("error: {e:?}");
-                                        Ok(Response::builder()
-                                            .status(StatusCode::INTERNAL_SERVER_ERROR)
-                                            .body(
-                                                Full::new(bytes::Bytes::new())
-                                                    .map_err(to_errorcode)
-                                                    .boxed(),
-                                            )
-                                            .unwrap())
-                                    }
-                                }
-                            }
-                        }),
-                    )
-                    .await
-                {
-                    eprintln!("error: {e:?}");
-                }
-                drop(shutdown_guard);
-            });
->>>>>>> 10d7a7f5
         }
 
         // Upon exiting the loop we'll no longer process any more incoming
