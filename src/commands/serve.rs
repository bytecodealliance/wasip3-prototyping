--- conflicted
+++ resolved
@@ -1,28 +1,12 @@
 use crate::common::{Profile, RunCommon, RunTarget};
-<<<<<<< HEAD
-use anyhow::{Result, anyhow, bail};
+use anyhow::{Result, bail};
 use bytes::Bytes;
-=======
-use anyhow::{Result, bail};
->>>>>>> 3cbeb24b
 use clap::Parser;
 use http::{Response, StatusCode};
 use http_body_util::BodyExt as _;
 use http_body_util::combinators::BoxBody;
 use std::convert::Infallible;
 use std::net::SocketAddr;
-<<<<<<< HEAD
-use std::path::PathBuf;
-use std::sync::atomic::{AtomicBool, AtomicU64, Ordering};
-use std::sync::{Arc, Mutex};
-use std::time::{Duration, Instant};
-use tokio::sync::Notify;
-use wasmtime::component::{Component, Instance, InstancePre, Linker};
-use wasmtime::{Engine, Store, StoreLimits, UpdateDeadline};
-use wasmtime_wasi::p2::{IoView, StreamError, StreamResult, WasiCtx, WasiCtxBuilder, WasiView};
-use wasmtime_wasi::p3;
-use wasmtime_wasi_http::bindings as p2;
-=======
 use std::pin::Pin;
 use std::task::{Context, Poll};
 use std::time::Instant;
@@ -36,13 +20,12 @@
 };
 use tokio::io::{self, AsyncWrite};
 use tokio::sync::Notify;
-use wasmtime::component::{Component, Linker, ResourceTable};
+use wasmtime::component::{Component, Instance, InstancePre, Linker, ResourceTable};
 use wasmtime::{Engine, Store, StoreLimits, UpdateDeadline};
 use wasmtime_wasi::p2::{StreamError, StreamResult};
+use wasmtime_wasi::p3;
 use wasmtime_wasi::{WasiCtx, WasiCtxBuilder, WasiCtxView, WasiView};
-use wasmtime_wasi_http::bindings::ProxyPre;
-use wasmtime_wasi_http::bindings::http::types::{ErrorCode, Scheme};
->>>>>>> 3cbeb24b
+use wasmtime_wasi_http::bindings as p2;
 use wasmtime_wasi_http::io::TokioIo;
 use wasmtime_wasi_http::{
     DEFAULT_OUTGOING_BODY_BUFFER_CHUNKS, DEFAULT_OUTGOING_BODY_CHUNK_SIZE, WasiHttpCtx,
@@ -65,7 +48,6 @@
 
     p3_filesystem: Option<wasmtime_wasi::p3::filesystem::WasiFilesystemCtx>,
     p3_http: wasmtime_wasi_http::p3::WasiHttpCtx,
-    p3_ctx: wasmtime_wasi::p3::WasiCtx,
 
     limits: StoreLimits,
 
@@ -113,15 +95,6 @@
 impl wasmtime_wasi::p3::ResourceView for Host {
     fn table(&mut self) -> &mut wasmtime::component::ResourceTable {
         &mut self.table
-    }
-}
-
-impl wasmtime_wasi::p3::WasiView for Host {
-    fn ctx(&mut self) -> wasmtime_wasi::p3::WasiCtxView<'_> {
-        wasmtime_wasi::p3::WasiCtxView {
-            ctx: &mut self.p3_ctx,
-            table: &mut self.table,
-        }
     }
 }
 
@@ -212,13 +185,10 @@
     }
 
     fn new_store(&self, engine: &Engine, req_id: u64) -> Result<Store<Host>> {
-        let mut p2 = WasiCtxBuilder::new();
-        let mut p3 = p3::WasiCtxBuilder::new();
-        self.run.configure_wasip2(&mut p2)?;
-        self.run.configure_wasip3(&mut p3)?;
-
-        p2.env("REQUEST_ID", req_id.to_string());
-        p3.env("REQUEST_ID", req_id.to_string());
+        let mut wasi = WasiCtxBuilder::new();
+        self.run.configure_wasip2(&mut wasi)?;
+
+        wasi.env("REQUEST_ID", req_id.to_string());
 
         let stdout_prefix: String;
         let stderr_prefix: String;
@@ -229,15 +199,12 @@
             stdout_prefix = format!("stdout [{req_id}] :: ");
             stderr_prefix = format!("stderr [{req_id}] :: ");
         }
-        p2.stdout(LogStream::new(stdout_prefix, Output::Stdout));
-        p2.stderr(LogStream::new(stderr_prefix, Output::Stderr));
-
-        // TODO: set stdout/stderr for p3
-        p3.inherit_stdout().inherit_stderr();
+        wasi.stdout(LogStream::new(stdout_prefix, Output::Stdout));
+        wasi.stderr(LogStream::new(stderr_prefix, Output::Stderr));
 
         let mut host = Host {
             table: wasmtime::component::ResourceTable::new(),
-            ctx: p2.build(),
+            ctx: wasi.build(),
             http: WasiHttpCtx::new(),
             http_outgoing_body_buffer_chunks: self.run.common.wasi.http_outgoing_body_buffer_chunks,
             http_outgoing_body_chunk_size: self.run.common.wasi.http_outgoing_body_chunk_size,
@@ -253,7 +220,6 @@
             #[cfg(feature = "profiling")]
             guest_profiler: None,
 
-            p3_ctx: p3.build(),
             p3_filesystem: {
                 let mut p3_filesystem = p3::filesystem::WasiFilesystemCtx::default();
                 p3_filesystem.allow_blocking_current_thread =
