--- conflicted
+++ resolved
@@ -226,11 +226,7 @@
 
     // First, test stream host->host
     instance
-<<<<<<< HEAD
-        .run_with(&mut store, async |store| -> wasmtime::Result<_> {
-=======
         .run_concurrent(&mut store, async |store| -> wasmtime::Result<_> {
->>>>>>> 90ab7916
             let (mut tx, mut rx) = store.with(|mut s| instance.stream(&mut s))?;
 
             let mut futures = FuturesUnordered::new();
