--- conflicted
+++ resolved
@@ -14,22 +14,16 @@
     },
     wasmtime::{
         Engine, Store,
-<<<<<<< HEAD
-        component::{Linker, ResourceTable, StreamReader, StreamWriter, VecBuffer, WithAccessor},
-=======
         component::{
             GuardedFutureReader, GuardedStreamReader, GuardedStreamWriter, Linker, ResourceTable,
             VecBuffer,
         },
->>>>>>> b4475438
     },
     wasmtime_wasi::p2::WasiCtxBuilder,
 };
 
 #[tokio::test]
 pub async fn async_watch_streams() -> Result<()> {
-    use wasmtime::component::{DropWithStore, DropWithStoreAndValue};
-
     let engine = Engine::new(&config())?;
 
     let mut store = Store::new(
@@ -58,11 +52,7 @@
     let (mut tx, rx) = instance.stream::<u8>(&mut store)?;
     instance
         .run_concurrent(&mut store, async |store| {
-<<<<<<< HEAD
-            futures::join!(tx.watch_reader(store), async { rx.drop_with(store) }).1
-=======
             futures::join!(tx.watch_reader(store), async { rx.close_with(store) }).1
->>>>>>> b4475438
         })
         .await??;
 
@@ -70,11 +60,7 @@
     let (mut tx, rx) = instance.stream::<u8>(&mut store)?;
     instance
         .run_concurrent(&mut store, async |store| {
-<<<<<<< HEAD
-            rx.drop_with(store)?;
-=======
             rx.close_with(store)?;
->>>>>>> b4475438
             tx.watch_reader(store).await;
             anyhow::Ok(())
         })
@@ -84,11 +70,7 @@
     let (tx, mut rx) = instance.stream::<u8>(&mut store)?;
     instance
         .run_concurrent(&mut store, async |store| {
-<<<<<<< HEAD
-            futures::join!(rx.watch_writer(store), async { tx.drop_with(store) }).1
-=======
             futures::join!(rx.watch_writer(store), async { tx.close_with(store) }).1
->>>>>>> b4475438
         })
         .await??;
 
@@ -96,88 +78,51 @@
     let (tx, mut rx) = instance.stream::<u8>(&mut store)?;
     instance
         .run_concurrent(&mut store, async |store| {
-<<<<<<< HEAD
-            tx.drop_with(store)?;
-=======
             tx.close_with(store)?;
->>>>>>> b4475438
             rx.watch_writer(store).await;
             anyhow::Ok(())
         })
         .await??;
 
     // Test watching and then dropping the read end of a future.
-<<<<<<< HEAD
-    let (mut tx, rx) = instance.future::<u8>(&mut store)?;
-    instance
-        .run_concurrent(&mut store, async |store| {
-            futures::join!(tx.watch_reader(store), async { rx.drop_with(store) }).1
-=======
     let (mut tx, rx) = instance.future::<u8>(&mut store, || 42)?;
     instance
         .run_concurrent(&mut store, async |store| {
             futures::join!(tx.watch_reader(store), async { rx.close_with(store) }).1
->>>>>>> b4475438
         })
         .await??;
 
     // Test dropping and then watching the read end of a future.
-<<<<<<< HEAD
-    let (mut tx, rx) = instance.future::<u8>(&mut store)?;
-    instance
-        .run_concurrent(&mut store, async |store| {
-            rx.drop_with(store)?;
-=======
     let (mut tx, rx) = instance.future::<u8>(&mut store, || 42)?;
     instance
         .run_concurrent(&mut store, async |store| {
             rx.close_with(store)?;
->>>>>>> b4475438
             tx.watch_reader(store).await;
             anyhow::Ok(())
         })
         .await??;
 
     // Test watching and then dropping the write end of a future.
-<<<<<<< HEAD
-    let (tx, mut rx) = instance.future::<u8>(&mut store)?;
-    instance
-        .run_concurrent(&mut store, async |store| {
-            futures::join!(rx.watch_writer(store), async { tx.drop_with(store, 42) }).1
-=======
     let (tx, mut rx) = instance.future::<u8>(&mut store, || 42)?;
     instance
         .run_concurrent(&mut store, async |store| {
             futures::join!(rx.watch_writer(store), async { tx.close_with(store) }).1
->>>>>>> b4475438
         })
         .await??;
 
     // Test dropping and then watching the write end of a future.
-<<<<<<< HEAD
-    let (tx, mut rx) = instance.future::<u8>(&mut store)?;
-    instance
-        .run_concurrent(&mut store, async |store| {
-            tx.drop_with(store, 42)?;
-=======
     let (tx, mut rx) = instance.future::<u8>(&mut store, || 42)?;
     instance
         .run_concurrent(&mut store, async |store| {
             tx.close_with(store)?;
->>>>>>> b4475438
             rx.watch_writer(store).await;
             anyhow::Ok(())
         })
         .await??;
 
     enum Event<'a> {
-<<<<<<< HEAD
-        Write(Option<WithAccessor<'a, StreamWriter<u8>, Ctx>>),
-        Read(Option<WithAccessor<'a, StreamReader<u8>, Ctx>>, Option<u8>),
-=======
         Write(Option<GuardedStreamWriter<'a, u8, Ctx>>),
         Read(Option<GuardedStreamReader<'a, u8, Ctx>>, Option<u8>),
->>>>>>> b4475438
     }
 
     // Test watching, then writing to, then dropping, then writing again to the
@@ -185,13 +130,8 @@
     let (tx, rx) = instance.stream(&mut store)?;
     instance
         .run_concurrent(&mut store, async move |store| -> wasmtime::Result<_> {
-<<<<<<< HEAD
-            let mut tx = WithAccessor::new(store, tx);
-            let mut rx = WithAccessor::new(store, rx);
-=======
             let mut tx = GuardedStreamWriter::new(store, tx);
             let mut rx = GuardedStreamReader::new(store, rx);
->>>>>>> b4475438
             let mut futures = FuturesUnordered::new();
             assert!(
                 pin!(tx.watch_reader())
@@ -276,15 +216,9 @@
     let instance = linker.instantiate_async(&mut store, &component).await?;
 
     enum StreamEvent<'a> {
-<<<<<<< HEAD
-        FirstWrite(Option<WithAccessor<'a, StreamWriter<u8>, Ctx>>),
-        FirstRead(Option<WithAccessor<'a, StreamReader<u8>, Ctx>>, Vec<u8>),
-        SecondWrite(Option<WithAccessor<'a, StreamWriter<u8>, Ctx>>),
-=======
         FirstWrite(Option<GuardedStreamWriter<'a, u8, Ctx>>),
         FirstRead(Option<GuardedStreamReader<'a, u8, Ctx>>, Vec<u8>),
         SecondWrite(Option<GuardedStreamWriter<'a, u8, Ctx>>),
->>>>>>> b4475438
         GuestCompleted,
     }
 
@@ -306,23 +240,14 @@
 
         instance
             .run_concurrent(&mut store, async move |store| -> wasmtime::Result<_> {
-<<<<<<< HEAD
-                let mut tx = WithAccessor::new(store, tx);
-                let mut rx = WithAccessor::new(store, rx);
-=======
                 let mut tx = GuardedStreamWriter::new(store, tx);
                 let mut rx = GuardedStreamReader::new(store, rx);
->>>>>>> b4475438
 
                 let mut futures = FuturesUnordered::new();
                 futures.push({
                     let values = values.clone();
                     async move {
-<<<<<<< HEAD
-                        tx.write_all(store, VecBuffer::from(values)).await;
-=======
                         tx.write_all(VecBuffer::from(values)).await;
->>>>>>> b4475438
                         anyhow::Ok(StreamEvent::FirstWrite(if tx.is_closed() {
                             None
                         } else {
@@ -333,11 +258,7 @@
                 });
                 futures.push(
                     async move {
-<<<<<<< HEAD
-                        let b = rx.read(store, Vec::with_capacity(3)).await;
-=======
                         let b = rx.read(Vec::with_capacity(3)).await;
->>>>>>> b4475438
                         let r = if rx.is_closed() { None } else { Some(rx) };
                         Ok(StreamEvent::FirstRead(r, b))
                     }
@@ -352,11 +273,7 @@
                             if watch {
                                 futures.push(
                                     async move {
-<<<<<<< HEAD
-                                        tx.watch_reader(store).await;
-=======
                                         tx.watch_reader().await;
->>>>>>> b4475438
                                         Ok(StreamEvent::SecondWrite(None))
                                     }
                                     .boxed(),
@@ -365,11 +282,7 @@
                                 futures.push({
                                     let values = values.clone();
                                     async move {
-<<<<<<< HEAD
-                                        tx.write_all(store, VecBuffer::from(values)).await;
-=======
                                         tx.write_all(VecBuffer::from(values)).await;
->>>>>>> b4475438
                                         Ok(StreamEvent::SecondWrite(if tx.is_closed() {
                                             None
                                         } else {
@@ -403,21 +316,12 @@
 
     // Next, test futures host->host
     {
-<<<<<<< HEAD
-        let (tx, rx) = instance.future(&mut store)?;
-        let (mut tx_ignored, rx_ignored) = instance.future(&mut store)?;
-
-        instance
-            .run_concurrent(&mut store, async move |store| {
-                let rx_ignored = WithAccessor::new(store, rx_ignored);
-=======
         let (tx, rx) = instance.future(&mut store, || unreachable!())?;
         let (mut tx_ignored, rx_ignored) = instance.future(&mut store, || unreachable!())?;
 
         instance
             .run_concurrent(&mut store, async move |store| {
                 let rx_ignored = GuardedFutureReader::new(store, rx_ignored);
->>>>>>> b4475438
 
                 let mut futures = FuturesUnordered::new();
                 futures.push(tx.write(store, value).map(FutureEvent::Write).boxed());
@@ -473,11 +377,7 @@
 
         instance
             .run_concurrent(&mut store, async move |accessor| {
-<<<<<<< HEAD
-                let mut tx = WithAccessor::new(accessor, tx);
-=======
                 let mut tx = GuardedStreamWriter::new(accessor, tx);
->>>>>>> b4475438
 
                 let mut futures = FuturesUnordered::new();
                 futures.push(
@@ -490,11 +390,7 @@
                 futures.push({
                     let values = values.clone();
                     async move {
-<<<<<<< HEAD
-                        tx.write_all(accessor, VecBuffer::from(values)).await;
-=======
                         tx.write_all(VecBuffer::from(values)).await;
->>>>>>> b4475438
                         let w = if tx.is_closed() { None } else { Some(tx) };
                         Ok(StreamEvent::FirstWrite(w))
                     }
@@ -518,11 +414,7 @@
                                 futures.push({
                                     let values = values.clone();
                                     async move {
-<<<<<<< HEAD
-                                        tx.write_all(accessor, VecBuffer::from(values)).await;
-=======
                                         tx.write_all(VecBuffer::from(values)).await;
->>>>>>> b4475438
                                         let w = if tx.is_closed() { None } else { Some(tx) };
                                         Ok(StreamEvent::SecondWrite(w))
                                     }
@@ -551,13 +443,8 @@
 
     // Next, test futures host->guest
     {
-<<<<<<< HEAD
-        let (tx, rx) = instance.future(&mut store)?;
-        let (mut tx_ignored, rx_ignored) = instance.future(&mut store)?;
-=======
         let (tx, rx) = instance.future(&mut store, || unreachable!())?;
         let (mut tx_ignored, rx_ignored) = instance.future(&mut store, || unreachable!())?;
->>>>>>> b4475438
 
         let closed_streams = closed_streams::bindings::ClosedStreams::new(&mut store, &instance)?;
 
