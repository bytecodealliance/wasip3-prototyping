--- conflicted
+++ resolved
@@ -246,14 +246,14 @@
 pub use self::filesystem::{FileInputStream, FsError, FsResult};
 pub use self::network::{SocketError, SocketResult};
 pub use self::stdio::{
-    AsyncStdinStream, AsyncStdoutStream, IsATTY, OutputFile, Stderr, Stdin, StdinStream, Stdout,
-    StdoutStream, stderr, stdin, stdout,
+    stderr, stdin, stdout, AsyncStdinStream, AsyncStdoutStream, IsATTY, OutputFile, Stderr, Stdin,
+    StdinStream, Stdout, StdoutStream,
 };
 pub use self::view::{WasiImpl, WasiView};
 // These contents of wasmtime-wasi-io are re-exported by this module for compatibility:
 // they were originally defined in this module before being factored out, and many
 // users of this module depend on them at these names.
-pub use wasmtime_wasi_io::poll::{DynFuture, DynPollable, MakeFuture, Pollable, subscribe};
+pub use wasmtime_wasi_io::poll::{subscribe, DynFuture, DynPollable, MakeFuture, Pollable};
 pub use wasmtime_wasi_io::streams::{
     DynInputStream, DynOutputStream, Error as IoError, InputStream, OutputStream, StreamError,
     StreamResult,
@@ -339,10 +339,7 @@
     Ok(())
 }
 
-<<<<<<< HEAD
-=======
 /// Shared functionality for [`add_to_linker_async`] and [`add_to_linker_sync`].
->>>>>>> 90ac295e
 fn add_nonblocking_to_linker<'a, T: WasiView + 'static, O>(
     linker: &mut Linker<T>,
     options: &'a O,
@@ -379,13 +376,8 @@
     Ok(())
 }
 
-<<<<<<< HEAD
-/// TODO: should document and probably expose this
-#[doc(hidden)]
-=======
 /// Same as [`add_to_linker_async`] except that this only adds interfaces
 /// present in the `wasi:http/proxy` world.
->>>>>>> 90ac295e
 pub fn add_to_linker_proxy_interfaces_async<T: WasiView + 'static>(
     linker: &mut Linker<T>,
 ) -> anyhow::Result<()> {
@@ -393,12 +385,8 @@
     add_proxy_interfaces_nonblocking(linker)
 }
 
-<<<<<<< HEAD
-/// TODO: should document and probably expose this
-=======
 /// Same as [`add_to_linker_sync`] except that this only adds interfaces
 /// present in the `wasi:http/proxy` world.
->>>>>>> 90ac295e
 #[doc(hidden)]
 pub fn add_to_linker_proxy_interfaces_sync<T: WasiView + 'static>(
     linker: &mut Linker<T>,
@@ -501,11 +489,8 @@
     Ok(())
 }
 
-<<<<<<< HEAD
-=======
 /// Shared functionality of [`add_to_linker_sync`]` and
 /// [`add_to_linker_proxy_interfaces_sync`].
->>>>>>> 90ac295e
 fn add_sync_wasi_io<T: WasiView + 'static>(
     linker: &mut wasmtime::component::Linker<T>,
 ) -> anyhow::Result<()> {
