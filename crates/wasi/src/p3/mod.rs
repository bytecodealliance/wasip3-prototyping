--- conflicted
+++ resolved
@@ -1,3 +1,4 @@
+use crate::WasiView;
 use crate::p3::bindings::LinkOptions;
 use anyhow::{Result, anyhow, bail};
 use core::future::Future;
@@ -17,15 +18,6 @@
 pub mod filesystem;
 pub mod random;
 pub mod sockets;
-
-<<<<<<< HEAD
-pub use self::ctx::{WasiCtx, WasiCtxBuilder};
-pub use self::view::{WasiCtxView, WasiView};
-=======
-use crate::WasiView;
-use crate::p3::bindings::LinkOptions;
-use wasmtime::component::Linker;
->>>>>>> 3cbeb24b
 
 // Default buffer capacity to use for reads of byte-sized values.
 const DEFAULT_BUFFER_CAPACITY: usize = 8192;
