use crate::clocks::WasiClocksImpl;
use crate::p3::bindings::LinkOptions;
use crate::random::WasiRandomImpl;
use anyhow::{Result, anyhow, bail};
use core::future::Future;
use core::ops::{Deref, DerefMut};
use std::collections::HashMap;
use std::pin::Pin;
use std::sync::Arc;
use tokio::sync::mpsc;
use wasmtime::component::{
    AbortHandle, Access, Accessor, AccessorTask, FutureWriter, HasData, Linker, Lower,
    ResourceTable, StreamWriter, VecBuffer, WithAccessor,
};

pub mod bindings;
pub mod cli;
pub mod clocks;
mod ctx;
pub mod filesystem;
pub mod random;
pub mod sockets;
mod view;

<<<<<<< HEAD
=======
use wasmtime::component::Linker;

use crate::p3::bindings::LinkOptions;
use crate::p3::cli::WasiCliCtxView;
use crate::sockets::WasiSocketsCtxView;

>>>>>>> b4475438
pub use self::ctx::{WasiCtx, WasiCtxBuilder};
pub use self::view::{WasiCtxView, WasiView};

// Default buffer capacity to use for reads of byte-sized values.
const DEFAULT_BUFFER_CAPACITY: usize = 8192;

pub struct AbortOnDropHandle(pub AbortHandle);

impl Drop for AbortOnDropHandle {
    fn drop(&mut self) {
        self.0.abort();
    }
}

/// Add all WASI interfaces from this module into the `linker` provided.
///
/// This function will add the `async` variant of all interfaces into the
/// [`Linker`] provided. By `async` this means that this function is only
/// compatible with [`Config::async_support(true)`][async]. For embeddings with
/// async support disabled see [`add_to_linker_sync`] instead.
///
/// This function will add all interfaces implemented by this crate to the
/// [`Linker`], which corresponds to the `wasi:cli/imports` world supported by
/// this crate.
///
/// [async]: wasmtime::Config::async_support
///
/// # Example
///
/// ```ignore(TODO fix after upstreaming is complete)
/// use wasmtime::{Engine, Result, Store, Config};
<<<<<<< HEAD
/// use wasmtime::component::{ResourceTable, Linker};
/// use wasmtime_wasi::p3::cli::{WasiCliCtx, WasiCliView};
/// use wasmtime_wasi::p3::clocks::{WasiClocksCtx, WasiClocksView};
/// use wasmtime_wasi::p3::filesystem::{WasiFilesystemCtx, WasiFilesystemView};
/// use wasmtime_wasi::p3::random::{WasiRandomCtx, WasiRandomView};
/// use wasmtime_wasi::p3::sockets::{WasiSocketsCtx, WasiSocketsView};
/// use wasmtime_wasi::p3::ResourceView;
=======
/// use wasmtime::component::{Linker, ResourceTable};
/// use wasmtime_wasi::p3::{WasiCtx, WasiCtxView, WasiView};
>>>>>>> b4475438
///
/// fn main() -> Result<()> {
///     let mut config = Config::new();
///     config.async_support(true);
///     let engine = Engine::new(&config)?;
///
///     let mut linker = Linker::<MyState>::new(&engine);
///     wasmtime_wasi::p3::add_to_linker(&mut linker)?;
///     // ... add any further functionality to `linker` if desired ...
///
///     let mut store = Store::new(
///         &engine,
///         MyState::default(),
///     );
///
///     // ... use `linker` to instantiate within `store` ...
///
///     Ok(())
/// }
///
/// #[derive(Default)]
/// struct MyState {
<<<<<<< HEAD
///     cli: WasiCliCtx,
///     clocks: WasiClocksCtx,
///     filesystem: WasiFilesystemCtx,
///     random: WasiRandomCtx,
///     sockets: WasiSocketsCtx,
///     table: ResourceTable,
/// }
///
/// impl ResourceView for MyState {
///     fn table(&mut self) -> &mut ResourceTable { &mut self.table }
/// }
///
/// impl WasiCliView for MyState {
///     fn cli(&mut self) -> &WasiCliCtx { &self.cli }
/// }
///
/// impl WasiClocksView for MyState {
///     fn clocks(&mut self) -> &WasiClocksCtx { &self.clocks }
/// }
///
/// impl WasiFilesystemView for MyState {
///     fn filesystem(&self) -> &WasiFilesystemCtx { &self.filesystem }
/// }
///
/// impl WasiRandomView for MyState {
///     fn random(&mut self) -> &mut WasiRandomCtx { &mut self.random }
/// }
///
/// impl WasiSocketsView for MyState {
///     fn sockets(&self) -> &WasiSocketsCtx { &self.sockets }
=======
///     ctx: WasiCtx,
///     table: ResourceTable,
/// }
///
/// impl WasiView for MyState {
///     fn ctx(&mut self) -> WasiCtxView<'_> {
///         WasiCtxView{
///             ctx: &mut self.ctx,
///             table: &mut self.table,
///         }
///     }
>>>>>>> b4475438
/// }
/// ```
pub fn add_to_linker<T>(linker: &mut Linker<T>) -> wasmtime::Result<()>
where
    T: WasiView
        + sockets::WasiSocketsView
        + filesystem::WasiFilesystemView
        + cli::WasiCliView
        + 'static,
{
    let options = LinkOptions::default();
    add_to_linker_with_options(linker, &options)
}

/// Similar to [`add_to_linker`], but with the ability to enable unstable features.
pub fn add_to_linker_with_options<T>(
    linker: &mut Linker<T>,
    options: &LinkOptions,
) -> wasmtime::Result<()>
where
    T: WasiView
        + sockets::WasiSocketsView
        + filesystem::WasiFilesystemView
        + cli::WasiCliView
        + 'static,
{
<<<<<<< HEAD
    clocks::add_to_linker_impl(linker, |x| WasiClocksImpl(&mut x.ctx().clocks))?;
    random::add_to_linker_impl(linker, |x| WasiRandomImpl(&mut x.ctx().random))?;
    sockets::add_to_linker(linker)?;
    filesystem::add_to_linker(linker)?;
    cli::add_to_linker_with_options(linker, &options.into())?;
=======
    cli::add_to_linker_impl(linker, &options.into(), |x| {
        let WasiCtxView { ctx, table } = x.ctx();
        WasiCliCtxView {
            ctx: &mut ctx.cli,
            table,
        }
    })?;
    clocks::add_to_linker_impl(linker, |x| &mut x.ctx().ctx.clocks)?;
    random::add_to_linker_impl(linker, |x| &mut x.ctx().ctx.random)?;
    sockets::add_to_linker_impl(linker, |x| {
        let WasiCtxView { ctx, table } = x.ctx();
        WasiSocketsCtxView {
            ctx: &mut ctx.sockets,
            table,
        }
    })?;
>>>>>>> b4475438
    Ok(())
}

pub trait ResourceView {
    fn table(&mut self) -> &mut ResourceTable;
}

impl<T: ResourceView> ResourceView for &mut T {
    fn table(&mut self) -> &mut ResourceTable {
        (**self).table()
    }
}

/// Helper trait to use `spawn_*` functions below that benefit from type
/// inference where there's a single closure parameter.
pub trait SpawnExt: Sized {
    type Data: 'static;
    type AccessorData: HasData;

    fn spawn(
        self,
        task: impl AccessorTask<Self::Data, Self::AccessorData, Result<()>>,
    ) -> AbortHandle;

    fn spawn_fn<F>(
        self,
        func: impl FnOnce(&Accessor<Self::Data, Self::AccessorData>) -> F + Send + 'static,
    ) -> AbortHandle
    where
        F: Future<Output = Result<()>> + Send,
    {
        struct AccessorTaskFn<F>(pub F);

        impl<T, U, R, F, Fut> AccessorTask<T, U, R> for AccessorTaskFn<F>
        where
            U: HasData,
            F: FnOnce(&Accessor<T, U>) -> Fut + Send + 'static,
            Fut: Future<Output = R> + Send,
        {
            fn run(self, accessor: &Accessor<T, U>) -> impl Future<Output = R> + Send {
                self.0(accessor)
            }
        }

        self.spawn(AccessorTaskFn(func))
    }

    fn spawn_fn_box(
        self,
        func: impl FnOnce(
            &Accessor<Self::Data, Self::AccessorData>,
        ) -> Pin<Box<dyn Future<Output = Result<()>> + Send + '_>>
        + Send
        + 'static,
    ) -> AbortHandle {
        struct AccessorTaskFnBox<F>(pub F);

        impl<T, U, R, F> AccessorTask<T, U, R> for AccessorTaskFnBox<F>
        where
            U: HasData,
            F: FnOnce(&Accessor<T, U>) -> Pin<Box<dyn Future<Output = R> + Send + '_>>
                + Send
                + 'static,
        {
            async fn run(self, accessor: &Accessor<T, U>) -> R {
                self.0(accessor).await
            }
        }
        self.spawn(AccessorTaskFnBox(func))
    }
}

impl<T, D: HasData> SpawnExt for &mut Access<'_, T, D> {
    type Data = T;
    type AccessorData = D;

    fn spawn(self, task: impl AccessorTask<T, D, Result<()>>) -> AbortHandle {
        <Access<'_, T, D>>::spawn(self, task)
    }
}

impl<T, D: HasData> SpawnExt for &Accessor<T, D> {
    type Data = T;
    type AccessorData = D;

    fn spawn(self, task: impl AccessorTask<T, D, Result<()>>) -> AbortHandle {
        <Accessor<T, D>>::spawn(self, task)
    }
}

pub struct IoTask<T, E: 'static> {
    pub data: StreamWriter<T>,
    pub result: FutureWriter<Result<(), E>>,
    pub rx: mpsc::Receiver<Result<Vec<T>, E>>,
}

impl<T, U, O, E> AccessorTask<T, U, wasmtime::Result<()>> for IoTask<O, E>
where
    U: HasData,
    O: Lower + Send + Sync + 'static,
    E: Lower + Send + Sync + 'static,
{
    async fn run(mut self, store: &Accessor<T, U>) -> wasmtime::Result<()> {
        let mut tx = WithAccessor::new(store, self.data);
        let res = loop {
            match self.rx.recv().await {
                None => {
                    drop(tx);
                    break Ok(());
                }
                Some(Ok(buf)) => {
                    tx.write_all(store, VecBuffer::from(buf)).await;
                    if tx.is_closed() {
                        break Ok(());
                    }
                }
                Some(Err(err)) => {
                    // TODO: Close the stream with an error context
                    drop(tx);
                    break Err(err);
                }
            }
        };
        self.result.write(store, res).await;
        Ok(())
    }
}

#[derive(Default)]
pub struct TaskTable {
    tasks: HashMap<u32, AbortOnDropHandle>,
    next_task_id: u32,
    free_task_ids: Vec<u32>,
}

impl TaskTable {
    pub fn push(&mut self, handle: AbortOnDropHandle) -> Option<u32> {
        let id = if let Some(id) = self.free_task_ids.pop() {
            id
        } else {
            let id = self.next_task_id;
            let next = self.next_task_id.checked_add(1)?;
            self.next_task_id = next;
            id
        };
        self.tasks.insert(id, handle);
        Some(id)
    }

    pub fn remove(&mut self, id: u32) -> Option<AbortOnDropHandle> {
        let handle = self.tasks.remove(&id)?;
        self.free_task_ids.push(id);
        Some(handle)
    }
}

#[derive(Debug)]
pub enum WithChildren<T> {
    Parent(Arc<std::sync::RwLock<T>>),
    Child(Arc<std::sync::RwLock<T>>),
}

impl<T: Default> Default for WithChildren<T> {
    fn default() -> Self {
        Self::Parent(Arc::default())
    }
}

impl<T> WithChildren<T> {
    pub fn new(v: T) -> Self {
        Self::Parent(Arc::new(std::sync::RwLock::new(v)))
    }

    fn as_arc(&self) -> &Arc<std::sync::RwLock<T>> {
        match self {
            Self::Parent(v) | Self::Child(v) => v,
        }
    }

    fn into_arc(self) -> Arc<std::sync::RwLock<T>> {
        match self {
            Self::Parent(v) | Self::Child(v) => v,
        }
    }

    /// Returns a new child referencing the same value as `self`.
    pub fn child(&self) -> Self {
        Self::Child(Arc::clone(self.as_arc()))
    }

    /// Clone `T` and return the clone as a parent reference.
    /// Fails if the inner lock is poisoned.
    pub fn clone(&self) -> wasmtime::Result<Self>
    where
        T: Clone,
    {
        if let Ok(v) = self.as_arc().read() {
            Ok(Self::Parent(Arc::new(std::sync::RwLock::new(v.clone()))))
        } else {
            bail!("lock poisoned")
        }
    }

    /// If this is the only reference to `T` then unwrap it.
    /// Otherwise, clone `T` and return the clone.
    /// Fails if the inner lock is poisoned.
    pub fn unwrap_or_clone(self) -> wasmtime::Result<T>
    where
        T: Clone,
    {
        match Arc::try_unwrap(self.into_arc()) {
            Ok(v) => v.into_inner().map_err(|_| anyhow!("lock poisoned")),
            Err(v) => {
                if let Ok(v) = v.read() {
                    Ok(v.clone())
                } else {
                    bail!("lock poisoned")
                }
            }
        }
    }

    pub fn get(&self) -> wasmtime::Result<impl Deref<Target = T> + '_> {
        self.as_arc().read().map_err(|_| anyhow!("lock poisoned"))
    }

    pub fn get_mut(&mut self) -> wasmtime::Result<Option<impl DerefMut<Target = T> + '_>> {
        match self {
            Self::Parent(v) => {
                if let Ok(v) = v.write() {
                    Ok(Some(v))
                } else {
                    bail!("lock poisoned")
                }
            }
            Self::Child(..) => Ok(None),
        }
    }
}<|MERGE_RESOLUTION|>--- conflicted
+++ resolved
@@ -1,6 +1,6 @@
-use crate::clocks::WasiClocksImpl;
 use crate::p3::bindings::LinkOptions;
-use crate::random::WasiRandomImpl;
+use crate::p3::cli::WasiCliCtxView;
+use crate::sockets::WasiSocketsCtxView;
 use anyhow::{Result, anyhow, bail};
 use core::future::Future;
 use core::ops::{Deref, DerefMut};
@@ -9,8 +9,8 @@
 use std::sync::Arc;
 use tokio::sync::mpsc;
 use wasmtime::component::{
-    AbortHandle, Access, Accessor, AccessorTask, FutureWriter, HasData, Linker, Lower,
-    ResourceTable, StreamWriter, VecBuffer, WithAccessor,
+    AbortHandle, Access, Accessor, AccessorTask, FutureWriter, GuardedStreamWriter, HasData,
+    Linker, Lower, ResourceTable, StreamWriter, VecBuffer,
 };
 
 pub mod bindings;
@@ -22,15 +22,6 @@
 pub mod sockets;
 mod view;
 
-<<<<<<< HEAD
-=======
-use wasmtime::component::Linker;
-
-use crate::p3::bindings::LinkOptions;
-use crate::p3::cli::WasiCliCtxView;
-use crate::sockets::WasiSocketsCtxView;
-
->>>>>>> b4475438
 pub use self::ctx::{WasiCtx, WasiCtxBuilder};
 pub use self::view::{WasiCtxView, WasiView};
 
@@ -62,18 +53,9 @@
 ///
 /// ```ignore(TODO fix after upstreaming is complete)
 /// use wasmtime::{Engine, Result, Store, Config};
-<<<<<<< HEAD
-/// use wasmtime::component::{ResourceTable, Linker};
-/// use wasmtime_wasi::p3::cli::{WasiCliCtx, WasiCliView};
-/// use wasmtime_wasi::p3::clocks::{WasiClocksCtx, WasiClocksView};
 /// use wasmtime_wasi::p3::filesystem::{WasiFilesystemCtx, WasiFilesystemView};
-/// use wasmtime_wasi::p3::random::{WasiRandomCtx, WasiRandomView};
-/// use wasmtime_wasi::p3::sockets::{WasiSocketsCtx, WasiSocketsView};
-/// use wasmtime_wasi::p3::ResourceView;
-=======
 /// use wasmtime::component::{Linker, ResourceTable};
 /// use wasmtime_wasi::p3::{WasiCtx, WasiCtxView, WasiView};
->>>>>>> b4475438
 ///
 /// fn main() -> Result<()> {
 ///     let mut config = Config::new();
@@ -96,40 +78,14 @@
 ///
 /// #[derive(Default)]
 /// struct MyState {
-<<<<<<< HEAD
-///     cli: WasiCliCtx,
-///     clocks: WasiClocksCtx,
 ///     filesystem: WasiFilesystemCtx,
-///     random: WasiRandomCtx,
-///     sockets: WasiSocketsCtx,
+///     ctx: WasiCtx,
 ///     table: ResourceTable,
 /// }
 ///
-/// impl ResourceView for MyState {
-///     fn table(&mut self) -> &mut ResourceTable { &mut self.table }
-/// }
-///
-/// impl WasiCliView for MyState {
-///     fn cli(&mut self) -> &WasiCliCtx { &self.cli }
-/// }
-///
-/// impl WasiClocksView for MyState {
-///     fn clocks(&mut self) -> &WasiClocksCtx { &self.clocks }
-/// }
 ///
 /// impl WasiFilesystemView for MyState {
 ///     fn filesystem(&self) -> &WasiFilesystemCtx { &self.filesystem }
-/// }
-///
-/// impl WasiRandomView for MyState {
-///     fn random(&mut self) -> &mut WasiRandomCtx { &mut self.random }
-/// }
-///
-/// impl WasiSocketsView for MyState {
-///     fn sockets(&self) -> &WasiSocketsCtx { &self.sockets }
-=======
-///     ctx: WasiCtx,
-///     table: ResourceTable,
 /// }
 ///
 /// impl WasiView for MyState {
@@ -139,16 +95,11 @@
 ///             table: &mut self.table,
 ///         }
 ///     }
->>>>>>> b4475438
 /// }
 /// ```
 pub fn add_to_linker<T>(linker: &mut Linker<T>) -> wasmtime::Result<()>
 where
-    T: WasiView
-        + sockets::WasiSocketsView
-        + filesystem::WasiFilesystemView
-        + cli::WasiCliView
-        + 'static,
+    T: WasiView + filesystem::WasiFilesystemView + 'static,
 {
     let options = LinkOptions::default();
     add_to_linker_with_options(linker, &options)
@@ -160,19 +111,8 @@
     options: &LinkOptions,
 ) -> wasmtime::Result<()>
 where
-    T: WasiView
-        + sockets::WasiSocketsView
-        + filesystem::WasiFilesystemView
-        + cli::WasiCliView
-        + 'static,
+    T: WasiView + filesystem::WasiFilesystemView + 'static,
 {
-<<<<<<< HEAD
-    clocks::add_to_linker_impl(linker, |x| WasiClocksImpl(&mut x.ctx().clocks))?;
-    random::add_to_linker_impl(linker, |x| WasiRandomImpl(&mut x.ctx().random))?;
-    sockets::add_to_linker(linker)?;
-    filesystem::add_to_linker(linker)?;
-    cli::add_to_linker_with_options(linker, &options.into())?;
-=======
     cli::add_to_linker_impl(linker, &options.into(), |x| {
         let WasiCtxView { ctx, table } = x.ctx();
         WasiCliCtxView {
@@ -189,7 +129,7 @@
             table,
         }
     })?;
->>>>>>> b4475438
+    filesystem::add_to_linker(linker)?;
     Ok(())
 }
 
@@ -293,7 +233,7 @@
     E: Lower + Send + Sync + 'static,
 {
     async fn run(mut self, store: &Accessor<T, U>) -> wasmtime::Result<()> {
-        let mut tx = WithAccessor::new(store, self.data);
+        let mut tx = GuardedStreamWriter::new(store, self.data);
         let res = loop {
             match self.rx.recv().await {
                 None => {
@@ -301,7 +241,7 @@
                     break Ok(());
                 }
                 Some(Ok(buf)) => {
-                    tx.write_all(store, VecBuffer::from(buf)).await;
+                    tx.write_all(VecBuffer::from(buf)).await;
                     if tx.is_closed() {
                         break Ok(());
                     }
