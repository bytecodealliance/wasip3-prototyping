--- conflicted
+++ resolved
@@ -81,12 +81,7 @@
     /// # Examples
     ///
     /// ```
-<<<<<<< HEAD
-    /// use wasmtime_wasi::p2::WasiCtxBuilder;
-    /// use wasmtime_wasi::{DirPerms, FilePerms};
-=======
     /// use wasmtime_wasi::{p2::WasiCtxBuilder, DirPerms, FilePerms};
->>>>>>> d4e5bfe5
     ///
     /// # fn main() {}
     /// # fn foo() -> wasmtime::Result<()> {
