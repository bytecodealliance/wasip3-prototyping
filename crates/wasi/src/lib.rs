--- conflicted
+++ resolved
@@ -13,20 +13,11 @@
 
 mod clocks;
 mod error;
-<<<<<<< HEAD
-mod filesystem;
-mod host;
-mod ip_name_lookup;
-mod network;
-#[cfg(feature = "p3")]
-pub mod p3;
-pub mod pipe;
-mod poll;
-=======
 mod fs;
 mod net;
 pub mod p2;
->>>>>>> 81d503e3
+#[cfg(feature = "p3")]
+pub mod p3;
 #[cfg(feature = "preview1")]
 pub mod preview0;
 #[cfg(feature = "preview1")]
