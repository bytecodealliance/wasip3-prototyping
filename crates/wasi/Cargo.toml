--- conflicted
+++ resolved
@@ -56,17 +56,10 @@
 rustix = { workspace = true, features = ["event", "net"] }
 
 [features]
-<<<<<<< HEAD
-default = ["preview1", "p3"]
-preview1 = [
-    "dep:wiggle",
-]
-=======
-default = ["p1", "p2"]
+default = ["p1", "p2", "p3"]
 p0 = ["p1"]
 p1 = ["dep:wiggle", "p2"]
 p2 = ["wasmtime/component-model", "wasmtime/async"]
->>>>>>> cf88a7c6
 p3 = [
     "wasmtime/component-model-async",
     "wasmtime/component-model-async-bytes",
