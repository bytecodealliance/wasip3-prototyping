--- conflicted
+++ resolved
@@ -88,14 +88,9 @@
 }
 
 #[cfg(feature = "component-model")]
-<<<<<<< HEAD
-pub fn link_component_spectest<T: 'static>(linker: &mut component::Linker<T>) -> Result<()> {
+pub fn link_component_spectest<T>(linker: &mut component::Linker<T>) -> Result<()> {
     use std::sync::atomic::{AtomicU32, Ordering::SeqCst};
-=======
-pub fn link_component_spectest<T>(linker: &mut component::Linker<T>) -> Result<()> {
->>>>>>> 90ac295e
     use std::sync::Arc;
-    use std::sync::atomic::{AtomicU32, Ordering::SeqCst};
     use wasmtime::component::{Resource, ResourceType};
 
     let engine = linker.engine().clone();
