pub type U = foo::foo::i::T;
const _: () = {
    assert!(2 == < U as wasmtime::component::ComponentType >::SIZE32);
    assert!(2 == < U as wasmtime::component::ComponentType >::ALIGN32);
};
pub type T = u32;
const _: () = {
    assert!(4 == < T as wasmtime::component::ComponentType >::SIZE32);
    assert!(4 == < T as wasmtime::component::ComponentType >::ALIGN32);
};
#[derive(wasmtime::component::ComponentType)]
#[derive(wasmtime::component::Lift)]
#[derive(wasmtime::component::Lower)]
#[component(record)]
#[derive(Clone, Copy)]
pub struct R {}
impl core::fmt::Debug for R {
    fn fmt(&self, f: &mut core::fmt::Formatter<'_>) -> core::fmt::Result {
        f.debug_struct("R").finish()
    }
}
const _: () = {
    assert!(0 == < R as wasmtime::component::ComponentType >::SIZE32);
    assert!(1 == < R as wasmtime::component::ComponentType >::ALIGN32);
};
/// Auto-generated bindings for a pre-instantiated version of a
/// component which implements the world `foo`.
///
/// This structure is created through [`FooPre::new`] which
/// takes a [`InstancePre`](wasmtime::component::InstancePre) that
/// has been created through a [`Linker`](wasmtime::component::Linker).
///
/// For more information see [`Foo`] as well.
pub struct FooPre<T: 'static> {
    instance_pre: wasmtime::component::InstancePre<T>,
    indices: FooIndices,
}
impl<T: 'static> Clone for FooPre<T> {
    fn clone(&self) -> Self {
        Self {
            instance_pre: self.instance_pre.clone(),
            indices: self.indices.clone(),
        }
    }
}
impl<_T: 'static> FooPre<_T> {
    /// Creates a new copy of `FooPre` bindings which can then
    /// be used to instantiate into a particular store.
    ///
    /// This method may fail if the component behind `instance_pre`
    /// does not have the required exports.
    pub fn new(
        instance_pre: wasmtime::component::InstancePre<_T>,
    ) -> wasmtime::Result<Self> {
        let indices = FooIndices::new(&instance_pre)?;
        Ok(Self { instance_pre, indices })
    }
    pub fn engine(&self) -> &wasmtime::Engine {
        self.instance_pre.engine()
    }
    pub fn instance_pre(&self) -> &wasmtime::component::InstancePre<_T> {
        &self.instance_pre
    }
    /// Instantiates a new instance of [`Foo`] within the
    /// `store` provided.
    ///
    /// This function will use `self` as the pre-instantiated
    /// instance to perform instantiation. Afterwards the preloaded
    /// indices in `self` are used to lookup all exports on the
    /// resulting instance.
    pub async fn instantiate_async(
        &self,
        mut store: impl wasmtime::AsContextMut<Data = _T>,
    ) -> wasmtime::Result<Foo>
    where
        _T: Send,
    {
        let mut store = store.as_context_mut();
        let instance = self.instance_pre.instantiate_async(&mut store).await?;
        self.indices.load(&mut store, &instance)
    }
}
/// Auto-generated bindings for index of the exports of
/// `foo`.
///
/// This is an implementation detail of [`FooPre`] and can
/// be constructed if needed as well.
///
/// For more information see [`Foo`] as well.
#[derive(Clone)]
pub struct FooIndices {
    f: wasmtime::component::ComponentExportIndex,
}
/// Auto-generated bindings for an instance a component which
/// implements the world `foo`.
///
/// This structure can be created through a number of means
/// depending on your requirements and what you have on hand:
///
/// * The most convenient way is to use
///   [`Foo::instantiate_async`] which only needs a
///   [`Store`], [`Component`], and [`Linker`].
///
/// * Alternatively you can create a [`FooPre`] ahead of
///   time with a [`Component`] to front-load string lookups
///   of exports once instead of per-instantiation. This
///   method then uses [`FooPre::instantiate_async`] to
///   create a [`Foo`].
///
/// * If you've instantiated the instance yourself already
///   then you can use [`Foo::new`].
///
/// These methods are all equivalent to one another and move
/// around the tradeoff of what work is performed when.
///
/// [`Store`]: wasmtime::Store
/// [`Component`]: wasmtime::component::Component
/// [`Linker`]: wasmtime::component::Linker
pub struct Foo {
    f: wasmtime::component::Func,
}
const _: () = {
    #[allow(unused_imports)]
    use wasmtime::component::__internal::anyhow;
    impl FooIndices {
        /// Creates a new copy of `FooIndices` bindings which can then
        /// be used to instantiate into a particular store.
        ///
        /// This method may fail if the component does not have the
        /// required exports.
        pub fn new<_T>(
            _instance_pre: &wasmtime::component::InstancePre<_T>,
        ) -> wasmtime::Result<Self> {
            let _component = _instance_pre.component();
            let _instance_type = _instance_pre.instance_type();
            let f = {
                let (item, index) = _component
                    .get_export(None, "f")
                    .ok_or_else(|| anyhow::anyhow!("no export `f` found"))?;
                match item {
                    wasmtime::component::types::ComponentItem::ComponentFunc(func) => {
                        anyhow::Context::context(
                            func.typecheck::<(), ((T, U, R),)>(&_instance_type),
                            "type-checking export func `f`",
                        )?;
                        index
                    }
                    _ => Err(anyhow::anyhow!("export `f` is not a function"))?,
                }
            };
            Ok(FooIndices { f })
        }
        /// Uses the indices stored in `self` to load an instance
        /// of [`Foo`] from the instance provided.
        ///
        /// Note that at this time this method will additionally
        /// perform type-checks of all exports.
        pub fn load(
            &self,
            mut store: impl wasmtime::AsContextMut,
            instance: &wasmtime::component::Instance,
        ) -> wasmtime::Result<Foo> {
            let _ = &mut store;
            let _instance = instance;
            let f = *_instance
                .get_typed_func::<(), ((T, U, R),)>(&mut store, &self.f)?
                .func();
            Ok(Foo { f })
        }
    }
    impl Foo {
        /// Convenience wrapper around [`FooPre::new`] and
        /// [`FooPre::instantiate_async`].
        pub async fn instantiate_async<_T: 'static>(
            store: impl wasmtime::AsContextMut<Data = _T>,
            component: &wasmtime::component::Component,
            linker: &wasmtime::component::Linker<_T>,
        ) -> wasmtime::Result<Foo>
        where
            _T: Send,
        {
            let pre = linker.instantiate_pre(component)?;
            FooPre::new(pre)?.instantiate_async(store).await
        }
        /// Convenience wrapper around [`FooIndices::new`] and
        /// [`FooIndices::load`].
        pub fn new(
            mut store: impl wasmtime::AsContextMut,
            instance: &wasmtime::component::Instance,
        ) -> wasmtime::Result<Foo> {
            let indices = FooIndices::new(&instance.instance_pre(&store))?;
            indices.load(&mut store, instance)
        }
        pub fn add_to_linker<T, D>(
            linker: &mut wasmtime::component::Linker<T>,
            host_getter: fn(&mut T) -> D::Data<'_>,
        ) -> wasmtime::Result<()>
        where
            D: wasmtime::component::HasData,
            for<'a> D::Data<'a>: foo::foo::i::Host + Send,
            T: 'static + Send,
        {
            foo::foo::i::add_to_linker::<T, D>(linker, host_getter)?;
            Ok(())
        }
        pub async fn call_f<S: wasmtime::AsContextMut>(
            &self,
            mut store: S,
        ) -> wasmtime::Result<(T, U, R)>
        where
            <S as wasmtime::AsContext>::Data: Send + 'static,
        {
            use tracing::Instrument;
            let span = tracing::span!(
                tracing::Level::TRACE, "wit-bindgen export", module = "default", function
                = "f",
            );
            let callee = unsafe {
                wasmtime::component::TypedFunc::<(), ((T, U, R),)>::new_unchecked(self.f)
            };
            let (ret0,) = callee
                .call_async(store.as_context_mut(), ())
                .instrument(span.clone())
                .await?;
            callee.post_return_async(store.as_context_mut()).instrument(span).await?;
            Ok(ret0)
        }
    }
};
pub mod foo {
    pub mod foo {
        #[allow(clippy::all)]
        pub mod i {
            #[allow(unused_imports)]
            use wasmtime::component::__internal::{anyhow, Box};
            pub type T = u16;
            const _: () = {
                assert!(2 == < T as wasmtime::component::ComponentType >::SIZE32);
                assert!(2 == < T as wasmtime::component::ComponentType >::ALIGN32);
            };
            #[wasmtime::component::__internal::trait_variant_make(::core::marker::Send)]
            pub trait Host: Send {}
<<<<<<< HEAD
            impl<_T: Host + Send> Host for &mut _T {}
=======
            impl<_T: Host + ?Sized + Send> Host for &mut _T {}
>>>>>>> a6065df9
            pub fn add_to_linker<T, D>(
                linker: &mut wasmtime::component::Linker<T>,
                host_getter: fn(&mut T) -> D::Data<'_>,
            ) -> wasmtime::Result<()>
            where
                D: wasmtime::component::HasData,
                for<'a> D::Data<'a>: Host,
                T: 'static + Send,
            {
                let mut inst = linker.instance("foo:foo/i")?;
                Ok(())
            }
        }
    }
}<|MERGE_RESOLUTION|>--- conflicted
+++ resolved
@@ -240,11 +240,7 @@
             };
             #[wasmtime::component::__internal::trait_variant_make(::core::marker::Send)]
             pub trait Host: Send {}
-<<<<<<< HEAD
-            impl<_T: Host + Send> Host for &mut _T {}
-=======
             impl<_T: Host + ?Sized + Send> Host for &mut _T {}
->>>>>>> a6065df9
             pub fn add_to_linker<T, D>(
                 linker: &mut wasmtime::component::Linker<T>,
                 host_getter: fn(&mut T) -> D::Data<'_>,
