/// Auto-generated bindings for a pre-instantiated version of a
/// component which implements the world `neptune`.
///
/// This structure is created through [`NeptunePre::new`] which
/// takes a [`InstancePre`](wasmtime::component::InstancePre) that
/// has been created through a [`Linker`](wasmtime::component::Linker).
///
/// For more information see [`Neptune`] as well.
pub struct NeptunePre<T: 'static> {
    instance_pre: wasmtime::component::InstancePre<T>,
    indices: NeptuneIndices,
}
impl<T: 'static> Clone for NeptunePre<T> {
    fn clone(&self) -> Self {
        Self {
            instance_pre: self.instance_pre.clone(),
            indices: self.indices.clone(),
        }
    }
}
impl<_T: 'static> NeptunePre<_T> {
    /// Creates a new copy of `NeptunePre` bindings which can then
    /// be used to instantiate into a particular store.
    ///
    /// This method may fail if the component behind `instance_pre`
    /// does not have the required exports.
    pub fn new(
        instance_pre: wasmtime::component::InstancePre<_T>,
    ) -> wasmtime::Result<Self> {
        let indices = NeptuneIndices::new(&instance_pre)?;
        Ok(Self { instance_pre, indices })
    }
    pub fn engine(&self) -> &wasmtime::Engine {
        self.instance_pre.engine()
    }
    pub fn instance_pre(&self) -> &wasmtime::component::InstancePre<_T> {
        &self.instance_pre
    }
    /// Instantiates a new instance of [`Neptune`] within the
    /// `store` provided.
    ///
    /// This function will use `self` as the pre-instantiated
    /// instance to perform instantiation. Afterwards the preloaded
    /// indices in `self` are used to lookup all exports on the
    /// resulting instance.
    pub fn instantiate(
        &self,
        mut store: impl wasmtime::AsContextMut<Data = _T>,
    ) -> wasmtime::Result<Neptune> {
        let mut store = store.as_context_mut();
        let instance = self.instance_pre.instantiate(&mut store)?;
        self.indices.load(&mut store, &instance)
    }
}
/// Auto-generated bindings for index of the exports of
/// `neptune`.
///
/// This is an implementation detail of [`NeptunePre`] and can
/// be constructed if needed as well.
///
/// For more information see [`Neptune`] as well.
#[derive(Clone)]
pub struct NeptuneIndices {}
/// Auto-generated bindings for an instance a component which
/// implements the world `neptune`.
///
/// This structure can be created through a number of means
/// depending on your requirements and what you have on hand:
///
/// * The most convenient way is to use
///   [`Neptune::instantiate`] which only needs a
///   [`Store`], [`Component`], and [`Linker`].
///
/// * Alternatively you can create a [`NeptunePre`] ahead of
///   time with a [`Component`] to front-load string lookups
///   of exports once instead of per-instantiation. This
///   method then uses [`NeptunePre::instantiate`] to
///   create a [`Neptune`].
///
/// * If you've instantiated the instance yourself already
///   then you can use [`Neptune::new`].
///
/// These methods are all equivalent to one another and move
/// around the tradeoff of what work is performed when.
///
/// [`Store`]: wasmtime::Store
/// [`Component`]: wasmtime::component::Component
/// [`Linker`]: wasmtime::component::Linker
pub struct Neptune {}
const _: () = {
    #[allow(unused_imports)]
    use wasmtime::component::__internal::anyhow;
    impl NeptuneIndices {
        /// Creates a new copy of `NeptuneIndices` bindings which can then
        /// be used to instantiate into a particular store.
        ///
        /// This method may fail if the component does not have the
        /// required exports.
        pub fn new<_T>(
            _instance_pre: &wasmtime::component::InstancePre<_T>,
        ) -> wasmtime::Result<Self> {
            let _component = _instance_pre.component();
            let _instance_type = _instance_pre.instance_type();
            Ok(NeptuneIndices {})
        }
        /// Uses the indices stored in `self` to load an instance
        /// of [`Neptune`] from the instance provided.
        ///
        /// Note that at this time this method will additionally
        /// perform type-checks of all exports.
        pub fn load(
            &self,
            mut store: impl wasmtime::AsContextMut,
            instance: &wasmtime::component::Instance,
        ) -> wasmtime::Result<Neptune> {
            let _ = &mut store;
            let _instance = instance;
            Ok(Neptune {})
        }
    }
    impl Neptune {
        /// Convenience wrapper around [`NeptunePre::new`] and
        /// [`NeptunePre::instantiate`].
        pub fn instantiate<_T: 'static>(
            store: impl wasmtime::AsContextMut<Data = _T>,
            component: &wasmtime::component::Component,
            linker: &wasmtime::component::Linker<_T>,
        ) -> wasmtime::Result<Neptune> {
            let pre = linker.instantiate_pre(component)?;
            NeptunePre::new(pre)?.instantiate(store)
        }
        /// Convenience wrapper around [`NeptuneIndices::new`] and
        /// [`NeptuneIndices::load`].
        pub fn new(
            mut store: impl wasmtime::AsContextMut,
            instance: &wasmtime::component::Instance,
        ) -> wasmtime::Result<Neptune> {
            let indices = NeptuneIndices::new(&instance.instance_pre(&store))?;
            indices.load(&mut store, instance)
        }
        pub fn add_to_linker<T, D>(
            linker: &mut wasmtime::component::Linker<T>,
            host_getter: fn(&mut T) -> D::Data<'_>,
        ) -> wasmtime::Result<()>
        where
            D: wasmtime::component::HasData,
            for<'a> D::Data<'a>: foo::foo::green::Host + foo::foo::red::Host,
            T: 'static,
        {
            foo::foo::green::add_to_linker::<T, D>(linker, host_getter)?;
            foo::foo::red::add_to_linker::<T, D>(linker, host_getter)?;
            Ok(())
        }
    }
};
pub mod foo {
    pub mod foo {
        #[allow(clippy::all)]
        pub mod green {
            #[allow(unused_imports)]
            use wasmtime::component::__internal::{anyhow, Box};
            pub type Thing = i32;
            const _: () = {
                assert!(4 == < Thing as wasmtime::component::ComponentType >::SIZE32);
                assert!(4 == < Thing as wasmtime::component::ComponentType >::ALIGN32);
            };
            pub trait Host {}
<<<<<<< HEAD
            impl<_T: Host> Host for &mut _T {}
=======
            impl<_T: Host + ?Sized> Host for &mut _T {}
>>>>>>> a6065df9
            pub fn add_to_linker<T, D>(
                linker: &mut wasmtime::component::Linker<T>,
                host_getter: fn(&mut T) -> D::Data<'_>,
            ) -> wasmtime::Result<()>
            where
                D: wasmtime::component::HasData,
                for<'a> D::Data<'a>: Host,
                T: 'static,
            {
                let mut inst = linker.instance("foo:foo/green")?;
                Ok(())
            }
        }
        #[allow(clippy::all)]
        pub mod red {
            #[allow(unused_imports)]
            use wasmtime::component::__internal::{anyhow, Box};
            pub type Thing = super::super::super::foo::foo::green::Thing;
            const _: () = {
                assert!(4 == < Thing as wasmtime::component::ComponentType >::SIZE32);
                assert!(4 == < Thing as wasmtime::component::ComponentType >::ALIGN32);
            };
            pub trait Host {
                fn foo(&mut self) -> Thing;
            }
<<<<<<< HEAD
            impl<_T: Host> Host for &mut _T {
=======
            impl<_T: Host + ?Sized> Host for &mut _T {
>>>>>>> a6065df9
                fn foo(&mut self) -> Thing {
                    Host::foo(*self)
                }
            }
            pub fn add_to_linker<T, D>(
                linker: &mut wasmtime::component::Linker<T>,
                host_getter: fn(&mut T) -> D::Data<'_>,
            ) -> wasmtime::Result<()>
            where
                D: wasmtime::component::HasData,
                for<'a> D::Data<'a>: Host,
                T: 'static,
            {
                let mut inst = linker.instance("foo:foo/red")?;
                inst.func_wrap(
                    "foo",
                    move |mut caller: wasmtime::StoreContextMut<'_, T>, (): ()| {
                        let host = &mut host_getter(caller.data_mut());
                        let r = Host::foo(host);
                        Ok((r,))
                    },
                )?;
                Ok(())
            }
        }
    }
}<|MERGE_RESOLUTION|>--- conflicted
+++ resolved
@@ -165,11 +165,7 @@
                 assert!(4 == < Thing as wasmtime::component::ComponentType >::ALIGN32);
             };
             pub trait Host {}
-<<<<<<< HEAD
-            impl<_T: Host> Host for &mut _T {}
-=======
             impl<_T: Host + ?Sized> Host for &mut _T {}
->>>>>>> a6065df9
             pub fn add_to_linker<T, D>(
                 linker: &mut wasmtime::component::Linker<T>,
                 host_getter: fn(&mut T) -> D::Data<'_>,
@@ -195,11 +191,7 @@
             pub trait Host {
                 fn foo(&mut self) -> Thing;
             }
-<<<<<<< HEAD
-            impl<_T: Host> Host for &mut _T {
-=======
             impl<_T: Host + ?Sized> Host for &mut _T {
->>>>>>> a6065df9
                 fn foo(&mut self) -> Thing {
                     Host::foo(*self)
                 }
