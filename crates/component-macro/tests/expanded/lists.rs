--- conflicted
+++ resolved
@@ -446,11 +446,7 @@
                     a: LoadStoreAllSizes,
                 ) -> LoadStoreAllSizes;
             }
-<<<<<<< HEAD
-            impl<_T: Host> Host for &mut _T {
-=======
             impl<_T: Host + ?Sized> Host for &mut _T {
->>>>>>> a6065df9
                 fn list_u8_param(
                     &mut self,
                     x: wasmtime::component::__internal::Vec<u8>,
