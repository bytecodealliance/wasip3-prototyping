pub enum WorldResource {}
#[wasmtime::component::__internal::trait_variant_make(::core::marker::Send)]
pub trait HostWorldResource: Send {
    async fn new(&mut self) -> wasmtime::component::Resource<WorldResource>;
    async fn foo(&mut self, self_: wasmtime::component::Resource<WorldResource>) -> ();
    async fn static_foo(&mut self) -> ();
    async fn drop(
        &mut self,
        rep: wasmtime::component::Resource<WorldResource>,
    ) -> wasmtime::Result<()>;
}
impl<_T: HostWorldResource + Send> HostWorldResource for &mut _T {
    async fn new(&mut self) -> wasmtime::component::Resource<WorldResource> {
        HostWorldResource::new(*self).await
    }
    async fn foo(&mut self, self_: wasmtime::component::Resource<WorldResource>) -> () {
        HostWorldResource::foo(*self, self_).await
    }
    async fn static_foo(&mut self) -> () {
        HostWorldResource::static_foo(*self).await
    }
    async fn drop(
        &mut self,
        rep: wasmtime::component::Resource<WorldResource>,
    ) -> wasmtime::Result<()> {
        HostWorldResource::drop(*self, rep).await
    }
}
/// Auto-generated bindings for a pre-instantiated version of a
/// component which implements the world `the-world`.
///
/// This structure is created through [`TheWorldPre::new`] which
/// takes a [`InstancePre`](wasmtime::component::InstancePre) that
/// has been created through a [`Linker`](wasmtime::component::Linker).
///
/// For more information see [`TheWorld`] as well.
pub struct TheWorldPre<T: 'static> {
    instance_pre: wasmtime::component::InstancePre<T>,
    indices: TheWorldIndices,
}
impl<T: 'static> Clone for TheWorldPre<T> {
    fn clone(&self) -> Self {
        Self {
            instance_pre: self.instance_pre.clone(),
            indices: self.indices.clone(),
        }
    }
}
impl<_T: 'static> TheWorldPre<_T> {
    /// Creates a new copy of `TheWorldPre` bindings which can then
    /// be used to instantiate into a particular store.
    ///
    /// This method may fail if the component behind `instance_pre`
    /// does not have the required exports.
    pub fn new(
        instance_pre: wasmtime::component::InstancePre<_T>,
    ) -> wasmtime::Result<Self> {
        let indices = TheWorldIndices::new(&instance_pre)?;
        Ok(Self { instance_pre, indices })
    }
    pub fn engine(&self) -> &wasmtime::Engine {
        self.instance_pre.engine()
    }
    pub fn instance_pre(&self) -> &wasmtime::component::InstancePre<_T> {
        &self.instance_pre
    }
    /// Instantiates a new instance of [`TheWorld`] within the
    /// `store` provided.
    ///
    /// This function will use `self` as the pre-instantiated
    /// instance to perform instantiation. Afterwards the preloaded
    /// indices in `self` are used to lookup all exports on the
    /// resulting instance.
    pub async fn instantiate_async(
        &self,
        mut store: impl wasmtime::AsContextMut<Data = _T>,
    ) -> wasmtime::Result<TheWorld>
    where
        _T: Send,
    {
        let mut store = store.as_context_mut();
        let instance = self.instance_pre.instantiate_async(&mut store).await?;
        self.indices.load(&mut store, &instance)
    }
}
/// Auto-generated bindings for index of the exports of
/// `the-world`.
///
/// This is an implementation detail of [`TheWorldPre`] and can
/// be constructed if needed as well.
///
/// For more information see [`TheWorld`] as well.
#[derive(Clone)]
pub struct TheWorldIndices {
    interface1: exports::foo::foo::uses_resource_transitively::GuestIndices,
    some_world_func2: wasmtime::component::ComponentExportIndex,
}
/// Auto-generated bindings for an instance a component which
/// implements the world `the-world`.
///
/// This structure can be created through a number of means
/// depending on your requirements and what you have on hand:
///
/// * The most convenient way is to use
///   [`TheWorld::instantiate_async`] which only needs a
///   [`Store`], [`Component`], and [`Linker`].
///
/// * Alternatively you can create a [`TheWorldPre`] ahead of
///   time with a [`Component`] to front-load string lookups
///   of exports once instead of per-instantiation. This
///   method then uses [`TheWorldPre::instantiate_async`] to
///   create a [`TheWorld`].
///
/// * If you've instantiated the instance yourself already
///   then you can use [`TheWorld::new`].
///
/// These methods are all equivalent to one another and move
/// around the tradeoff of what work is performed when.
///
/// [`Store`]: wasmtime::Store
/// [`Component`]: wasmtime::component::Component
/// [`Linker`]: wasmtime::component::Linker
pub struct TheWorld {
    interface1: exports::foo::foo::uses_resource_transitively::Guest,
    some_world_func2: wasmtime::component::Func,
}
#[wasmtime::component::__internal::trait_variant_make(::core::marker::Send)]
#[wasmtime::component::__internal::trait_variant_make(::core::marker::Send)]
pub trait TheWorldImports: Send + HostWorldResource {
    async fn some_world_func(&mut self) -> wasmtime::component::Resource<WorldResource>;
}
impl<_T: TheWorldImports + Send> TheWorldImports for &mut _T {
    async fn some_world_func(&mut self) -> wasmtime::component::Resource<WorldResource> {
        TheWorldImports::some_world_func(*self).await
    }
}
const _: () = {
    #[allow(unused_imports)]
    use wasmtime::component::__internal::anyhow;
    impl TheWorldIndices {
        /// Creates a new copy of `TheWorldIndices` bindings which can then
        /// be used to instantiate into a particular store.
        ///
        /// This method may fail if the component does not have the
        /// required exports.
        pub fn new<_T>(
            _instance_pre: &wasmtime::component::InstancePre<_T>,
        ) -> wasmtime::Result<Self> {
            let _component = _instance_pre.component();
            let _instance_type = _instance_pre.instance_type();
            let interface1 = exports::foo::foo::uses_resource_transitively::GuestIndices::new(
                _instance_pre,
            )?;
            let some_world_func2 = {
                let (item, index) = _component
                    .get_export(None, "some-world-func2")
                    .ok_or_else(|| {
                        anyhow::anyhow!("no export `some-world-func2` found")
                    })?;
                match item {
                    wasmtime::component::types::ComponentItem::ComponentFunc(func) => {
                        anyhow::Context::context(
                            func
                                .typecheck::<
                                    (),
                                    (wasmtime::component::Resource<WorldResource>,),
                                >(&_instance_type),
                            "type-checking export func `some-world-func2`",
                        )?;
                        index
                    }
                    _ => {
                        Err(
                            anyhow::anyhow!(
                                "export `some-world-func2` is not a function"
                            ),
                        )?
                    }
                }
            };
            Ok(TheWorldIndices {
                interface1,
                some_world_func2,
            })
        }
        /// Uses the indices stored in `self` to load an instance
        /// of [`TheWorld`] from the instance provided.
        ///
        /// Note that at this time this method will additionally
        /// perform type-checks of all exports.
        pub fn load(
            &self,
            mut store: impl wasmtime::AsContextMut,
            instance: &wasmtime::component::Instance,
        ) -> wasmtime::Result<TheWorld> {
            let _ = &mut store;
            let _instance = instance;
            let interface1 = self.interface1.load(&mut store, &_instance)?;
            let some_world_func2 = *_instance
                .get_typed_func::<
                    (),
                    (wasmtime::component::Resource<WorldResource>,),
                >(&mut store, &self.some_world_func2)?
                .func();
            Ok(TheWorld {
                interface1,
                some_world_func2,
            })
        }
    }
    impl TheWorld {
        /// Convenience wrapper around [`TheWorldPre::new`] and
        /// [`TheWorldPre::instantiate_async`].
        pub async fn instantiate_async<_T: 'static>(
            store: impl wasmtime::AsContextMut<Data = _T>,
            component: &wasmtime::component::Component,
            linker: &wasmtime::component::Linker<_T>,
        ) -> wasmtime::Result<TheWorld>
        where
            _T: Send,
        {
            let pre = linker.instantiate_pre(component)?;
            TheWorldPre::new(pre)?.instantiate_async(store).await
        }
        /// Convenience wrapper around [`TheWorldIndices::new`] and
        /// [`TheWorldIndices::load`].
        pub fn new(
            mut store: impl wasmtime::AsContextMut,
            instance: &wasmtime::component::Instance,
        ) -> wasmtime::Result<TheWorld> {
            let indices = TheWorldIndices::new(&instance.instance_pre(&store))?;
            indices.load(&mut store, instance)
        }
        pub fn add_to_linker_imports<T, D>(
            linker: &mut wasmtime::component::Linker<T>,
            host_getter: fn(&mut T) -> D::Data<'_>,
        ) -> wasmtime::Result<()>
        where
            D: wasmtime::component::HasData,
            for<'a> D::Data<'a>: TheWorldImports,
            T: 'static + Send,
        {
            let mut linker = linker.root();
            linker
                .resource_async(
                    "world-resource",
                    wasmtime::component::ResourceType::host::<WorldResource>(),
                    move |mut store, rep| {
                        wasmtime::component::__internal::Box::new(async move {
                            HostWorldResource::drop(
                                    &mut host_getter(store.data_mut()),
                                    wasmtime::component::Resource::new_own(rep),
                                )
                                .await
                        })
                    },
                )?;
            linker
                .func_wrap_async(
                    "some-world-func",
                    move |mut caller: wasmtime::StoreContextMut<'_, T>, (): ()| {
                        use tracing::Instrument;
                        let span = tracing::span!(
                            tracing::Level::TRACE, "wit-bindgen import", module =
                            "the-world", function = "some-world-func",
                        );
                        wasmtime::component::__internal::Box::new(
                            async move {
                                tracing::event!(tracing::Level::TRACE, "call");
                                let host = &mut host_getter(caller.data_mut());
                                let r = TheWorldImports::some_world_func(host).await;
                                tracing::event!(
                                    tracing::Level::TRACE, result = tracing::field::debug(& r),
                                    "return"
                                );
                                Ok((r,))
                            }
                                .instrument(span),
                        )
                    },
                )?;
            linker
                .func_wrap_async(
                    "[constructor]world-resource",
                    move |mut caller: wasmtime::StoreContextMut<'_, T>, (): ()| {
                        use tracing::Instrument;
                        let span = tracing::span!(
                            tracing::Level::TRACE, "wit-bindgen import", module =
                            "the-world", function = "[constructor]world-resource",
                        );
                        wasmtime::component::__internal::Box::new(
                            async move {
                                tracing::event!(tracing::Level::TRACE, "call");
                                let host = &mut host_getter(caller.data_mut());
                                let r = HostWorldResource::new(host).await;
                                tracing::event!(
                                    tracing::Level::TRACE, result = tracing::field::debug(& r),
                                    "return"
                                );
                                Ok((r,))
                            }
                                .instrument(span),
                        )
                    },
                )?;
            linker
                .func_wrap_async(
                    "[method]world-resource.foo",
                    move |
                        mut caller: wasmtime::StoreContextMut<'_, T>,
                        (arg0,): (wasmtime::component::Resource<WorldResource>,)|
                    {
                        use tracing::Instrument;
                        let span = tracing::span!(
                            tracing::Level::TRACE, "wit-bindgen import", module =
                            "the-world", function = "[method]world-resource.foo",
                        );
                        wasmtime::component::__internal::Box::new(
                            async move {
                                tracing::event!(
                                    tracing::Level::TRACE, self_ = tracing::field::debug(&
                                    arg0), "call"
                                );
                                let host = &mut host_getter(caller.data_mut());
                                let r = HostWorldResource::foo(host, arg0).await;
                                tracing::event!(
                                    tracing::Level::TRACE, result = tracing::field::debug(& r),
                                    "return"
                                );
                                Ok(r)
                            }
                                .instrument(span),
                        )
                    },
                )?;
            linker
                .func_wrap_async(
                    "[static]world-resource.static-foo",
                    move |mut caller: wasmtime::StoreContextMut<'_, T>, (): ()| {
                        use tracing::Instrument;
                        let span = tracing::span!(
                            tracing::Level::TRACE, "wit-bindgen import", module =
                            "the-world", function = "[static]world-resource.static-foo",
                        );
                        wasmtime::component::__internal::Box::new(
                            async move {
                                tracing::event!(tracing::Level::TRACE, "call");
                                let host = &mut host_getter(caller.data_mut());
                                let r = HostWorldResource::static_foo(host).await;
                                tracing::event!(
                                    tracing::Level::TRACE, result = tracing::field::debug(& r),
                                    "return"
                                );
                                Ok(r)
                            }
                                .instrument(span),
                        )
                    },
                )?;
            Ok(())
        }
        pub fn add_to_linker<T, D>(
            linker: &mut wasmtime::component::Linker<T>,
            host_getter: fn(&mut T) -> D::Data<'_>,
        ) -> wasmtime::Result<()>
        where
            D: wasmtime::component::HasData,
            for<'a> D::Data<
                'a,
            >: foo::foo::resources::Host + foo::foo::long_use_chain1::Host
                + foo::foo::long_use_chain2::Host + foo::foo::long_use_chain3::Host
                + foo::foo::long_use_chain4::Host
                + foo::foo::transitive_interface_with_resource::Host + TheWorldImports
                + Send,
            T: 'static + Send,
        {
            Self::add_to_linker_imports::<T, D>(linker, host_getter)?;
            foo::foo::resources::add_to_linker::<T, D>(linker, host_getter)?;
            foo::foo::long_use_chain1::add_to_linker::<T, D>(linker, host_getter)?;
            foo::foo::long_use_chain2::add_to_linker::<T, D>(linker, host_getter)?;
            foo::foo::long_use_chain3::add_to_linker::<T, D>(linker, host_getter)?;
            foo::foo::long_use_chain4::add_to_linker::<T, D>(linker, host_getter)?;
            foo::foo::transitive_interface_with_resource::add_to_linker::<
                T,
                D,
            >(linker, host_getter)?;
            Ok(())
        }
        pub async fn call_some_world_func2<S: wasmtime::AsContextMut>(
            &self,
            mut store: S,
        ) -> wasmtime::Result<wasmtime::component::Resource<WorldResource>>
        where
            <S as wasmtime::AsContext>::Data: Send + 'static,
        {
            use tracing::Instrument;
            let span = tracing::span!(
                tracing::Level::TRACE, "wit-bindgen export", module = "default", function
                = "some-world-func2",
            );
            let callee = unsafe {
                wasmtime::component::TypedFunc::<
                    (),
                    (wasmtime::component::Resource<WorldResource>,),
                >::new_unchecked(self.some_world_func2)
            };
            let (ret0,) = callee
                .call_async(store.as_context_mut(), ())
                .instrument(span.clone())
                .await?;
            callee.post_return_async(store.as_context_mut()).instrument(span).await?;
            Ok(ret0)
        }
        pub fn foo_foo_uses_resource_transitively(
            &self,
        ) -> &exports::foo::foo::uses_resource_transitively::Guest {
            &self.interface1
        }
    }
};
pub mod foo {
    pub mod foo {
        #[allow(clippy::all)]
        pub mod resources {
            #[allow(unused_imports)]
            use wasmtime::component::__internal::{anyhow, Box};
            pub enum Bar {}
            #[wasmtime::component::__internal::trait_variant_make(::core::marker::Send)]
            pub trait HostBar: Send {
                async fn new(&mut self) -> wasmtime::component::Resource<Bar>;
                async fn static_a(&mut self) -> u32;
                async fn method_a(
                    &mut self,
                    self_: wasmtime::component::Resource<Bar>,
                ) -> u32;
                async fn drop(
                    &mut self,
                    rep: wasmtime::component::Resource<Bar>,
                ) -> wasmtime::Result<()>;
            }
            impl<_T: HostBar + Send> HostBar for &mut _T {
                async fn new(&mut self) -> wasmtime::component::Resource<Bar> {
                    HostBar::new(*self).await
                }
                async fn static_a(&mut self) -> u32 {
                    HostBar::static_a(*self).await
                }
                async fn method_a(
                    &mut self,
                    self_: wasmtime::component::Resource<Bar>,
                ) -> u32 {
                    HostBar::method_a(*self, self_).await
                }
                async fn drop(
                    &mut self,
                    rep: wasmtime::component::Resource<Bar>,
                ) -> wasmtime::Result<()> {
                    HostBar::drop(*self, rep).await
                }
            }
            #[derive(wasmtime::component::ComponentType)]
            #[derive(wasmtime::component::Lift)]
            #[derive(wasmtime::component::Lower)]
            #[component(record)]
            pub struct NestedOwn {
                #[component(name = "nested-bar")]
                pub nested_bar: wasmtime::component::Resource<Bar>,
            }
            impl core::fmt::Debug for NestedOwn {
                fn fmt(&self, f: &mut core::fmt::Formatter<'_>) -> core::fmt::Result {
                    f.debug_struct("NestedOwn")
                        .field("nested-bar", &self.nested_bar)
                        .finish()
                }
            }
            const _: () = {
                assert!(
                    4 == < NestedOwn as wasmtime::component::ComponentType >::SIZE32
                );
                assert!(
                    4 == < NestedOwn as wasmtime::component::ComponentType >::ALIGN32
                );
            };
            #[derive(wasmtime::component::ComponentType)]
            #[derive(wasmtime::component::Lift)]
            #[derive(wasmtime::component::Lower)]
            #[component(record)]
            pub struct NestedBorrow {
                #[component(name = "nested-bar")]
                pub nested_bar: wasmtime::component::Resource<Bar>,
            }
            impl core::fmt::Debug for NestedBorrow {
                fn fmt(&self, f: &mut core::fmt::Formatter<'_>) -> core::fmt::Result {
                    f.debug_struct("NestedBorrow")
                        .field("nested-bar", &self.nested_bar)
                        .finish()
                }
            }
            const _: () = {
                assert!(
                    4 == < NestedBorrow as wasmtime::component::ComponentType >::SIZE32
                );
                assert!(
                    4 == < NestedBorrow as wasmtime::component::ComponentType >::ALIGN32
                );
            };
            pub type SomeHandle = wasmtime::component::Resource<Bar>;
            const _: () = {
                assert!(
                    4 == < SomeHandle as wasmtime::component::ComponentType >::SIZE32
                );
                assert!(
                    4 == < SomeHandle as wasmtime::component::ComponentType >::ALIGN32
                );
            };
            #[wasmtime::component::__internal::trait_variant_make(::core::marker::Send)]
            pub trait Host: Send + HostBar {
                async fn bar_own_arg(
                    &mut self,
                    x: wasmtime::component::Resource<Bar>,
                ) -> ();
                async fn bar_borrow_arg(
                    &mut self,
                    x: wasmtime::component::Resource<Bar>,
                ) -> ();
                async fn bar_result(&mut self) -> wasmtime::component::Resource<Bar>;
                async fn tuple_own_arg(
                    &mut self,
                    x: (wasmtime::component::Resource<Bar>, u32),
                ) -> ();
                async fn tuple_borrow_arg(
                    &mut self,
                    x: (wasmtime::component::Resource<Bar>, u32),
                ) -> ();
                async fn tuple_result(
                    &mut self,
                ) -> (wasmtime::component::Resource<Bar>, u32);
                async fn option_own_arg(
                    &mut self,
                    x: Option<wasmtime::component::Resource<Bar>>,
                ) -> ();
                async fn option_borrow_arg(
                    &mut self,
                    x: Option<wasmtime::component::Resource<Bar>>,
                ) -> ();
                async fn option_result(
                    &mut self,
                ) -> Option<wasmtime::component::Resource<Bar>>;
                async fn result_own_arg(
                    &mut self,
                    x: Result<wasmtime::component::Resource<Bar>, ()>,
                ) -> ();
                async fn result_borrow_arg(
                    &mut self,
                    x: Result<wasmtime::component::Resource<Bar>, ()>,
                ) -> ();
                async fn result_result(
                    &mut self,
                ) -> Result<wasmtime::component::Resource<Bar>, ()>;
                async fn list_own_arg(
                    &mut self,
                    x: wasmtime::component::__internal::Vec<
                        wasmtime::component::Resource<Bar>,
                    >,
                ) -> ();
                async fn list_borrow_arg(
                    &mut self,
                    x: wasmtime::component::__internal::Vec<
                        wasmtime::component::Resource<Bar>,
                    >,
                ) -> ();
                async fn list_result(
                    &mut self,
                ) -> wasmtime::component::__internal::Vec<
                    wasmtime::component::Resource<Bar>,
                >;
                async fn record_own_arg(&mut self, x: NestedOwn) -> ();
                async fn record_borrow_arg(&mut self, x: NestedBorrow) -> ();
                async fn record_result(&mut self) -> NestedOwn;
                async fn func_with_handle_typedef(&mut self, x: SomeHandle) -> ();
            }
<<<<<<< HEAD
            impl<_T: Host + Send> Host for &mut _T {
=======
            impl<_T: Host + ?Sized + Send> Host for &mut _T {
>>>>>>> a6065df9
                async fn bar_own_arg(
                    &mut self,
                    x: wasmtime::component::Resource<Bar>,
                ) -> () {
                    Host::bar_own_arg(*self, x).await
                }
                async fn bar_borrow_arg(
                    &mut self,
                    x: wasmtime::component::Resource<Bar>,
                ) -> () {
                    Host::bar_borrow_arg(*self, x).await
                }
                async fn bar_result(&mut self) -> wasmtime::component::Resource<Bar> {
                    Host::bar_result(*self).await
                }
                async fn tuple_own_arg(
                    &mut self,
                    x: (wasmtime::component::Resource<Bar>, u32),
                ) -> () {
                    Host::tuple_own_arg(*self, x).await
                }
                async fn tuple_borrow_arg(
                    &mut self,
                    x: (wasmtime::component::Resource<Bar>, u32),
                ) -> () {
                    Host::tuple_borrow_arg(*self, x).await
                }
                async fn tuple_result(
                    &mut self,
                ) -> (wasmtime::component::Resource<Bar>, u32) {
                    Host::tuple_result(*self).await
                }
                async fn option_own_arg(
                    &mut self,
                    x: Option<wasmtime::component::Resource<Bar>>,
                ) -> () {
                    Host::option_own_arg(*self, x).await
                }
                async fn option_borrow_arg(
                    &mut self,
                    x: Option<wasmtime::component::Resource<Bar>>,
                ) -> () {
                    Host::option_borrow_arg(*self, x).await
                }
                async fn option_result(
                    &mut self,
                ) -> Option<wasmtime::component::Resource<Bar>> {
                    Host::option_result(*self).await
                }
                async fn result_own_arg(
                    &mut self,
                    x: Result<wasmtime::component::Resource<Bar>, ()>,
                ) -> () {
                    Host::result_own_arg(*self, x).await
                }
                async fn result_borrow_arg(
                    &mut self,
                    x: Result<wasmtime::component::Resource<Bar>, ()>,
                ) -> () {
                    Host::result_borrow_arg(*self, x).await
                }
                async fn result_result(
                    &mut self,
                ) -> Result<wasmtime::component::Resource<Bar>, ()> {
                    Host::result_result(*self).await
                }
                async fn list_own_arg(
                    &mut self,
                    x: wasmtime::component::__internal::Vec<
                        wasmtime::component::Resource<Bar>,
                    >,
                ) -> () {
                    Host::list_own_arg(*self, x).await
                }
                async fn list_borrow_arg(
                    &mut self,
                    x: wasmtime::component::__internal::Vec<
                        wasmtime::component::Resource<Bar>,
                    >,
                ) -> () {
                    Host::list_borrow_arg(*self, x).await
                }
                async fn list_result(
                    &mut self,
                ) -> wasmtime::component::__internal::Vec<
                    wasmtime::component::Resource<Bar>,
                > {
                    Host::list_result(*self).await
                }
                async fn record_own_arg(&mut self, x: NestedOwn) -> () {
                    Host::record_own_arg(*self, x).await
                }
                async fn record_borrow_arg(&mut self, x: NestedBorrow) -> () {
                    Host::record_borrow_arg(*self, x).await
                }
                async fn record_result(&mut self) -> NestedOwn {
                    Host::record_result(*self).await
                }
                async fn func_with_handle_typedef(&mut self, x: SomeHandle) -> () {
                    Host::func_with_handle_typedef(*self, x).await
                }
            }
            pub fn add_to_linker<T, D>(
                linker: &mut wasmtime::component::Linker<T>,
                host_getter: fn(&mut T) -> D::Data<'_>,
            ) -> wasmtime::Result<()>
            where
                D: wasmtime::component::HasData,
                for<'a> D::Data<'a>: Host,
                T: 'static + Send,
            {
                let mut inst = linker.instance("foo:foo/resources")?;
                inst.resource_async(
                    "bar",
                    wasmtime::component::ResourceType::host::<Bar>(),
                    move |mut store, rep| {
                        wasmtime::component::__internal::Box::new(async move {
                            HostBar::drop(
                                    &mut host_getter(store.data_mut()),
                                    wasmtime::component::Resource::new_own(rep),
                                )
                                .await
                        })
                    },
                )?;
                inst.func_wrap_async(
                    "[constructor]bar",
                    move |mut caller: wasmtime::StoreContextMut<'_, T>, (): ()| {
                        use tracing::Instrument;
                        let span = tracing::span!(
                            tracing::Level::TRACE, "wit-bindgen import", module =
                            "resources", function = "[constructor]bar",
                        );
                        wasmtime::component::__internal::Box::new(
                            async move {
                                tracing::event!(tracing::Level::TRACE, "call");
                                let host = &mut host_getter(caller.data_mut());
                                let r = HostBar::new(host).await;
                                tracing::event!(
                                    tracing::Level::TRACE, result = tracing::field::debug(& r),
                                    "return"
                                );
                                Ok((r,))
                            }
                                .instrument(span),
                        )
                    },
                )?;
                inst.func_wrap_async(
                    "[static]bar.static-a",
                    move |mut caller: wasmtime::StoreContextMut<'_, T>, (): ()| {
                        use tracing::Instrument;
                        let span = tracing::span!(
                            tracing::Level::TRACE, "wit-bindgen import", module =
                            "resources", function = "[static]bar.static-a",
                        );
                        wasmtime::component::__internal::Box::new(
                            async move {
                                tracing::event!(tracing::Level::TRACE, "call");
                                let host = &mut host_getter(caller.data_mut());
                                let r = HostBar::static_a(host).await;
                                tracing::event!(
                                    tracing::Level::TRACE, result = tracing::field::debug(& r),
                                    "return"
                                );
                                Ok((r,))
                            }
                                .instrument(span),
                        )
                    },
                )?;
                inst.func_wrap_async(
                    "[method]bar.method-a",
                    move |
                        mut caller: wasmtime::StoreContextMut<'_, T>,
                        (arg0,): (wasmtime::component::Resource<Bar>,)|
                    {
                        use tracing::Instrument;
                        let span = tracing::span!(
                            tracing::Level::TRACE, "wit-bindgen import", module =
                            "resources", function = "[method]bar.method-a",
                        );
                        wasmtime::component::__internal::Box::new(
                            async move {
                                tracing::event!(
                                    tracing::Level::TRACE, self_ = tracing::field::debug(&
                                    arg0), "call"
                                );
                                let host = &mut host_getter(caller.data_mut());
                                let r = HostBar::method_a(host, arg0).await;
                                tracing::event!(
                                    tracing::Level::TRACE, result = tracing::field::debug(& r),
                                    "return"
                                );
                                Ok((r,))
                            }
                                .instrument(span),
                        )
                    },
                )?;
                inst.func_wrap_async(
                    "bar-own-arg",
                    move |
                        mut caller: wasmtime::StoreContextMut<'_, T>,
                        (arg0,): (wasmtime::component::Resource<Bar>,)|
                    {
                        use tracing::Instrument;
                        let span = tracing::span!(
                            tracing::Level::TRACE, "wit-bindgen import", module =
                            "resources", function = "bar-own-arg",
                        );
                        wasmtime::component::__internal::Box::new(
                            async move {
                                tracing::event!(
                                    tracing::Level::TRACE, x = tracing::field::debug(& arg0),
                                    "call"
                                );
                                let host = &mut host_getter(caller.data_mut());
                                let r = Host::bar_own_arg(host, arg0).await;
                                tracing::event!(
                                    tracing::Level::TRACE, result = tracing::field::debug(& r),
                                    "return"
                                );
                                Ok(r)
                            }
                                .instrument(span),
                        )
                    },
                )?;
                inst.func_wrap_async(
                    "bar-borrow-arg",
                    move |
                        mut caller: wasmtime::StoreContextMut<'_, T>,
                        (arg0,): (wasmtime::component::Resource<Bar>,)|
                    {
                        use tracing::Instrument;
                        let span = tracing::span!(
                            tracing::Level::TRACE, "wit-bindgen import", module =
                            "resources", function = "bar-borrow-arg",
                        );
                        wasmtime::component::__internal::Box::new(
                            async move {
                                tracing::event!(
                                    tracing::Level::TRACE, x = tracing::field::debug(& arg0),
                                    "call"
                                );
                                let host = &mut host_getter(caller.data_mut());
                                let r = Host::bar_borrow_arg(host, arg0).await;
                                tracing::event!(
                                    tracing::Level::TRACE, result = tracing::field::debug(& r),
                                    "return"
                                );
                                Ok(r)
                            }
                                .instrument(span),
                        )
                    },
                )?;
                inst.func_wrap_async(
                    "bar-result",
                    move |mut caller: wasmtime::StoreContextMut<'_, T>, (): ()| {
                        use tracing::Instrument;
                        let span = tracing::span!(
                            tracing::Level::TRACE, "wit-bindgen import", module =
                            "resources", function = "bar-result",
                        );
                        wasmtime::component::__internal::Box::new(
                            async move {
                                tracing::event!(tracing::Level::TRACE, "call");
                                let host = &mut host_getter(caller.data_mut());
                                let r = Host::bar_result(host).await;
                                tracing::event!(
                                    tracing::Level::TRACE, result = tracing::field::debug(& r),
                                    "return"
                                );
                                Ok((r,))
                            }
                                .instrument(span),
                        )
                    },
                )?;
                inst.func_wrap_async(
                    "tuple-own-arg",
                    move |
                        mut caller: wasmtime::StoreContextMut<'_, T>,
                        (arg0,): ((wasmtime::component::Resource<Bar>, u32),)|
                    {
                        use tracing::Instrument;
                        let span = tracing::span!(
                            tracing::Level::TRACE, "wit-bindgen import", module =
                            "resources", function = "tuple-own-arg",
                        );
                        wasmtime::component::__internal::Box::new(
                            async move {
                                tracing::event!(
                                    tracing::Level::TRACE, x = tracing::field::debug(& arg0),
                                    "call"
                                );
                                let host = &mut host_getter(caller.data_mut());
                                let r = Host::tuple_own_arg(host, arg0).await;
                                tracing::event!(
                                    tracing::Level::TRACE, result = tracing::field::debug(& r),
                                    "return"
                                );
                                Ok(r)
                            }
                                .instrument(span),
                        )
                    },
                )?;
                inst.func_wrap_async(
                    "tuple-borrow-arg",
                    move |
                        mut caller: wasmtime::StoreContextMut<'_, T>,
                        (arg0,): ((wasmtime::component::Resource<Bar>, u32),)|
                    {
                        use tracing::Instrument;
                        let span = tracing::span!(
                            tracing::Level::TRACE, "wit-bindgen import", module =
                            "resources", function = "tuple-borrow-arg",
                        );
                        wasmtime::component::__internal::Box::new(
                            async move {
                                tracing::event!(
                                    tracing::Level::TRACE, x = tracing::field::debug(& arg0),
                                    "call"
                                );
                                let host = &mut host_getter(caller.data_mut());
                                let r = Host::tuple_borrow_arg(host, arg0).await;
                                tracing::event!(
                                    tracing::Level::TRACE, result = tracing::field::debug(& r),
                                    "return"
                                );
                                Ok(r)
                            }
                                .instrument(span),
                        )
                    },
                )?;
                inst.func_wrap_async(
                    "tuple-result",
                    move |mut caller: wasmtime::StoreContextMut<'_, T>, (): ()| {
                        use tracing::Instrument;
                        let span = tracing::span!(
                            tracing::Level::TRACE, "wit-bindgen import", module =
                            "resources", function = "tuple-result",
                        );
                        wasmtime::component::__internal::Box::new(
                            async move {
                                tracing::event!(tracing::Level::TRACE, "call");
                                let host = &mut host_getter(caller.data_mut());
                                let r = Host::tuple_result(host).await;
                                tracing::event!(
                                    tracing::Level::TRACE, result = tracing::field::debug(& r),
                                    "return"
                                );
                                Ok((r,))
                            }
                                .instrument(span),
                        )
                    },
                )?;
                inst.func_wrap_async(
                    "option-own-arg",
                    move |
                        mut caller: wasmtime::StoreContextMut<'_, T>,
                        (arg0,): (Option<wasmtime::component::Resource<Bar>>,)|
                    {
                        use tracing::Instrument;
                        let span = tracing::span!(
                            tracing::Level::TRACE, "wit-bindgen import", module =
                            "resources", function = "option-own-arg",
                        );
                        wasmtime::component::__internal::Box::new(
                            async move {
                                tracing::event!(
                                    tracing::Level::TRACE, x = tracing::field::debug(& arg0),
                                    "call"
                                );
                                let host = &mut host_getter(caller.data_mut());
                                let r = Host::option_own_arg(host, arg0).await;
                                tracing::event!(
                                    tracing::Level::TRACE, result = tracing::field::debug(& r),
                                    "return"
                                );
                                Ok(r)
                            }
                                .instrument(span),
                        )
                    },
                )?;
                inst.func_wrap_async(
                    "option-borrow-arg",
                    move |
                        mut caller: wasmtime::StoreContextMut<'_, T>,
                        (arg0,): (Option<wasmtime::component::Resource<Bar>>,)|
                    {
                        use tracing::Instrument;
                        let span = tracing::span!(
                            tracing::Level::TRACE, "wit-bindgen import", module =
                            "resources", function = "option-borrow-arg",
                        );
                        wasmtime::component::__internal::Box::new(
                            async move {
                                tracing::event!(
                                    tracing::Level::TRACE, x = tracing::field::debug(& arg0),
                                    "call"
                                );
                                let host = &mut host_getter(caller.data_mut());
                                let r = Host::option_borrow_arg(host, arg0).await;
                                tracing::event!(
                                    tracing::Level::TRACE, result = tracing::field::debug(& r),
                                    "return"
                                );
                                Ok(r)
                            }
                                .instrument(span),
                        )
                    },
                )?;
                inst.func_wrap_async(
                    "option-result",
                    move |mut caller: wasmtime::StoreContextMut<'_, T>, (): ()| {
                        use tracing::Instrument;
                        let span = tracing::span!(
                            tracing::Level::TRACE, "wit-bindgen import", module =
                            "resources", function = "option-result",
                        );
                        wasmtime::component::__internal::Box::new(
                            async move {
                                tracing::event!(tracing::Level::TRACE, "call");
                                let host = &mut host_getter(caller.data_mut());
                                let r = Host::option_result(host).await;
                                tracing::event!(
                                    tracing::Level::TRACE, result = tracing::field::debug(& r),
                                    "return"
                                );
                                Ok((r,))
                            }
                                .instrument(span),
                        )
                    },
                )?;
                inst.func_wrap_async(
                    "result-own-arg",
                    move |
                        mut caller: wasmtime::StoreContextMut<'_, T>,
                        (arg0,): (Result<wasmtime::component::Resource<Bar>, ()>,)|
                    {
                        use tracing::Instrument;
                        let span = tracing::span!(
                            tracing::Level::TRACE, "wit-bindgen import", module =
                            "resources", function = "result-own-arg",
                        );
                        wasmtime::component::__internal::Box::new(
                            async move {
                                tracing::event!(
                                    tracing::Level::TRACE, x = tracing::field::debug(& arg0),
                                    "call"
                                );
                                let host = &mut host_getter(caller.data_mut());
                                let r = Host::result_own_arg(host, arg0).await;
                                tracing::event!(
                                    tracing::Level::TRACE, result = tracing::field::debug(& r),
                                    "return"
                                );
                                Ok(r)
                            }
                                .instrument(span),
                        )
                    },
                )?;
                inst.func_wrap_async(
                    "result-borrow-arg",
                    move |
                        mut caller: wasmtime::StoreContextMut<'_, T>,
                        (arg0,): (Result<wasmtime::component::Resource<Bar>, ()>,)|
                    {
                        use tracing::Instrument;
                        let span = tracing::span!(
                            tracing::Level::TRACE, "wit-bindgen import", module =
                            "resources", function = "result-borrow-arg",
                        );
                        wasmtime::component::__internal::Box::new(
                            async move {
                                tracing::event!(
                                    tracing::Level::TRACE, x = tracing::field::debug(& arg0),
                                    "call"
                                );
                                let host = &mut host_getter(caller.data_mut());
                                let r = Host::result_borrow_arg(host, arg0).await;
                                tracing::event!(
                                    tracing::Level::TRACE, result = tracing::field::debug(& r),
                                    "return"
                                );
                                Ok(r)
                            }
                                .instrument(span),
                        )
                    },
                )?;
                inst.func_wrap_async(
                    "result-result",
                    move |mut caller: wasmtime::StoreContextMut<'_, T>, (): ()| {
                        use tracing::Instrument;
                        let span = tracing::span!(
                            tracing::Level::TRACE, "wit-bindgen import", module =
                            "resources", function = "result-result",
                        );
                        wasmtime::component::__internal::Box::new(
                            async move {
                                tracing::event!(tracing::Level::TRACE, "call");
                                let host = &mut host_getter(caller.data_mut());
                                let r = Host::result_result(host).await;
                                tracing::event!(
                                    tracing::Level::TRACE, result = tracing::field::debug(& r),
                                    "return"
                                );
                                Ok((r,))
                            }
                                .instrument(span),
                        )
                    },
                )?;
                inst.func_wrap_async(
                    "list-own-arg",
                    move |
                        mut caller: wasmtime::StoreContextMut<'_, T>,
                        (
                            arg0,
                        ): (
                            wasmtime::component::__internal::Vec<
                                wasmtime::component::Resource<Bar>,
                            >,
                        )|
                    {
                        use tracing::Instrument;
                        let span = tracing::span!(
                            tracing::Level::TRACE, "wit-bindgen import", module =
                            "resources", function = "list-own-arg",
                        );
                        wasmtime::component::__internal::Box::new(
                            async move {
                                tracing::event!(
                                    tracing::Level::TRACE, x = tracing::field::debug("..."),
                                    "call"
                                );
                                let host = &mut host_getter(caller.data_mut());
                                let r = Host::list_own_arg(host, arg0).await;
                                tracing::event!(
                                    tracing::Level::TRACE, result = tracing::field::debug(& r),
                                    "return"
                                );
                                Ok(r)
                            }
                                .instrument(span),
                        )
                    },
                )?;
                inst.func_wrap_async(
                    "list-borrow-arg",
                    move |
                        mut caller: wasmtime::StoreContextMut<'_, T>,
                        (
                            arg0,
                        ): (
                            wasmtime::component::__internal::Vec<
                                wasmtime::component::Resource<Bar>,
                            >,
                        )|
                    {
                        use tracing::Instrument;
                        let span = tracing::span!(
                            tracing::Level::TRACE, "wit-bindgen import", module =
                            "resources", function = "list-borrow-arg",
                        );
                        wasmtime::component::__internal::Box::new(
                            async move {
                                tracing::event!(
                                    tracing::Level::TRACE, x = tracing::field::debug("..."),
                                    "call"
                                );
                                let host = &mut host_getter(caller.data_mut());
                                let r = Host::list_borrow_arg(host, arg0).await;
                                tracing::event!(
                                    tracing::Level::TRACE, result = tracing::field::debug(& r),
                                    "return"
                                );
                                Ok(r)
                            }
                                .instrument(span),
                        )
                    },
                )?;
                inst.func_wrap_async(
                    "list-result",
                    move |mut caller: wasmtime::StoreContextMut<'_, T>, (): ()| {
                        use tracing::Instrument;
                        let span = tracing::span!(
                            tracing::Level::TRACE, "wit-bindgen import", module =
                            "resources", function = "list-result",
                        );
                        wasmtime::component::__internal::Box::new(
                            async move {
                                tracing::event!(tracing::Level::TRACE, "call");
                                let host = &mut host_getter(caller.data_mut());
                                let r = Host::list_result(host).await;
                                tracing::event!(
                                    tracing::Level::TRACE, result =
                                    tracing::field::debug("..."), "return"
                                );
                                Ok((r,))
                            }
                                .instrument(span),
                        )
                    },
                )?;
                inst.func_wrap_async(
                    "record-own-arg",
                    move |
                        mut caller: wasmtime::StoreContextMut<'_, T>,
                        (arg0,): (NestedOwn,)|
                    {
                        use tracing::Instrument;
                        let span = tracing::span!(
                            tracing::Level::TRACE, "wit-bindgen import", module =
                            "resources", function = "record-own-arg",
                        );
                        wasmtime::component::__internal::Box::new(
                            async move {
                                tracing::event!(
                                    tracing::Level::TRACE, x = tracing::field::debug(& arg0),
                                    "call"
                                );
                                let host = &mut host_getter(caller.data_mut());
                                let r = Host::record_own_arg(host, arg0).await;
                                tracing::event!(
                                    tracing::Level::TRACE, result = tracing::field::debug(& r),
                                    "return"
                                );
                                Ok(r)
                            }
                                .instrument(span),
                        )
                    },
                )?;
                inst.func_wrap_async(
                    "record-borrow-arg",
                    move |
                        mut caller: wasmtime::StoreContextMut<'_, T>,
                        (arg0,): (NestedBorrow,)|
                    {
                        use tracing::Instrument;
                        let span = tracing::span!(
                            tracing::Level::TRACE, "wit-bindgen import", module =
                            "resources", function = "record-borrow-arg",
                        );
                        wasmtime::component::__internal::Box::new(
                            async move {
                                tracing::event!(
                                    tracing::Level::TRACE, x = tracing::field::debug(& arg0),
                                    "call"
                                );
                                let host = &mut host_getter(caller.data_mut());
                                let r = Host::record_borrow_arg(host, arg0).await;
                                tracing::event!(
                                    tracing::Level::TRACE, result = tracing::field::debug(& r),
                                    "return"
                                );
                                Ok(r)
                            }
                                .instrument(span),
                        )
                    },
                )?;
                inst.func_wrap_async(
                    "record-result",
                    move |mut caller: wasmtime::StoreContextMut<'_, T>, (): ()| {
                        use tracing::Instrument;
                        let span = tracing::span!(
                            tracing::Level::TRACE, "wit-bindgen import", module =
                            "resources", function = "record-result",
                        );
                        wasmtime::component::__internal::Box::new(
                            async move {
                                tracing::event!(tracing::Level::TRACE, "call");
                                let host = &mut host_getter(caller.data_mut());
                                let r = Host::record_result(host).await;
                                tracing::event!(
                                    tracing::Level::TRACE, result = tracing::field::debug(& r),
                                    "return"
                                );
                                Ok((r,))
                            }
                                .instrument(span),
                        )
                    },
                )?;
                inst.func_wrap_async(
                    "func-with-handle-typedef",
                    move |
                        mut caller: wasmtime::StoreContextMut<'_, T>,
                        (arg0,): (SomeHandle,)|
                    {
                        use tracing::Instrument;
                        let span = tracing::span!(
                            tracing::Level::TRACE, "wit-bindgen import", module =
                            "resources", function = "func-with-handle-typedef",
                        );
                        wasmtime::component::__internal::Box::new(
                            async move {
                                tracing::event!(
                                    tracing::Level::TRACE, x = tracing::field::debug(& arg0),
                                    "call"
                                );
                                let host = &mut host_getter(caller.data_mut());
                                let r = Host::func_with_handle_typedef(host, arg0).await;
                                tracing::event!(
                                    tracing::Level::TRACE, result = tracing::field::debug(& r),
                                    "return"
                                );
                                Ok(r)
                            }
                                .instrument(span),
                        )
                    },
                )?;
                Ok(())
            }
        }
        #[allow(clippy::all)]
        pub mod long_use_chain1 {
            #[allow(unused_imports)]
            use wasmtime::component::__internal::{anyhow, Box};
            pub enum A {}
            #[wasmtime::component::__internal::trait_variant_make(::core::marker::Send)]
            pub trait HostA: Send {
                async fn drop(
                    &mut self,
                    rep: wasmtime::component::Resource<A>,
                ) -> wasmtime::Result<()>;
            }
            impl<_T: HostA + Send> HostA for &mut _T {
                async fn drop(
                    &mut self,
                    rep: wasmtime::component::Resource<A>,
                ) -> wasmtime::Result<()> {
                    HostA::drop(*self, rep).await
                }
            }
            #[wasmtime::component::__internal::trait_variant_make(::core::marker::Send)]
            pub trait Host: Send + HostA {}
<<<<<<< HEAD
            impl<_T: Host + Send> Host for &mut _T {}
=======
            impl<_T: Host + ?Sized + Send> Host for &mut _T {}
>>>>>>> a6065df9
            pub fn add_to_linker<T, D>(
                linker: &mut wasmtime::component::Linker<T>,
                host_getter: fn(&mut T) -> D::Data<'_>,
            ) -> wasmtime::Result<()>
            where
                D: wasmtime::component::HasData,
                for<'a> D::Data<'a>: Host,
                T: 'static + Send,
            {
                let mut inst = linker.instance("foo:foo/long-use-chain1")?;
                inst.resource_async(
                    "a",
                    wasmtime::component::ResourceType::host::<A>(),
                    move |mut store, rep| {
                        wasmtime::component::__internal::Box::new(async move {
                            HostA::drop(
                                    &mut host_getter(store.data_mut()),
                                    wasmtime::component::Resource::new_own(rep),
                                )
                                .await
                        })
                    },
                )?;
                Ok(())
            }
        }
        #[allow(clippy::all)]
        pub mod long_use_chain2 {
            #[allow(unused_imports)]
            use wasmtime::component::__internal::{anyhow, Box};
            pub type A = super::super::super::foo::foo::long_use_chain1::A;
            #[wasmtime::component::__internal::trait_variant_make(::core::marker::Send)]
            pub trait Host: Send {}
<<<<<<< HEAD
            impl<_T: Host + Send> Host for &mut _T {}
=======
            impl<_T: Host + ?Sized + Send> Host for &mut _T {}
>>>>>>> a6065df9
            pub fn add_to_linker<T, D>(
                linker: &mut wasmtime::component::Linker<T>,
                host_getter: fn(&mut T) -> D::Data<'_>,
            ) -> wasmtime::Result<()>
            where
                D: wasmtime::component::HasData,
                for<'a> D::Data<'a>: Host,
                T: 'static + Send,
            {
                let mut inst = linker.instance("foo:foo/long-use-chain2")?;
                Ok(())
            }
        }
        #[allow(clippy::all)]
        pub mod long_use_chain3 {
            #[allow(unused_imports)]
            use wasmtime::component::__internal::{anyhow, Box};
            pub type A = super::super::super::foo::foo::long_use_chain2::A;
            #[wasmtime::component::__internal::trait_variant_make(::core::marker::Send)]
            pub trait Host: Send {}
<<<<<<< HEAD
            impl<_T: Host + Send> Host for &mut _T {}
=======
            impl<_T: Host + ?Sized + Send> Host for &mut _T {}
>>>>>>> a6065df9
            pub fn add_to_linker<T, D>(
                linker: &mut wasmtime::component::Linker<T>,
                host_getter: fn(&mut T) -> D::Data<'_>,
            ) -> wasmtime::Result<()>
            where
                D: wasmtime::component::HasData,
                for<'a> D::Data<'a>: Host,
                T: 'static + Send,
            {
                let mut inst = linker.instance("foo:foo/long-use-chain3")?;
                Ok(())
            }
        }
        #[allow(clippy::all)]
        pub mod long_use_chain4 {
            #[allow(unused_imports)]
            use wasmtime::component::__internal::{anyhow, Box};
            pub type A = super::super::super::foo::foo::long_use_chain3::A;
            #[wasmtime::component::__internal::trait_variant_make(::core::marker::Send)]
            pub trait Host: Send {
                async fn foo(&mut self) -> wasmtime::component::Resource<A>;
            }
<<<<<<< HEAD
            impl<_T: Host + Send> Host for &mut _T {
=======
            impl<_T: Host + ?Sized + Send> Host for &mut _T {
>>>>>>> a6065df9
                async fn foo(&mut self) -> wasmtime::component::Resource<A> {
                    Host::foo(*self).await
                }
            }
            pub fn add_to_linker<T, D>(
                linker: &mut wasmtime::component::Linker<T>,
                host_getter: fn(&mut T) -> D::Data<'_>,
            ) -> wasmtime::Result<()>
            where
                D: wasmtime::component::HasData,
                for<'a> D::Data<'a>: Host,
                T: 'static + Send,
            {
                let mut inst = linker.instance("foo:foo/long-use-chain4")?;
                inst.func_wrap_async(
                    "foo",
                    move |mut caller: wasmtime::StoreContextMut<'_, T>, (): ()| {
                        use tracing::Instrument;
                        let span = tracing::span!(
                            tracing::Level::TRACE, "wit-bindgen import", module =
                            "long-use-chain4", function = "foo",
                        );
                        wasmtime::component::__internal::Box::new(
                            async move {
                                tracing::event!(tracing::Level::TRACE, "call");
                                let host = &mut host_getter(caller.data_mut());
                                let r = Host::foo(host).await;
                                tracing::event!(
                                    tracing::Level::TRACE, result = tracing::field::debug(& r),
                                    "return"
                                );
                                Ok((r,))
                            }
                                .instrument(span),
                        )
                    },
                )?;
                Ok(())
            }
        }
        #[allow(clippy::all)]
        pub mod transitive_interface_with_resource {
            #[allow(unused_imports)]
            use wasmtime::component::__internal::{anyhow, Box};
            pub enum Foo {}
            #[wasmtime::component::__internal::trait_variant_make(::core::marker::Send)]
            pub trait HostFoo: Send {
                async fn drop(
                    &mut self,
                    rep: wasmtime::component::Resource<Foo>,
                ) -> wasmtime::Result<()>;
            }
            impl<_T: HostFoo + Send> HostFoo for &mut _T {
                async fn drop(
                    &mut self,
                    rep: wasmtime::component::Resource<Foo>,
                ) -> wasmtime::Result<()> {
                    HostFoo::drop(*self, rep).await
                }
            }
            #[wasmtime::component::__internal::trait_variant_make(::core::marker::Send)]
            pub trait Host: Send + HostFoo {}
<<<<<<< HEAD
            impl<_T: Host + Send> Host for &mut _T {}
=======
            impl<_T: Host + ?Sized + Send> Host for &mut _T {}
>>>>>>> a6065df9
            pub fn add_to_linker<T, D>(
                linker: &mut wasmtime::component::Linker<T>,
                host_getter: fn(&mut T) -> D::Data<'_>,
            ) -> wasmtime::Result<()>
            where
                D: wasmtime::component::HasData,
                for<'a> D::Data<'a>: Host,
                T: 'static + Send,
            {
                let mut inst = linker
                    .instance("foo:foo/transitive-interface-with-resource")?;
                inst.resource_async(
                    "foo",
                    wasmtime::component::ResourceType::host::<Foo>(),
                    move |mut store, rep| {
                        wasmtime::component::__internal::Box::new(async move {
                            HostFoo::drop(
                                    &mut host_getter(store.data_mut()),
                                    wasmtime::component::Resource::new_own(rep),
                                )
                                .await
                        })
                    },
                )?;
                Ok(())
            }
        }
    }
}
pub mod exports {
    pub mod foo {
        pub mod foo {
            #[allow(clippy::all)]
            pub mod uses_resource_transitively {
                #[allow(unused_imports)]
                use wasmtime::component::__internal::{anyhow, Box};
                pub type Foo = super::super::super::super::foo::foo::transitive_interface_with_resource::Foo;
                pub struct Guest {
                    handle: wasmtime::component::Func,
                }
                #[derive(Clone)]
                pub struct GuestIndices {
                    handle: wasmtime::component::ComponentExportIndex,
                }
                impl GuestIndices {
                    /// Constructor for [`GuestIndices`] which takes a
                    /// [`Component`](wasmtime::component::Component) as input and can be executed
                    /// before instantiation.
                    ///
                    /// This constructor can be used to front-load string lookups to find exports
                    /// within a component.
                    pub fn new<_T>(
                        _instance_pre: &wasmtime::component::InstancePre<_T>,
                    ) -> wasmtime::Result<GuestIndices> {
                        let instance = _instance_pre
                            .component()
                            .get_export_index(None, "foo:foo/uses-resource-transitively")
                            .ok_or_else(|| {
                                anyhow::anyhow!(
                                    "no exported instance named `foo:foo/uses-resource-transitively`"
                                )
                            })?;
                        let mut lookup = move |name| {
                            _instance_pre
                                .component()
                                .get_export_index(Some(&instance), name)
                                .ok_or_else(|| {
                                    anyhow::anyhow!(
                                        "instance export `foo:foo/uses-resource-transitively` does \
                      not have export `{name}`"
                                    )
                                })
                        };
                        let _ = &mut lookup;
                        let handle = lookup("handle")?;
                        Ok(GuestIndices { handle })
                    }
                    pub fn load(
                        &self,
                        mut store: impl wasmtime::AsContextMut,
                        instance: &wasmtime::component::Instance,
                    ) -> wasmtime::Result<Guest> {
                        let _instance = instance;
                        let _instance_pre = _instance.instance_pre(&store);
                        let _instance_type = _instance_pre.instance_type();
                        let mut store = store.as_context_mut();
                        let _ = &mut store;
                        let handle = *_instance
                            .get_typed_func::<
                                (wasmtime::component::Resource<Foo>,),
                                (),
                            >(&mut store, &self.handle)?
                            .func();
                        Ok(Guest { handle })
                    }
                }
                impl Guest {
                    pub async fn call_handle<S: wasmtime::AsContextMut>(
                        &self,
                        mut store: S,
                        arg0: wasmtime::component::Resource<Foo>,
                    ) -> wasmtime::Result<()>
                    where
                        <S as wasmtime::AsContext>::Data: Send + 'static,
                    {
                        use tracing::Instrument;
                        let span = tracing::span!(
                            tracing::Level::TRACE, "wit-bindgen export", module =
                            "foo:foo/uses-resource-transitively", function = "handle",
                        );
                        let callee = unsafe {
                            wasmtime::component::TypedFunc::<
                                (wasmtime::component::Resource<Foo>,),
                                (),
                            >::new_unchecked(self.handle)
                        };
                        let () = callee
                            .call_async(store.as_context_mut(), (arg0,))
                            .instrument(span.clone())
                            .await?;
                        callee
                            .post_return_async(store.as_context_mut())
                            .instrument(span)
                            .await?;
                        Ok(())
                    }
                }
            }
        }
    }
}<|MERGE_RESOLUTION|>--- conflicted
+++ resolved
@@ -9,7 +9,7 @@
         rep: wasmtime::component::Resource<WorldResource>,
     ) -> wasmtime::Result<()>;
 }
-impl<_T: HostWorldResource + Send> HostWorldResource for &mut _T {
+impl<_T: HostWorldResource + ?Sized + Send> HostWorldResource for &mut _T {
     async fn new(&mut self) -> wasmtime::component::Resource<WorldResource> {
         HostWorldResource::new(*self).await
     }
@@ -125,11 +125,10 @@
     some_world_func2: wasmtime::component::Func,
 }
 #[wasmtime::component::__internal::trait_variant_make(::core::marker::Send)]
-#[wasmtime::component::__internal::trait_variant_make(::core::marker::Send)]
 pub trait TheWorldImports: Send + HostWorldResource {
     async fn some_world_func(&mut self) -> wasmtime::component::Resource<WorldResource>;
 }
-impl<_T: TheWorldImports + Send> TheWorldImports for &mut _T {
+impl<_T: TheWorldImports + ?Sized + Send> TheWorldImports for &mut _T {
     async fn some_world_func(&mut self) -> wasmtime::component::Resource<WorldResource> {
         TheWorldImports::some_world_func(*self).await
     }
@@ -438,7 +437,7 @@
                     rep: wasmtime::component::Resource<Bar>,
                 ) -> wasmtime::Result<()>;
             }
-            impl<_T: HostBar + Send> HostBar for &mut _T {
+            impl<_T: HostBar + ?Sized + Send> HostBar for &mut _T {
                 async fn new(&mut self) -> wasmtime::component::Resource<Bar> {
                     HostBar::new(*self).await
                 }
@@ -579,11 +578,7 @@
                 async fn record_result(&mut self) -> NestedOwn;
                 async fn func_with_handle_typedef(&mut self, x: SomeHandle) -> ();
             }
-<<<<<<< HEAD
-            impl<_T: Host + Send> Host for &mut _T {
-=======
             impl<_T: Host + ?Sized + Send> Host for &mut _T {
->>>>>>> a6065df9
                 async fn bar_own_arg(
                     &mut self,
                     x: wasmtime::component::Resource<Bar>,
@@ -1326,7 +1321,7 @@
                     rep: wasmtime::component::Resource<A>,
                 ) -> wasmtime::Result<()>;
             }
-            impl<_T: HostA + Send> HostA for &mut _T {
+            impl<_T: HostA + ?Sized + Send> HostA for &mut _T {
                 async fn drop(
                     &mut self,
                     rep: wasmtime::component::Resource<A>,
@@ -1336,11 +1331,7 @@
             }
             #[wasmtime::component::__internal::trait_variant_make(::core::marker::Send)]
             pub trait Host: Send + HostA {}
-<<<<<<< HEAD
-            impl<_T: Host + Send> Host for &mut _T {}
-=======
             impl<_T: Host + ?Sized + Send> Host for &mut _T {}
->>>>>>> a6065df9
             pub fn add_to_linker<T, D>(
                 linker: &mut wasmtime::component::Linker<T>,
                 host_getter: fn(&mut T) -> D::Data<'_>,
@@ -1374,11 +1365,7 @@
             pub type A = super::super::super::foo::foo::long_use_chain1::A;
             #[wasmtime::component::__internal::trait_variant_make(::core::marker::Send)]
             pub trait Host: Send {}
-<<<<<<< HEAD
-            impl<_T: Host + Send> Host for &mut _T {}
-=======
             impl<_T: Host + ?Sized + Send> Host for &mut _T {}
->>>>>>> a6065df9
             pub fn add_to_linker<T, D>(
                 linker: &mut wasmtime::component::Linker<T>,
                 host_getter: fn(&mut T) -> D::Data<'_>,
@@ -1399,11 +1386,7 @@
             pub type A = super::super::super::foo::foo::long_use_chain2::A;
             #[wasmtime::component::__internal::trait_variant_make(::core::marker::Send)]
             pub trait Host: Send {}
-<<<<<<< HEAD
-            impl<_T: Host + Send> Host for &mut _T {}
-=======
             impl<_T: Host + ?Sized + Send> Host for &mut _T {}
->>>>>>> a6065df9
             pub fn add_to_linker<T, D>(
                 linker: &mut wasmtime::component::Linker<T>,
                 host_getter: fn(&mut T) -> D::Data<'_>,
@@ -1426,11 +1409,7 @@
             pub trait Host: Send {
                 async fn foo(&mut self) -> wasmtime::component::Resource<A>;
             }
-<<<<<<< HEAD
-            impl<_T: Host + Send> Host for &mut _T {
-=======
             impl<_T: Host + ?Sized + Send> Host for &mut _T {
->>>>>>> a6065df9
                 async fn foo(&mut self) -> wasmtime::component::Resource<A> {
                     Host::foo(*self).await
                 }
@@ -1483,7 +1462,7 @@
                     rep: wasmtime::component::Resource<Foo>,
                 ) -> wasmtime::Result<()>;
             }
-            impl<_T: HostFoo + Send> HostFoo for &mut _T {
+            impl<_T: HostFoo + ?Sized + Send> HostFoo for &mut _T {
                 async fn drop(
                     &mut self,
                     rep: wasmtime::component::Resource<Foo>,
@@ -1493,11 +1472,7 @@
             }
             #[wasmtime::component::__internal::trait_variant_make(::core::marker::Send)]
             pub trait Host: Send + HostFoo {}
-<<<<<<< HEAD
-            impl<_T: Host + Send> Host for &mut _T {}
-=======
             impl<_T: Host + ?Sized + Send> Host for &mut _T {}
->>>>>>> a6065df9
             pub fn add_to_linker<T, D>(
                 linker: &mut wasmtime::component::Linker<T>,
                 host_getter: fn(&mut T) -> D::Data<'_>,
