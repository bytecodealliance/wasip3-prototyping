/// Auto-generated bindings for a pre-instantiated version of a
/// component which implements the world `the-world`.
///
/// This structure is created through [`TheWorldPre::new`] which
/// takes a [`InstancePre`](wasmtime::component::InstancePre) that
/// has been created through a [`Linker`](wasmtime::component::Linker).
///
/// For more information see [`TheWorld`] as well.
pub struct TheWorldPre<T: 'static> {
    instance_pre: wasmtime::component::InstancePre<T>,
    indices: TheWorldIndices,
}
impl<T: 'static> Clone for TheWorldPre<T> {
    fn clone(&self) -> Self {
        Self {
            instance_pre: self.instance_pre.clone(),
            indices: self.indices.clone(),
        }
    }
}
impl<_T: 'static> TheWorldPre<_T> {
    /// Creates a new copy of `TheWorldPre` bindings which can then
    /// be used to instantiate into a particular store.
    ///
    /// This method may fail if the component behind `instance_pre`
    /// does not have the required exports.
    pub fn new(
        instance_pre: wasmtime::component::InstancePre<_T>,
    ) -> wasmtime::Result<Self> {
        let indices = TheWorldIndices::new(&instance_pre)?;
        Ok(Self { instance_pre, indices })
    }
    pub fn engine(&self) -> &wasmtime::Engine {
        self.instance_pre.engine()
    }
    pub fn instance_pre(&self) -> &wasmtime::component::InstancePre<_T> {
        &self.instance_pre
    }
    /// Instantiates a new instance of [`TheWorld`] within the
    /// `store` provided.
    ///
    /// This function will use `self` as the pre-instantiated
    /// instance to perform instantiation. Afterwards the preloaded
    /// indices in `self` are used to lookup all exports on the
    /// resulting instance.
    pub fn instantiate(
        &self,
        mut store: impl wasmtime::AsContextMut<Data = _T>,
    ) -> wasmtime::Result<TheWorld> {
        let mut store = store.as_context_mut();
        let instance = self.instance_pre.instantiate(&mut store)?;
        self.indices.load(&mut store, &instance)
    }
}
/// Auto-generated bindings for index of the exports of
/// `the-world`.
///
/// This is an implementation detail of [`TheWorldPre`] and can
/// be constructed if needed as well.
///
/// For more information see [`TheWorld`] as well.
#[derive(Clone)]
pub struct TheWorldIndices {
    interface0: exports::foo::foo::conventions::GuestIndices,
}
/// Auto-generated bindings for an instance a component which
/// implements the world `the-world`.
///
/// This structure can be created through a number of means
/// depending on your requirements and what you have on hand:
///
/// * The most convenient way is to use
///   [`TheWorld::instantiate`] which only needs a
///   [`Store`], [`Component`], and [`Linker`].
///
/// * Alternatively you can create a [`TheWorldPre`] ahead of
///   time with a [`Component`] to front-load string lookups
///   of exports once instead of per-instantiation. This
///   method then uses [`TheWorldPre::instantiate`] to
///   create a [`TheWorld`].
///
/// * If you've instantiated the instance yourself already
///   then you can use [`TheWorld::new`].
///
/// These methods are all equivalent to one another and move
/// around the tradeoff of what work is performed when.
///
/// [`Store`]: wasmtime::Store
/// [`Component`]: wasmtime::component::Component
/// [`Linker`]: wasmtime::component::Linker
pub struct TheWorld {
    interface0: exports::foo::foo::conventions::Guest,
}
const _: () = {
    #[allow(unused_imports)]
    use wasmtime::component::__internal::anyhow;
    impl TheWorldIndices {
        /// Creates a new copy of `TheWorldIndices` bindings which can then
        /// be used to instantiate into a particular store.
        ///
        /// This method may fail if the component does not have the
        /// required exports.
        pub fn new<_T>(
            _instance_pre: &wasmtime::component::InstancePre<_T>,
        ) -> wasmtime::Result<Self> {
            let _component = _instance_pre.component();
            let _instance_type = _instance_pre.instance_type();
            let interface0 = exports::foo::foo::conventions::GuestIndices::new(
                _instance_pre,
            )?;
            Ok(TheWorldIndices { interface0 })
        }
        /// Uses the indices stored in `self` to load an instance
        /// of [`TheWorld`] from the instance provided.
        ///
        /// Note that at this time this method will additionally
        /// perform type-checks of all exports.
        pub fn load(
            &self,
            mut store: impl wasmtime::AsContextMut,
            instance: &wasmtime::component::Instance,
        ) -> wasmtime::Result<TheWorld> {
            let _ = &mut store;
            let _instance = instance;
            let interface0 = self.interface0.load(&mut store, &_instance)?;
            Ok(TheWorld { interface0 })
        }
    }
    impl TheWorld {
        /// Convenience wrapper around [`TheWorldPre::new`] and
        /// [`TheWorldPre::instantiate`].
        pub fn instantiate<_T: 'static>(
            store: impl wasmtime::AsContextMut<Data = _T>,
            component: &wasmtime::component::Component,
            linker: &wasmtime::component::Linker<_T>,
        ) -> wasmtime::Result<TheWorld> {
            let pre = linker.instantiate_pre(component)?;
            TheWorldPre::new(pre)?.instantiate(store)
        }
        /// Convenience wrapper around [`TheWorldIndices::new`] and
        /// [`TheWorldIndices::load`].
        pub fn new(
            mut store: impl wasmtime::AsContextMut,
            instance: &wasmtime::component::Instance,
        ) -> wasmtime::Result<TheWorld> {
            let indices = TheWorldIndices::new(&instance.instance_pre(&store))?;
            indices.load(&mut store, instance)
        }
        pub fn add_to_linker<T, D>(
            linker: &mut wasmtime::component::Linker<T>,
            host_getter: fn(&mut T) -> D::Data<'_>,
        ) -> wasmtime::Result<()>
        where
            D: wasmtime::component::HasData,
            for<'a> D::Data<'a>: foo::foo::conventions::Host,
            T: 'static,
        {
            foo::foo::conventions::add_to_linker::<T, D>(linker, host_getter)?;
            Ok(())
        }
        pub fn foo_foo_conventions(&self) -> &exports::foo::foo::conventions::Guest {
            &self.interface0
        }
    }
};
pub mod foo {
    pub mod foo {
        #[allow(clippy::all)]
        pub mod conventions {
            #[allow(unused_imports)]
            use wasmtime::component::__internal::{anyhow, Box};
            #[derive(wasmtime::component::ComponentType)]
            #[derive(wasmtime::component::Lift)]
            #[derive(wasmtime::component::Lower)]
            #[component(record)]
            #[derive(Clone, Copy)]
            pub struct LudicrousSpeed {
                #[component(name = "how-fast-are-you-going")]
                pub how_fast_are_you_going: u32,
                #[component(name = "i-am-going-extremely-slow")]
                pub i_am_going_extremely_slow: u64,
            }
            impl core::fmt::Debug for LudicrousSpeed {
                fn fmt(&self, f: &mut core::fmt::Formatter<'_>) -> core::fmt::Result {
                    f.debug_struct("LudicrousSpeed")
                        .field("how-fast-are-you-going", &self.how_fast_are_you_going)
                        .field(
                            "i-am-going-extremely-slow",
                            &self.i_am_going_extremely_slow,
                        )
                        .finish()
                }
            }
            const _: () = {
                assert!(
                    16 == < LudicrousSpeed as wasmtime::component::ComponentType
                    >::SIZE32
                );
                assert!(
                    8 == < LudicrousSpeed as wasmtime::component::ComponentType
                    >::ALIGN32
                );
            };
            pub trait Host {
                fn kebab_case(&mut self) -> ();
                fn foo(&mut self, x: LudicrousSpeed) -> ();
                fn function_with_dashes(&mut self) -> ();
                fn function_with_no_weird_characters(&mut self) -> ();
                fn apple(&mut self) -> ();
                fn apple_pear(&mut self) -> ();
                fn apple_pear_grape(&mut self) -> ();
                fn a0(&mut self) -> ();
                /// Comment out identifiers that collide when mapped to snake_case, for now; see
                ///  https://github.com/WebAssembly/component-model/issues/118
                /// APPLE: func()
                /// APPLE-pear-GRAPE: func()
                /// apple-PEAR-grape: func()
                fn is_xml(&mut self) -> ();
                fn explicit(&mut self) -> ();
                fn explicit_kebab(&mut self) -> ();
                /// Identifiers with the same name as keywords are quoted.
                fn bool(&mut self) -> ();
            }
<<<<<<< HEAD
            impl<_T: Host> Host for &mut _T {
=======
            impl<_T: Host + ?Sized> Host for &mut _T {
>>>>>>> a6065df9
                fn kebab_case(&mut self) -> () {
                    Host::kebab_case(*self)
                }
                fn foo(&mut self, x: LudicrousSpeed) -> () {
                    Host::foo(*self, x)
                }
                fn function_with_dashes(&mut self) -> () {
                    Host::function_with_dashes(*self)
                }
                fn function_with_no_weird_characters(&mut self) -> () {
                    Host::function_with_no_weird_characters(*self)
                }
                fn apple(&mut self) -> () {
                    Host::apple(*self)
                }
                fn apple_pear(&mut self) -> () {
                    Host::apple_pear(*self)
                }
                fn apple_pear_grape(&mut self) -> () {
                    Host::apple_pear_grape(*self)
                }
                fn a0(&mut self) -> () {
                    Host::a0(*self)
                }
                /// Comment out identifiers that collide when mapped to snake_case, for now; see
                ///  https://github.com/WebAssembly/component-model/issues/118
                /// APPLE: func()
                /// APPLE-pear-GRAPE: func()
                /// apple-PEAR-grape: func()
                fn is_xml(&mut self) -> () {
                    Host::is_xml(*self)
                }
                fn explicit(&mut self) -> () {
                    Host::explicit(*self)
                }
                fn explicit_kebab(&mut self) -> () {
                    Host::explicit_kebab(*self)
                }
                /// Identifiers with the same name as keywords are quoted.
                fn bool(&mut self) -> () {
                    Host::bool(*self)
                }
            }
            pub fn add_to_linker<T, D>(
                linker: &mut wasmtime::component::Linker<T>,
                host_getter: fn(&mut T) -> D::Data<'_>,
            ) -> wasmtime::Result<()>
            where
                D: wasmtime::component::HasData,
                for<'a> D::Data<'a>: Host,
                T: 'static,
            {
                let mut inst = linker.instance("foo:foo/conventions")?;
                inst.func_wrap(
                    "kebab-case",
                    move |mut caller: wasmtime::StoreContextMut<'_, T>, (): ()| {
                        let host = &mut host_getter(caller.data_mut());
                        let r = Host::kebab_case(host);
                        Ok(r)
                    },
                )?;
                inst.func_wrap(
                    "foo",
                    move |
                        mut caller: wasmtime::StoreContextMut<'_, T>,
                        (arg0,): (LudicrousSpeed,)|
                    {
                        let host = &mut host_getter(caller.data_mut());
                        let r = Host::foo(host, arg0);
                        Ok(r)
                    },
                )?;
                inst.func_wrap(
                    "function-with-dashes",
                    move |mut caller: wasmtime::StoreContextMut<'_, T>, (): ()| {
                        let host = &mut host_getter(caller.data_mut());
                        let r = Host::function_with_dashes(host);
                        Ok(r)
                    },
                )?;
                inst.func_wrap(
                    "function-with-no-weird-characters",
                    move |mut caller: wasmtime::StoreContextMut<'_, T>, (): ()| {
                        let host = &mut host_getter(caller.data_mut());
                        let r = Host::function_with_no_weird_characters(host);
                        Ok(r)
                    },
                )?;
                inst.func_wrap(
                    "apple",
                    move |mut caller: wasmtime::StoreContextMut<'_, T>, (): ()| {
                        let host = &mut host_getter(caller.data_mut());
                        let r = Host::apple(host);
                        Ok(r)
                    },
                )?;
                inst.func_wrap(
                    "apple-pear",
                    move |mut caller: wasmtime::StoreContextMut<'_, T>, (): ()| {
                        let host = &mut host_getter(caller.data_mut());
                        let r = Host::apple_pear(host);
                        Ok(r)
                    },
                )?;
                inst.func_wrap(
                    "apple-pear-grape",
                    move |mut caller: wasmtime::StoreContextMut<'_, T>, (): ()| {
                        let host = &mut host_getter(caller.data_mut());
                        let r = Host::apple_pear_grape(host);
                        Ok(r)
                    },
                )?;
                inst.func_wrap(
                    "a0",
                    move |mut caller: wasmtime::StoreContextMut<'_, T>, (): ()| {
                        let host = &mut host_getter(caller.data_mut());
                        let r = Host::a0(host);
                        Ok(r)
                    },
                )?;
                inst.func_wrap(
                    "is-XML",
                    move |mut caller: wasmtime::StoreContextMut<'_, T>, (): ()| {
                        let host = &mut host_getter(caller.data_mut());
                        let r = Host::is_xml(host);
                        Ok(r)
                    },
                )?;
                inst.func_wrap(
                    "explicit",
                    move |mut caller: wasmtime::StoreContextMut<'_, T>, (): ()| {
                        let host = &mut host_getter(caller.data_mut());
                        let r = Host::explicit(host);
                        Ok(r)
                    },
                )?;
                inst.func_wrap(
                    "explicit-kebab",
                    move |mut caller: wasmtime::StoreContextMut<'_, T>, (): ()| {
                        let host = &mut host_getter(caller.data_mut());
                        let r = Host::explicit_kebab(host);
                        Ok(r)
                    },
                )?;
                inst.func_wrap(
                    "bool",
                    move |mut caller: wasmtime::StoreContextMut<'_, T>, (): ()| {
                        let host = &mut host_getter(caller.data_mut());
                        let r = Host::bool(host);
                        Ok(r)
                    },
                )?;
                Ok(())
            }
        }
    }
}
pub mod exports {
    pub mod foo {
        pub mod foo {
            #[allow(clippy::all)]
            pub mod conventions {
                #[allow(unused_imports)]
                use wasmtime::component::__internal::{anyhow, Box};
                #[derive(wasmtime::component::ComponentType)]
                #[derive(wasmtime::component::Lift)]
                #[derive(wasmtime::component::Lower)]
                #[component(record)]
                #[derive(Clone, Copy)]
                pub struct LudicrousSpeed {
                    #[component(name = "how-fast-are-you-going")]
                    pub how_fast_are_you_going: u32,
                    #[component(name = "i-am-going-extremely-slow")]
                    pub i_am_going_extremely_slow: u64,
                }
                impl core::fmt::Debug for LudicrousSpeed {
                    fn fmt(
                        &self,
                        f: &mut core::fmt::Formatter<'_>,
                    ) -> core::fmt::Result {
                        f.debug_struct("LudicrousSpeed")
                            .field(
                                "how-fast-are-you-going",
                                &self.how_fast_are_you_going,
                            )
                            .field(
                                "i-am-going-extremely-slow",
                                &self.i_am_going_extremely_slow,
                            )
                            .finish()
                    }
                }
                const _: () = {
                    assert!(
                        16 == < LudicrousSpeed as wasmtime::component::ComponentType
                        >::SIZE32
                    );
                    assert!(
                        8 == < LudicrousSpeed as wasmtime::component::ComponentType
                        >::ALIGN32
                    );
                };
                pub struct Guest {
                    kebab_case: wasmtime::component::Func,
                    foo: wasmtime::component::Func,
                    function_with_dashes: wasmtime::component::Func,
                    function_with_no_weird_characters: wasmtime::component::Func,
                    apple: wasmtime::component::Func,
                    apple_pear: wasmtime::component::Func,
                    apple_pear_grape: wasmtime::component::Func,
                    a0: wasmtime::component::Func,
                    is_xml: wasmtime::component::Func,
                    explicit: wasmtime::component::Func,
                    explicit_kebab: wasmtime::component::Func,
                    bool: wasmtime::component::Func,
                }
                #[derive(Clone)]
                pub struct GuestIndices {
                    kebab_case: wasmtime::component::ComponentExportIndex,
                    foo: wasmtime::component::ComponentExportIndex,
                    function_with_dashes: wasmtime::component::ComponentExportIndex,
                    function_with_no_weird_characters: wasmtime::component::ComponentExportIndex,
                    apple: wasmtime::component::ComponentExportIndex,
                    apple_pear: wasmtime::component::ComponentExportIndex,
                    apple_pear_grape: wasmtime::component::ComponentExportIndex,
                    a0: wasmtime::component::ComponentExportIndex,
                    is_xml: wasmtime::component::ComponentExportIndex,
                    explicit: wasmtime::component::ComponentExportIndex,
                    explicit_kebab: wasmtime::component::ComponentExportIndex,
                    bool: wasmtime::component::ComponentExportIndex,
                }
                impl GuestIndices {
                    /// Constructor for [`GuestIndices`] which takes a
                    /// [`Component`](wasmtime::component::Component) as input and can be executed
                    /// before instantiation.
                    ///
                    /// This constructor can be used to front-load string lookups to find exports
                    /// within a component.
                    pub fn new<_T>(
                        _instance_pre: &wasmtime::component::InstancePre<_T>,
                    ) -> wasmtime::Result<GuestIndices> {
                        let instance = _instance_pre
                            .component()
                            .get_export_index(None, "foo:foo/conventions")
                            .ok_or_else(|| {
                                anyhow::anyhow!(
                                    "no exported instance named `foo:foo/conventions`"
                                )
                            })?;
                        let mut lookup = move |name| {
                            _instance_pre
                                .component()
                                .get_export_index(Some(&instance), name)
                                .ok_or_else(|| {
                                    anyhow::anyhow!(
                                        "instance export `foo:foo/conventions` does \
                not have export `{name}`"
                                    )
                                })
                        };
                        let _ = &mut lookup;
                        let kebab_case = lookup("kebab-case")?;
                        let foo = lookup("foo")?;
                        let function_with_dashes = lookup("function-with-dashes")?;
                        let function_with_no_weird_characters = lookup(
                            "function-with-no-weird-characters",
                        )?;
                        let apple = lookup("apple")?;
                        let apple_pear = lookup("apple-pear")?;
                        let apple_pear_grape = lookup("apple-pear-grape")?;
                        let a0 = lookup("a0")?;
                        let is_xml = lookup("is-XML")?;
                        let explicit = lookup("explicit")?;
                        let explicit_kebab = lookup("explicit-kebab")?;
                        let bool = lookup("bool")?;
                        Ok(GuestIndices {
                            kebab_case,
                            foo,
                            function_with_dashes,
                            function_with_no_weird_characters,
                            apple,
                            apple_pear,
                            apple_pear_grape,
                            a0,
                            is_xml,
                            explicit,
                            explicit_kebab,
                            bool,
                        })
                    }
                    pub fn load(
                        &self,
                        mut store: impl wasmtime::AsContextMut,
                        instance: &wasmtime::component::Instance,
                    ) -> wasmtime::Result<Guest> {
                        let _instance = instance;
                        let _instance_pre = _instance.instance_pre(&store);
                        let _instance_type = _instance_pre.instance_type();
                        let mut store = store.as_context_mut();
                        let _ = &mut store;
                        let kebab_case = *_instance
                            .get_typed_func::<(), ()>(&mut store, &self.kebab_case)?
                            .func();
                        let foo = *_instance
                            .get_typed_func::<
                                (LudicrousSpeed,),
                                (),
                            >(&mut store, &self.foo)?
                            .func();
                        let function_with_dashes = *_instance
                            .get_typed_func::<
                                (),
                                (),
                            >(&mut store, &self.function_with_dashes)?
                            .func();
                        let function_with_no_weird_characters = *_instance
                            .get_typed_func::<
                                (),
                                (),
                            >(&mut store, &self.function_with_no_weird_characters)?
                            .func();
                        let apple = *_instance
                            .get_typed_func::<(), ()>(&mut store, &self.apple)?
                            .func();
                        let apple_pear = *_instance
                            .get_typed_func::<(), ()>(&mut store, &self.apple_pear)?
                            .func();
                        let apple_pear_grape = *_instance
                            .get_typed_func::<
                                (),
                                (),
                            >(&mut store, &self.apple_pear_grape)?
                            .func();
                        let a0 = *_instance
                            .get_typed_func::<(), ()>(&mut store, &self.a0)?
                            .func();
                        let is_xml = *_instance
                            .get_typed_func::<(), ()>(&mut store, &self.is_xml)?
                            .func();
                        let explicit = *_instance
                            .get_typed_func::<(), ()>(&mut store, &self.explicit)?
                            .func();
                        let explicit_kebab = *_instance
                            .get_typed_func::<(), ()>(&mut store, &self.explicit_kebab)?
                            .func();
                        let bool = *_instance
                            .get_typed_func::<(), ()>(&mut store, &self.bool)?
                            .func();
                        Ok(Guest {
                            kebab_case,
                            foo,
                            function_with_dashes,
                            function_with_no_weird_characters,
                            apple,
                            apple_pear,
                            apple_pear_grape,
                            a0,
                            is_xml,
                            explicit,
                            explicit_kebab,
                            bool,
                        })
                    }
                }
                impl Guest {
                    pub fn call_kebab_case<S: wasmtime::AsContextMut>(
                        &self,
                        mut store: S,
                    ) -> wasmtime::Result<()>
                    where
                        <S as wasmtime::AsContext>::Data: Send + 'static,
                    {
                        let callee = unsafe {
                            wasmtime::component::TypedFunc::<
                                (),
                                (),
                            >::new_unchecked(self.kebab_case)
                        };
                        let () = callee.call(store.as_context_mut(), ())?;
                        callee.post_return(store.as_context_mut())?;
                        Ok(())
                    }
                    pub fn call_foo<S: wasmtime::AsContextMut>(
                        &self,
                        mut store: S,
                        arg0: LudicrousSpeed,
                    ) -> wasmtime::Result<()>
                    where
                        <S as wasmtime::AsContext>::Data: Send + 'static,
                    {
                        let callee = unsafe {
                            wasmtime::component::TypedFunc::<
                                (LudicrousSpeed,),
                                (),
                            >::new_unchecked(self.foo)
                        };
                        let () = callee.call(store.as_context_mut(), (arg0,))?;
                        callee.post_return(store.as_context_mut())?;
                        Ok(())
                    }
                    pub fn call_function_with_dashes<S: wasmtime::AsContextMut>(
                        &self,
                        mut store: S,
                    ) -> wasmtime::Result<()>
                    where
                        <S as wasmtime::AsContext>::Data: Send + 'static,
                    {
                        let callee = unsafe {
                            wasmtime::component::TypedFunc::<
                                (),
                                (),
                            >::new_unchecked(self.function_with_dashes)
                        };
                        let () = callee.call(store.as_context_mut(), ())?;
                        callee.post_return(store.as_context_mut())?;
                        Ok(())
                    }
                    pub fn call_function_with_no_weird_characters<
                        S: wasmtime::AsContextMut,
                    >(&self, mut store: S) -> wasmtime::Result<()>
                    where
                        <S as wasmtime::AsContext>::Data: Send + 'static,
                    {
                        let callee = unsafe {
                            wasmtime::component::TypedFunc::<
                                (),
                                (),
                            >::new_unchecked(self.function_with_no_weird_characters)
                        };
                        let () = callee.call(store.as_context_mut(), ())?;
                        callee.post_return(store.as_context_mut())?;
                        Ok(())
                    }
                    pub fn call_apple<S: wasmtime::AsContextMut>(
                        &self,
                        mut store: S,
                    ) -> wasmtime::Result<()>
                    where
                        <S as wasmtime::AsContext>::Data: Send + 'static,
                    {
                        let callee = unsafe {
                            wasmtime::component::TypedFunc::<
                                (),
                                (),
                            >::new_unchecked(self.apple)
                        };
                        let () = callee.call(store.as_context_mut(), ())?;
                        callee.post_return(store.as_context_mut())?;
                        Ok(())
                    }
                    pub fn call_apple_pear<S: wasmtime::AsContextMut>(
                        &self,
                        mut store: S,
                    ) -> wasmtime::Result<()>
                    where
                        <S as wasmtime::AsContext>::Data: Send + 'static,
                    {
                        let callee = unsafe {
                            wasmtime::component::TypedFunc::<
                                (),
                                (),
                            >::new_unchecked(self.apple_pear)
                        };
                        let () = callee.call(store.as_context_mut(), ())?;
                        callee.post_return(store.as_context_mut())?;
                        Ok(())
                    }
                    pub fn call_apple_pear_grape<S: wasmtime::AsContextMut>(
                        &self,
                        mut store: S,
                    ) -> wasmtime::Result<()>
                    where
                        <S as wasmtime::AsContext>::Data: Send + 'static,
                    {
                        let callee = unsafe {
                            wasmtime::component::TypedFunc::<
                                (),
                                (),
                            >::new_unchecked(self.apple_pear_grape)
                        };
                        let () = callee.call(store.as_context_mut(), ())?;
                        callee.post_return(store.as_context_mut())?;
                        Ok(())
                    }
                    pub fn call_a0<S: wasmtime::AsContextMut>(
                        &self,
                        mut store: S,
                    ) -> wasmtime::Result<()>
                    where
                        <S as wasmtime::AsContext>::Data: Send + 'static,
                    {
                        let callee = unsafe {
                            wasmtime::component::TypedFunc::<
                                (),
                                (),
                            >::new_unchecked(self.a0)
                        };
                        let () = callee.call(store.as_context_mut(), ())?;
                        callee.post_return(store.as_context_mut())?;
                        Ok(())
                    }
                    /// Comment out identifiers that collide when mapped to snake_case, for now; see
                    ///  https://github.com/WebAssembly/component-model/issues/118
                    /// APPLE: func()
                    /// APPLE-pear-GRAPE: func()
                    /// apple-PEAR-grape: func()
                    pub fn call_is_xml<S: wasmtime::AsContextMut>(
                        &self,
                        mut store: S,
                    ) -> wasmtime::Result<()>
                    where
                        <S as wasmtime::AsContext>::Data: Send + 'static,
                    {
                        let callee = unsafe {
                            wasmtime::component::TypedFunc::<
                                (),
                                (),
                            >::new_unchecked(self.is_xml)
                        };
                        let () = callee.call(store.as_context_mut(), ())?;
                        callee.post_return(store.as_context_mut())?;
                        Ok(())
                    }
                    pub fn call_explicit<S: wasmtime::AsContextMut>(
                        &self,
                        mut store: S,
                    ) -> wasmtime::Result<()>
                    where
                        <S as wasmtime::AsContext>::Data: Send + 'static,
                    {
                        let callee = unsafe {
                            wasmtime::component::TypedFunc::<
                                (),
                                (),
                            >::new_unchecked(self.explicit)
                        };
                        let () = callee.call(store.as_context_mut(), ())?;
                        callee.post_return(store.as_context_mut())?;
                        Ok(())
                    }
                    pub fn call_explicit_kebab<S: wasmtime::AsContextMut>(
                        &self,
                        mut store: S,
                    ) -> wasmtime::Result<()>
                    where
                        <S as wasmtime::AsContext>::Data: Send + 'static,
                    {
                        let callee = unsafe {
                            wasmtime::component::TypedFunc::<
                                (),
                                (),
                            >::new_unchecked(self.explicit_kebab)
                        };
                        let () = callee.call(store.as_context_mut(), ())?;
                        callee.post_return(store.as_context_mut())?;
                        Ok(())
                    }
                    /// Identifiers with the same name as keywords are quoted.
                    pub fn call_bool<S: wasmtime::AsContextMut>(
                        &self,
                        mut store: S,
                    ) -> wasmtime::Result<()>
                    where
                        <S as wasmtime::AsContext>::Data: Send + 'static,
                    {
                        let callee = unsafe {
                            wasmtime::component::TypedFunc::<
                                (),
                                (),
                            >::new_unchecked(self.bool)
                        };
                        let () = callee.call(store.as_context_mut(), ())?;
                        callee.post_return(store.as_context_mut())?;
                        Ok(())
                    }
                }
            }
        }
    }
}<|MERGE_RESOLUTION|>--- conflicted
+++ resolved
@@ -221,11 +221,7 @@
                 /// Identifiers with the same name as keywords are quoted.
                 fn bool(&mut self) -> ();
             }
-<<<<<<< HEAD
-            impl<_T: Host> Host for &mut _T {
-=======
             impl<_T: Host + ?Sized> Host for &mut _T {
->>>>>>> a6065df9
                 fn kebab_case(&mut self) -> () {
                     Host::kebab_case(*self)
                 }
