--- conflicted
+++ resolved
@@ -224,11 +224,7 @@
                     &mut self,
                 ) -> Result<Option<wasmtime::component::__internal::String>, Error>;
             }
-<<<<<<< HEAD
-            impl<_T: Host + Send> Host for &mut _T {
-=======
             impl<_T: Host + ?Sized + Send> Host for &mut _T {
->>>>>>> a6065df9
                 async fn option_test(
                     &mut self,
                 ) -> Result<Option<wasmtime::component::__internal::String>, Error> {
