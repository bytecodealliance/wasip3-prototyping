/// Auto-generated bindings for a pre-instantiated version of a
/// component which implements the world `the-world`.
///
/// This structure is created through [`TheWorldPre::new`] which
/// takes a [`InstancePre`](wasmtime::component::InstancePre) that
/// has been created through a [`Linker`](wasmtime::component::Linker).
///
/// For more information see [`TheWorld`] as well.
pub struct TheWorldPre<T: 'static> {
    instance_pre: wasmtime::component::InstancePre<T>,
    indices: TheWorldIndices,
}
impl<T: 'static> Clone for TheWorldPre<T> {
    fn clone(&self) -> Self {
        Self {
            instance_pre: self.instance_pre.clone(),
            indices: self.indices.clone(),
        }
    }
}
impl<_T: 'static> TheWorldPre<_T> {
    /// Creates a new copy of `TheWorldPre` bindings which can then
    /// be used to instantiate into a particular store.
    ///
    /// This method may fail if the component behind `instance_pre`
    /// does not have the required exports.
    pub fn new(
        instance_pre: wasmtime::component::InstancePre<_T>,
    ) -> wasmtime::Result<Self> {
        let indices = TheWorldIndices::new(&instance_pre)?;
        Ok(Self { instance_pre, indices })
    }
    pub fn engine(&self) -> &wasmtime::Engine {
        self.instance_pre.engine()
    }
    pub fn instance_pre(&self) -> &wasmtime::component::InstancePre<_T> {
        &self.instance_pre
    }
    /// Instantiates a new instance of [`TheWorld`] within the
    /// `store` provided.
    ///
    /// This function will use `self` as the pre-instantiated
    /// instance to perform instantiation. Afterwards the preloaded
    /// indices in `self` are used to lookup all exports on the
    /// resulting instance.
    pub fn instantiate(
        &self,
        mut store: impl wasmtime::AsContextMut<Data = _T>,
    ) -> wasmtime::Result<TheWorld> {
        let mut store = store.as_context_mut();
        let instance = self.instance_pre.instantiate(&mut store)?;
        self.indices.load(&mut store, &instance)
    }
}
/// Auto-generated bindings for index of the exports of
/// `the-world`.
///
/// This is an implementation detail of [`TheWorldPre`] and can
/// be constructed if needed as well.
///
/// For more information see [`TheWorld`] as well.
#[derive(Clone)]
pub struct TheWorldIndices {
    interface0: exports::foo::foo::integers::GuestIndices,
}
/// Auto-generated bindings for an instance a component which
/// implements the world `the-world`.
///
/// This structure can be created through a number of means
/// depending on your requirements and what you have on hand:
///
/// * The most convenient way is to use
///   [`TheWorld::instantiate`] which only needs a
///   [`Store`], [`Component`], and [`Linker`].
///
/// * Alternatively you can create a [`TheWorldPre`] ahead of
///   time with a [`Component`] to front-load string lookups
///   of exports once instead of per-instantiation. This
///   method then uses [`TheWorldPre::instantiate`] to
///   create a [`TheWorld`].
///
/// * If you've instantiated the instance yourself already
///   then you can use [`TheWorld::new`].
///
/// These methods are all equivalent to one another and move
/// around the tradeoff of what work is performed when.
///
/// [`Store`]: wasmtime::Store
/// [`Component`]: wasmtime::component::Component
/// [`Linker`]: wasmtime::component::Linker
pub struct TheWorld {
    interface0: exports::foo::foo::integers::Guest,
}
const _: () = {
    #[allow(unused_imports)]
    use wasmtime::component::__internal::anyhow;
    impl TheWorldIndices {
        /// Creates a new copy of `TheWorldIndices` bindings which can then
        /// be used to instantiate into a particular store.
        ///
        /// This method may fail if the component does not have the
        /// required exports.
        pub fn new<_T>(
            _instance_pre: &wasmtime::component::InstancePre<_T>,
        ) -> wasmtime::Result<Self> {
            let _component = _instance_pre.component();
            let _instance_type = _instance_pre.instance_type();
            let interface0 = exports::foo::foo::integers::GuestIndices::new(
                _instance_pre,
            )?;
            Ok(TheWorldIndices { interface0 })
        }
        /// Uses the indices stored in `self` to load an instance
        /// of [`TheWorld`] from the instance provided.
        ///
        /// Note that at this time this method will additionally
        /// perform type-checks of all exports.
        pub fn load(
            &self,
            mut store: impl wasmtime::AsContextMut,
            instance: &wasmtime::component::Instance,
        ) -> wasmtime::Result<TheWorld> {
            let _ = &mut store;
            let _instance = instance;
            let interface0 = self.interface0.load(&mut store, &_instance)?;
            Ok(TheWorld { interface0 })
        }
    }
    impl TheWorld {
        /// Convenience wrapper around [`TheWorldPre::new`] and
        /// [`TheWorldPre::instantiate`].
        pub fn instantiate<_T: 'static>(
            store: impl wasmtime::AsContextMut<Data = _T>,
            component: &wasmtime::component::Component,
            linker: &wasmtime::component::Linker<_T>,
        ) -> wasmtime::Result<TheWorld> {
            let pre = linker.instantiate_pre(component)?;
            TheWorldPre::new(pre)?.instantiate(store)
        }
        /// Convenience wrapper around [`TheWorldIndices::new`] and
        /// [`TheWorldIndices::load`].
        pub fn new(
            mut store: impl wasmtime::AsContextMut,
            instance: &wasmtime::component::Instance,
        ) -> wasmtime::Result<TheWorld> {
            let indices = TheWorldIndices::new(&instance.instance_pre(&store))?;
            indices.load(&mut store, instance)
        }
        pub fn add_to_linker<T, D>(
            linker: &mut wasmtime::component::Linker<T>,
            host_getter: fn(&mut T) -> D::Data<'_>,
        ) -> wasmtime::Result<()>
        where
            D: wasmtime::component::HasData,
            for<'a> D::Data<'a>: foo::foo::integers::Host,
            T: 'static,
        {
            foo::foo::integers::add_to_linker::<T, D>(linker, host_getter)?;
            Ok(())
        }
        pub fn foo_foo_integers(&self) -> &exports::foo::foo::integers::Guest {
            &self.interface0
        }
    }
};
pub mod foo {
    pub mod foo {
        #[allow(clippy::all)]
        pub mod integers {
            #[allow(unused_imports)]
            use wasmtime::component::__internal::{anyhow, Box};
            pub trait Host {
                fn a1(&mut self, x: u8) -> ();
                fn a2(&mut self, x: i8) -> ();
                fn a3(&mut self, x: u16) -> ();
                fn a4(&mut self, x: i16) -> ();
                fn a5(&mut self, x: u32) -> ();
                fn a6(&mut self, x: i32) -> ();
                fn a7(&mut self, x: u64) -> ();
                fn a8(&mut self, x: i64) -> ();
                fn a9(
                    &mut self,
                    p1: u8,
                    p2: i8,
                    p3: u16,
                    p4: i16,
                    p5: u32,
                    p6: i32,
                    p7: u64,
                    p8: i64,
                ) -> ();
                fn r1(&mut self) -> u8;
                fn r2(&mut self) -> i8;
                fn r3(&mut self) -> u16;
                fn r4(&mut self) -> i16;
                fn r5(&mut self) -> u32;
                fn r6(&mut self) -> i32;
                fn r7(&mut self) -> u64;
                fn r8(&mut self) -> i64;
                fn pair_ret(&mut self) -> (i64, u8);
            }
<<<<<<< HEAD
            impl<_T: Host> Host for &mut _T {
=======
            impl<_T: Host + ?Sized> Host for &mut _T {
>>>>>>> a6065df9
                fn a1(&mut self, x: u8) -> () {
                    Host::a1(*self, x)
                }
                fn a2(&mut self, x: i8) -> () {
                    Host::a2(*self, x)
                }
                fn a3(&mut self, x: u16) -> () {
                    Host::a3(*self, x)
                }
                fn a4(&mut self, x: i16) -> () {
                    Host::a4(*self, x)
                }
                fn a5(&mut self, x: u32) -> () {
                    Host::a5(*self, x)
                }
                fn a6(&mut self, x: i32) -> () {
                    Host::a6(*self, x)
                }
                fn a7(&mut self, x: u64) -> () {
                    Host::a7(*self, x)
                }
                fn a8(&mut self, x: i64) -> () {
                    Host::a8(*self, x)
                }
                fn a9(
                    &mut self,
                    p1: u8,
                    p2: i8,
                    p3: u16,
                    p4: i16,
                    p5: u32,
                    p6: i32,
                    p7: u64,
                    p8: i64,
                ) -> () {
                    Host::a9(*self, p1, p2, p3, p4, p5, p6, p7, p8)
                }
                fn r1(&mut self) -> u8 {
                    Host::r1(*self)
                }
                fn r2(&mut self) -> i8 {
                    Host::r2(*self)
                }
                fn r3(&mut self) -> u16 {
                    Host::r3(*self)
                }
                fn r4(&mut self) -> i16 {
                    Host::r4(*self)
                }
                fn r5(&mut self) -> u32 {
                    Host::r5(*self)
                }
                fn r6(&mut self) -> i32 {
                    Host::r6(*self)
                }
                fn r7(&mut self) -> u64 {
                    Host::r7(*self)
                }
                fn r8(&mut self) -> i64 {
                    Host::r8(*self)
                }
                fn pair_ret(&mut self) -> (i64, u8) {
                    Host::pair_ret(*self)
                }
            }
            pub fn add_to_linker<T, D>(
                linker: &mut wasmtime::component::Linker<T>,
                host_getter: fn(&mut T) -> D::Data<'_>,
            ) -> wasmtime::Result<()>
            where
                D: wasmtime::component::HasData,
                for<'a> D::Data<'a>: Host,
                T: 'static,
            {
                let mut inst = linker.instance("foo:foo/integers")?;
                inst.func_wrap(
                    "a1",
                    move |mut caller: wasmtime::StoreContextMut<'_, T>, (arg0,): (u8,)| {
                        let host = &mut host_getter(caller.data_mut());
                        let r = Host::a1(host, arg0);
                        Ok(r)
                    },
                )?;
                inst.func_wrap(
                    "a2",
                    move |mut caller: wasmtime::StoreContextMut<'_, T>, (arg0,): (i8,)| {
                        let host = &mut host_getter(caller.data_mut());
                        let r = Host::a2(host, arg0);
                        Ok(r)
                    },
                )?;
                inst.func_wrap(
                    "a3",
                    move |mut caller: wasmtime::StoreContextMut<'_, T>, (arg0,): (u16,)| {
                        let host = &mut host_getter(caller.data_mut());
                        let r = Host::a3(host, arg0);
                        Ok(r)
                    },
                )?;
                inst.func_wrap(
                    "a4",
                    move |mut caller: wasmtime::StoreContextMut<'_, T>, (arg0,): (i16,)| {
                        let host = &mut host_getter(caller.data_mut());
                        let r = Host::a4(host, arg0);
                        Ok(r)
                    },
                )?;
                inst.func_wrap(
                    "a5",
                    move |mut caller: wasmtime::StoreContextMut<'_, T>, (arg0,): (u32,)| {
                        let host = &mut host_getter(caller.data_mut());
                        let r = Host::a5(host, arg0);
                        Ok(r)
                    },
                )?;
                inst.func_wrap(
                    "a6",
                    move |mut caller: wasmtime::StoreContextMut<'_, T>, (arg0,): (i32,)| {
                        let host = &mut host_getter(caller.data_mut());
                        let r = Host::a6(host, arg0);
                        Ok(r)
                    },
                )?;
                inst.func_wrap(
                    "a7",
                    move |mut caller: wasmtime::StoreContextMut<'_, T>, (arg0,): (u64,)| {
                        let host = &mut host_getter(caller.data_mut());
                        let r = Host::a7(host, arg0);
                        Ok(r)
                    },
                )?;
                inst.func_wrap(
                    "a8",
                    move |mut caller: wasmtime::StoreContextMut<'_, T>, (arg0,): (i64,)| {
                        let host = &mut host_getter(caller.data_mut());
                        let r = Host::a8(host, arg0);
                        Ok(r)
                    },
                )?;
                inst.func_wrap(
                    "a9",
                    move |
                        mut caller: wasmtime::StoreContextMut<'_, T>,
                        (
                            arg0,
                            arg1,
                            arg2,
                            arg3,
                            arg4,
                            arg5,
                            arg6,
                            arg7,
                        ): (u8, i8, u16, i16, u32, i32, u64, i64)|
                    {
                        let host = &mut host_getter(caller.data_mut());
                        let r = Host::a9(
                            host,
                            arg0,
                            arg1,
                            arg2,
                            arg3,
                            arg4,
                            arg5,
                            arg6,
                            arg7,
                        );
                        Ok(r)
                    },
                )?;
                inst.func_wrap(
                    "r1",
                    move |mut caller: wasmtime::StoreContextMut<'_, T>, (): ()| {
                        let host = &mut host_getter(caller.data_mut());
                        let r = Host::r1(host);
                        Ok((r,))
                    },
                )?;
                inst.func_wrap(
                    "r2",
                    move |mut caller: wasmtime::StoreContextMut<'_, T>, (): ()| {
                        let host = &mut host_getter(caller.data_mut());
                        let r = Host::r2(host);
                        Ok((r,))
                    },
                )?;
                inst.func_wrap(
                    "r3",
                    move |mut caller: wasmtime::StoreContextMut<'_, T>, (): ()| {
                        let host = &mut host_getter(caller.data_mut());
                        let r = Host::r3(host);
                        Ok((r,))
                    },
                )?;
                inst.func_wrap(
                    "r4",
                    move |mut caller: wasmtime::StoreContextMut<'_, T>, (): ()| {
                        let host = &mut host_getter(caller.data_mut());
                        let r = Host::r4(host);
                        Ok((r,))
                    },
                )?;
                inst.func_wrap(
                    "r5",
                    move |mut caller: wasmtime::StoreContextMut<'_, T>, (): ()| {
                        let host = &mut host_getter(caller.data_mut());
                        let r = Host::r5(host);
                        Ok((r,))
                    },
                )?;
                inst.func_wrap(
                    "r6",
                    move |mut caller: wasmtime::StoreContextMut<'_, T>, (): ()| {
                        let host = &mut host_getter(caller.data_mut());
                        let r = Host::r6(host);
                        Ok((r,))
                    },
                )?;
                inst.func_wrap(
                    "r7",
                    move |mut caller: wasmtime::StoreContextMut<'_, T>, (): ()| {
                        let host = &mut host_getter(caller.data_mut());
                        let r = Host::r7(host);
                        Ok((r,))
                    },
                )?;
                inst.func_wrap(
                    "r8",
                    move |mut caller: wasmtime::StoreContextMut<'_, T>, (): ()| {
                        let host = &mut host_getter(caller.data_mut());
                        let r = Host::r8(host);
                        Ok((r,))
                    },
                )?;
                inst.func_wrap(
                    "pair-ret",
                    move |mut caller: wasmtime::StoreContextMut<'_, T>, (): ()| {
                        let host = &mut host_getter(caller.data_mut());
                        let r = Host::pair_ret(host);
                        Ok((r,))
                    },
                )?;
                Ok(())
            }
        }
    }
}
pub mod exports {
    pub mod foo {
        pub mod foo {
            #[allow(clippy::all)]
            pub mod integers {
                #[allow(unused_imports)]
                use wasmtime::component::__internal::{anyhow, Box};
                pub struct Guest {
                    a1: wasmtime::component::Func,
                    a2: wasmtime::component::Func,
                    a3: wasmtime::component::Func,
                    a4: wasmtime::component::Func,
                    a5: wasmtime::component::Func,
                    a6: wasmtime::component::Func,
                    a7: wasmtime::component::Func,
                    a8: wasmtime::component::Func,
                    a9: wasmtime::component::Func,
                    r1: wasmtime::component::Func,
                    r2: wasmtime::component::Func,
                    r3: wasmtime::component::Func,
                    r4: wasmtime::component::Func,
                    r5: wasmtime::component::Func,
                    r6: wasmtime::component::Func,
                    r7: wasmtime::component::Func,
                    r8: wasmtime::component::Func,
                    pair_ret: wasmtime::component::Func,
                }
                #[derive(Clone)]
                pub struct GuestIndices {
                    a1: wasmtime::component::ComponentExportIndex,
                    a2: wasmtime::component::ComponentExportIndex,
                    a3: wasmtime::component::ComponentExportIndex,
                    a4: wasmtime::component::ComponentExportIndex,
                    a5: wasmtime::component::ComponentExportIndex,
                    a6: wasmtime::component::ComponentExportIndex,
                    a7: wasmtime::component::ComponentExportIndex,
                    a8: wasmtime::component::ComponentExportIndex,
                    a9: wasmtime::component::ComponentExportIndex,
                    r1: wasmtime::component::ComponentExportIndex,
                    r2: wasmtime::component::ComponentExportIndex,
                    r3: wasmtime::component::ComponentExportIndex,
                    r4: wasmtime::component::ComponentExportIndex,
                    r5: wasmtime::component::ComponentExportIndex,
                    r6: wasmtime::component::ComponentExportIndex,
                    r7: wasmtime::component::ComponentExportIndex,
                    r8: wasmtime::component::ComponentExportIndex,
                    pair_ret: wasmtime::component::ComponentExportIndex,
                }
                impl GuestIndices {
                    /// Constructor for [`GuestIndices`] which takes a
                    /// [`Component`](wasmtime::component::Component) as input and can be executed
                    /// before instantiation.
                    ///
                    /// This constructor can be used to front-load string lookups to find exports
                    /// within a component.
                    pub fn new<_T>(
                        _instance_pre: &wasmtime::component::InstancePre<_T>,
                    ) -> wasmtime::Result<GuestIndices> {
                        let instance = _instance_pre
                            .component()
                            .get_export_index(None, "foo:foo/integers")
                            .ok_or_else(|| {
                                anyhow::anyhow!(
                                    "no exported instance named `foo:foo/integers`"
                                )
                            })?;
                        let mut lookup = move |name| {
                            _instance_pre
                                .component()
                                .get_export_index(Some(&instance), name)
                                .ok_or_else(|| {
                                    anyhow::anyhow!(
                                        "instance export `foo:foo/integers` does \
                not have export `{name}`"
                                    )
                                })
                        };
                        let _ = &mut lookup;
                        let a1 = lookup("a1")?;
                        let a2 = lookup("a2")?;
                        let a3 = lookup("a3")?;
                        let a4 = lookup("a4")?;
                        let a5 = lookup("a5")?;
                        let a6 = lookup("a6")?;
                        let a7 = lookup("a7")?;
                        let a8 = lookup("a8")?;
                        let a9 = lookup("a9")?;
                        let r1 = lookup("r1")?;
                        let r2 = lookup("r2")?;
                        let r3 = lookup("r3")?;
                        let r4 = lookup("r4")?;
                        let r5 = lookup("r5")?;
                        let r6 = lookup("r6")?;
                        let r7 = lookup("r7")?;
                        let r8 = lookup("r8")?;
                        let pair_ret = lookup("pair-ret")?;
                        Ok(GuestIndices {
                            a1,
                            a2,
                            a3,
                            a4,
                            a5,
                            a6,
                            a7,
                            a8,
                            a9,
                            r1,
                            r2,
                            r3,
                            r4,
                            r5,
                            r6,
                            r7,
                            r8,
                            pair_ret,
                        })
                    }
                    pub fn load(
                        &self,
                        mut store: impl wasmtime::AsContextMut,
                        instance: &wasmtime::component::Instance,
                    ) -> wasmtime::Result<Guest> {
                        let _instance = instance;
                        let _instance_pre = _instance.instance_pre(&store);
                        let _instance_type = _instance_pre.instance_type();
                        let mut store = store.as_context_mut();
                        let _ = &mut store;
                        let a1 = *_instance
                            .get_typed_func::<(u8,), ()>(&mut store, &self.a1)?
                            .func();
                        let a2 = *_instance
                            .get_typed_func::<(i8,), ()>(&mut store, &self.a2)?
                            .func();
                        let a3 = *_instance
                            .get_typed_func::<(u16,), ()>(&mut store, &self.a3)?
                            .func();
                        let a4 = *_instance
                            .get_typed_func::<(i16,), ()>(&mut store, &self.a4)?
                            .func();
                        let a5 = *_instance
                            .get_typed_func::<(u32,), ()>(&mut store, &self.a5)?
                            .func();
                        let a6 = *_instance
                            .get_typed_func::<(i32,), ()>(&mut store, &self.a6)?
                            .func();
                        let a7 = *_instance
                            .get_typed_func::<(u64,), ()>(&mut store, &self.a7)?
                            .func();
                        let a8 = *_instance
                            .get_typed_func::<(i64,), ()>(&mut store, &self.a8)?
                            .func();
                        let a9 = *_instance
                            .get_typed_func::<
                                (u8, i8, u16, i16, u32, i32, u64, i64),
                                (),
                            >(&mut store, &self.a9)?
                            .func();
                        let r1 = *_instance
                            .get_typed_func::<(), (u8,)>(&mut store, &self.r1)?
                            .func();
                        let r2 = *_instance
                            .get_typed_func::<(), (i8,)>(&mut store, &self.r2)?
                            .func();
                        let r3 = *_instance
                            .get_typed_func::<(), (u16,)>(&mut store, &self.r3)?
                            .func();
                        let r4 = *_instance
                            .get_typed_func::<(), (i16,)>(&mut store, &self.r4)?
                            .func();
                        let r5 = *_instance
                            .get_typed_func::<(), (u32,)>(&mut store, &self.r5)?
                            .func();
                        let r6 = *_instance
                            .get_typed_func::<(), (i32,)>(&mut store, &self.r6)?
                            .func();
                        let r7 = *_instance
                            .get_typed_func::<(), (u64,)>(&mut store, &self.r7)?
                            .func();
                        let r8 = *_instance
                            .get_typed_func::<(), (i64,)>(&mut store, &self.r8)?
                            .func();
                        let pair_ret = *_instance
                            .get_typed_func::<
                                (),
                                ((i64, u8),),
                            >(&mut store, &self.pair_ret)?
                            .func();
                        Ok(Guest {
                            a1,
                            a2,
                            a3,
                            a4,
                            a5,
                            a6,
                            a7,
                            a8,
                            a9,
                            r1,
                            r2,
                            r3,
                            r4,
                            r5,
                            r6,
                            r7,
                            r8,
                            pair_ret,
                        })
                    }
                }
                impl Guest {
                    pub fn call_a1<S: wasmtime::AsContextMut>(
                        &self,
                        mut store: S,
                        arg0: u8,
                    ) -> wasmtime::Result<()>
                    where
                        <S as wasmtime::AsContext>::Data: Send + 'static,
                    {
                        let callee = unsafe {
                            wasmtime::component::TypedFunc::<
                                (u8,),
                                (),
                            >::new_unchecked(self.a1)
                        };
                        let () = callee.call(store.as_context_mut(), (arg0,))?;
                        callee.post_return(store.as_context_mut())?;
                        Ok(())
                    }
                    pub fn call_a2<S: wasmtime::AsContextMut>(
                        &self,
                        mut store: S,
                        arg0: i8,
                    ) -> wasmtime::Result<()>
                    where
                        <S as wasmtime::AsContext>::Data: Send + 'static,
                    {
                        let callee = unsafe {
                            wasmtime::component::TypedFunc::<
                                (i8,),
                                (),
                            >::new_unchecked(self.a2)
                        };
                        let () = callee.call(store.as_context_mut(), (arg0,))?;
                        callee.post_return(store.as_context_mut())?;
                        Ok(())
                    }
                    pub fn call_a3<S: wasmtime::AsContextMut>(
                        &self,
                        mut store: S,
                        arg0: u16,
                    ) -> wasmtime::Result<()>
                    where
                        <S as wasmtime::AsContext>::Data: Send + 'static,
                    {
                        let callee = unsafe {
                            wasmtime::component::TypedFunc::<
                                (u16,),
                                (),
                            >::new_unchecked(self.a3)
                        };
                        let () = callee.call(store.as_context_mut(), (arg0,))?;
                        callee.post_return(store.as_context_mut())?;
                        Ok(())
                    }
                    pub fn call_a4<S: wasmtime::AsContextMut>(
                        &self,
                        mut store: S,
                        arg0: i16,
                    ) -> wasmtime::Result<()>
                    where
                        <S as wasmtime::AsContext>::Data: Send + 'static,
                    {
                        let callee = unsafe {
                            wasmtime::component::TypedFunc::<
                                (i16,),
                                (),
                            >::new_unchecked(self.a4)
                        };
                        let () = callee.call(store.as_context_mut(), (arg0,))?;
                        callee.post_return(store.as_context_mut())?;
                        Ok(())
                    }
                    pub fn call_a5<S: wasmtime::AsContextMut>(
                        &self,
                        mut store: S,
                        arg0: u32,
                    ) -> wasmtime::Result<()>
                    where
                        <S as wasmtime::AsContext>::Data: Send + 'static,
                    {
                        let callee = unsafe {
                            wasmtime::component::TypedFunc::<
                                (u32,),
                                (),
                            >::new_unchecked(self.a5)
                        };
                        let () = callee.call(store.as_context_mut(), (arg0,))?;
                        callee.post_return(store.as_context_mut())?;
                        Ok(())
                    }
                    pub fn call_a6<S: wasmtime::AsContextMut>(
                        &self,
                        mut store: S,
                        arg0: i32,
                    ) -> wasmtime::Result<()>
                    where
                        <S as wasmtime::AsContext>::Data: Send + 'static,
                    {
                        let callee = unsafe {
                            wasmtime::component::TypedFunc::<
                                (i32,),
                                (),
                            >::new_unchecked(self.a6)
                        };
                        let () = callee.call(store.as_context_mut(), (arg0,))?;
                        callee.post_return(store.as_context_mut())?;
                        Ok(())
                    }
                    pub fn call_a7<S: wasmtime::AsContextMut>(
                        &self,
                        mut store: S,
                        arg0: u64,
                    ) -> wasmtime::Result<()>
                    where
                        <S as wasmtime::AsContext>::Data: Send + 'static,
                    {
                        let callee = unsafe {
                            wasmtime::component::TypedFunc::<
                                (u64,),
                                (),
                            >::new_unchecked(self.a7)
                        };
                        let () = callee.call(store.as_context_mut(), (arg0,))?;
                        callee.post_return(store.as_context_mut())?;
                        Ok(())
                    }
                    pub fn call_a8<S: wasmtime::AsContextMut>(
                        &self,
                        mut store: S,
                        arg0: i64,
                    ) -> wasmtime::Result<()>
                    where
                        <S as wasmtime::AsContext>::Data: Send + 'static,
                    {
                        let callee = unsafe {
                            wasmtime::component::TypedFunc::<
                                (i64,),
                                (),
                            >::new_unchecked(self.a8)
                        };
                        let () = callee.call(store.as_context_mut(), (arg0,))?;
                        callee.post_return(store.as_context_mut())?;
                        Ok(())
                    }
                    pub fn call_a9<S: wasmtime::AsContextMut>(
                        &self,
                        mut store: S,
                        arg0: u8,
                        arg1: i8,
                        arg2: u16,
                        arg3: i16,
                        arg4: u32,
                        arg5: i32,
                        arg6: u64,
                        arg7: i64,
                    ) -> wasmtime::Result<()>
                    where
                        <S as wasmtime::AsContext>::Data: Send + 'static,
                    {
                        let callee = unsafe {
                            wasmtime::component::TypedFunc::<
                                (u8, i8, u16, i16, u32, i32, u64, i64),
                                (),
                            >::new_unchecked(self.a9)
                        };
                        let () = callee
                            .call(
                                store.as_context_mut(),
                                (arg0, arg1, arg2, arg3, arg4, arg5, arg6, arg7),
                            )?;
                        callee.post_return(store.as_context_mut())?;
                        Ok(())
                    }
                    pub fn call_r1<S: wasmtime::AsContextMut>(
                        &self,
                        mut store: S,
                    ) -> wasmtime::Result<u8>
                    where
                        <S as wasmtime::AsContext>::Data: Send + 'static,
                    {
                        let callee = unsafe {
                            wasmtime::component::TypedFunc::<
                                (),
                                (u8,),
                            >::new_unchecked(self.r1)
                        };
                        let (ret0,) = callee.call(store.as_context_mut(), ())?;
                        callee.post_return(store.as_context_mut())?;
                        Ok(ret0)
                    }
                    pub fn call_r2<S: wasmtime::AsContextMut>(
                        &self,
                        mut store: S,
                    ) -> wasmtime::Result<i8>
                    where
                        <S as wasmtime::AsContext>::Data: Send + 'static,
                    {
                        let callee = unsafe {
                            wasmtime::component::TypedFunc::<
                                (),
                                (i8,),
                            >::new_unchecked(self.r2)
                        };
                        let (ret0,) = callee.call(store.as_context_mut(), ())?;
                        callee.post_return(store.as_context_mut())?;
                        Ok(ret0)
                    }
                    pub fn call_r3<S: wasmtime::AsContextMut>(
                        &self,
                        mut store: S,
                    ) -> wasmtime::Result<u16>
                    where
                        <S as wasmtime::AsContext>::Data: Send + 'static,
                    {
                        let callee = unsafe {
                            wasmtime::component::TypedFunc::<
                                (),
                                (u16,),
                            >::new_unchecked(self.r3)
                        };
                        let (ret0,) = callee.call(store.as_context_mut(), ())?;
                        callee.post_return(store.as_context_mut())?;
                        Ok(ret0)
                    }
                    pub fn call_r4<S: wasmtime::AsContextMut>(
                        &self,
                        mut store: S,
                    ) -> wasmtime::Result<i16>
                    where
                        <S as wasmtime::AsContext>::Data: Send + 'static,
                    {
                        let callee = unsafe {
                            wasmtime::component::TypedFunc::<
                                (),
                                (i16,),
                            >::new_unchecked(self.r4)
                        };
                        let (ret0,) = callee.call(store.as_context_mut(), ())?;
                        callee.post_return(store.as_context_mut())?;
                        Ok(ret0)
                    }
                    pub fn call_r5<S: wasmtime::AsContextMut>(
                        &self,
                        mut store: S,
                    ) -> wasmtime::Result<u32>
                    where
                        <S as wasmtime::AsContext>::Data: Send + 'static,
                    {
                        let callee = unsafe {
                            wasmtime::component::TypedFunc::<
                                (),
                                (u32,),
                            >::new_unchecked(self.r5)
                        };
                        let (ret0,) = callee.call(store.as_context_mut(), ())?;
                        callee.post_return(store.as_context_mut())?;
                        Ok(ret0)
                    }
                    pub fn call_r6<S: wasmtime::AsContextMut>(
                        &self,
                        mut store: S,
                    ) -> wasmtime::Result<i32>
                    where
                        <S as wasmtime::AsContext>::Data: Send + 'static,
                    {
                        let callee = unsafe {
                            wasmtime::component::TypedFunc::<
                                (),
                                (i32,),
                            >::new_unchecked(self.r6)
                        };
                        let (ret0,) = callee.call(store.as_context_mut(), ())?;
                        callee.post_return(store.as_context_mut())?;
                        Ok(ret0)
                    }
                    pub fn call_r7<S: wasmtime::AsContextMut>(
                        &self,
                        mut store: S,
                    ) -> wasmtime::Result<u64>
                    where
                        <S as wasmtime::AsContext>::Data: Send + 'static,
                    {
                        let callee = unsafe {
                            wasmtime::component::TypedFunc::<
                                (),
                                (u64,),
                            >::new_unchecked(self.r7)
                        };
                        let (ret0,) = callee.call(store.as_context_mut(), ())?;
                        callee.post_return(store.as_context_mut())?;
                        Ok(ret0)
                    }
                    pub fn call_r8<S: wasmtime::AsContextMut>(
                        &self,
                        mut store: S,
                    ) -> wasmtime::Result<i64>
                    where
                        <S as wasmtime::AsContext>::Data: Send + 'static,
                    {
                        let callee = unsafe {
                            wasmtime::component::TypedFunc::<
                                (),
                                (i64,),
                            >::new_unchecked(self.r8)
                        };
                        let (ret0,) = callee.call(store.as_context_mut(), ())?;
                        callee.post_return(store.as_context_mut())?;
                        Ok(ret0)
                    }
                    pub fn call_pair_ret<S: wasmtime::AsContextMut>(
                        &self,
                        mut store: S,
                    ) -> wasmtime::Result<(i64, u8)>
                    where
                        <S as wasmtime::AsContext>::Data: Send + 'static,
                    {
                        let callee = unsafe {
                            wasmtime::component::TypedFunc::<
                                (),
                                ((i64, u8),),
                            >::new_unchecked(self.pair_ret)
                        };
                        let (ret0,) = callee.call(store.as_context_mut(), ())?;
                        callee.post_return(store.as_context_mut())?;
                        Ok(ret0)
                    }
                }
            }
        }
    }
}<|MERGE_RESOLUTION|>--- conflicted
+++ resolved
@@ -199,11 +199,7 @@
                 fn r8(&mut self) -> i64;
                 fn pair_ret(&mut self) -> (i64, u8);
             }
-<<<<<<< HEAD
-            impl<_T: Host> Host for &mut _T {
-=======
             impl<_T: Host + ?Sized> Host for &mut _T {
->>>>>>> a6065df9
                 fn a1(&mut self, x: u8) -> () {
                     Host::a1(*self, x)
                 }
