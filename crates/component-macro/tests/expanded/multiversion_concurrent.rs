--- conflicted
+++ resolved
@@ -224,11 +224,7 @@
                     move |caller: &wasmtime::component::Accessor<T>, (): ()| {
                         wasmtime::component::__internal::Box::pin(async move {
                             let accessor = &caller.with_data(host_getter);
-<<<<<<< HEAD
-                            let r = <D as HostConcurrent>::x(accessor).await;
-=======
                             let r = <D as HostWithStore>::x(accessor).await;
->>>>>>> b4475438
                             Ok(r)
                         })
                     },
@@ -264,11 +260,7 @@
                     move |caller: &wasmtime::component::Accessor<T>, (): ()| {
                         wasmtime::component::__internal::Box::pin(async move {
                             let accessor = &caller.with_data(host_getter);
-<<<<<<< HEAD
-                            let r = <D as HostConcurrent>::x(accessor).await;
-=======
                             let r = <D as HostWithStore>::x(accessor).await;
->>>>>>> b4475438
                             Ok(r)
                         })
                     },
