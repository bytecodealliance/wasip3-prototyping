--- conflicted
+++ resolved
@@ -202,11 +202,7 @@
             move |caller: &wasmtime::component::Accessor<T>, (): ()| {
                 wasmtime::component::__internal::Box::pin(async move {
                     let accessor = &caller.with_data(host_getter);
-<<<<<<< HEAD
-                    let r = <D as HostConcurrent>::y(accessor).await;
-=======
                     let r = <D as HostWithStore>::y(accessor).await;
->>>>>>> b4475438
                     Ok(r)
                 })
             },
