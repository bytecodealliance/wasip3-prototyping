/// Auto-generated bindings for a pre-instantiated version of a
/// component which implements the world `nope`.
///
/// This structure is created through [`NopePre::new`] which
/// takes a [`InstancePre`](wasmtime::component::InstancePre) that
/// has been created through a [`Linker`](wasmtime::component::Linker).
///
/// For more information see [`Nope`] as well.
pub struct NopePre<T: 'static> {
    instance_pre: wasmtime::component::InstancePre<T>,
    indices: NopeIndices,
}
impl<T: 'static> Clone for NopePre<T> {
    fn clone(&self) -> Self {
        Self {
            instance_pre: self.instance_pre.clone(),
            indices: self.indices.clone(),
        }
    }
}
impl<_T: 'static> NopePre<_T> {
    /// Creates a new copy of `NopePre` bindings which can then
    /// be used to instantiate into a particular store.
    ///
    /// This method may fail if the component behind `instance_pre`
    /// does not have the required exports.
    pub fn new(
        instance_pre: wasmtime::component::InstancePre<_T>,
    ) -> wasmtime::Result<Self> {
        let indices = NopeIndices::new(&instance_pre)?;
        Ok(Self { instance_pre, indices })
    }
    pub fn engine(&self) -> &wasmtime::Engine {
        self.instance_pre.engine()
    }
    pub fn instance_pre(&self) -> &wasmtime::component::InstancePre<_T> {
        &self.instance_pre
    }
    /// Instantiates a new instance of [`Nope`] within the
    /// `store` provided.
    ///
    /// This function will use `self` as the pre-instantiated
    /// instance to perform instantiation. Afterwards the preloaded
    /// indices in `self` are used to lookup all exports on the
    /// resulting instance.
    pub fn instantiate(
        &self,
        mut store: impl wasmtime::AsContextMut<Data = _T>,
    ) -> wasmtime::Result<Nope> {
        let mut store = store.as_context_mut();
        let instance = self.instance_pre.instantiate(&mut store)?;
        self.indices.load(&mut store, &instance)
    }
}
impl<_T: Send + 'static> NopePre<_T> {
    /// Same as [`Self::instantiate`], except with `async`.
    pub async fn instantiate_async(
        &self,
        mut store: impl wasmtime::AsContextMut<Data = _T>,
    ) -> wasmtime::Result<Nope> {
        let mut store = store.as_context_mut();
        let instance = self.instance_pre.instantiate_async(&mut store).await?;
        self.indices.load(&mut store, &instance)
    }
}
/// Auto-generated bindings for index of the exports of
/// `nope`.
///
/// This is an implementation detail of [`NopePre`] and can
/// be constructed if needed as well.
///
/// For more information see [`Nope`] as well.
#[derive(Clone)]
pub struct NopeIndices {}
/// Auto-generated bindings for an instance a component which
/// implements the world `nope`.
///
/// This structure can be created through a number of means
/// depending on your requirements and what you have on hand:
///
/// * The most convenient way is to use
///   [`Nope::instantiate`] which only needs a
///   [`Store`], [`Component`], and [`Linker`].
///
/// * Alternatively you can create a [`NopePre`] ahead of
///   time with a [`Component`] to front-load string lookups
///   of exports once instead of per-instantiation. This
///   method then uses [`NopePre::instantiate`] to
///   create a [`Nope`].
///
/// * If you've instantiated the instance yourself already
///   then you can use [`Nope::new`].
///
/// These methods are all equivalent to one another and move
/// around the tradeoff of what work is performed when.
///
/// [`Store`]: wasmtime::Store
/// [`Component`]: wasmtime::component::Component
/// [`Linker`]: wasmtime::component::Linker
pub struct Nope {}
const _: () = {
    #[allow(unused_imports)]
    use wasmtime::component::__internal::anyhow;
    impl NopeIndices {
        /// Creates a new copy of `NopeIndices` bindings which can then
        /// be used to instantiate into a particular store.
        ///
        /// This method may fail if the component does not have the
        /// required exports.
        pub fn new<_T>(
            _instance_pre: &wasmtime::component::InstancePre<_T>,
        ) -> wasmtime::Result<Self> {
            let _component = _instance_pre.component();
            let _instance_type = _instance_pre.instance_type();
            Ok(NopeIndices {})
        }
        /// Uses the indices stored in `self` to load an instance
        /// of [`Nope`] from the instance provided.
        ///
        /// Note that at this time this method will additionally
        /// perform type-checks of all exports.
        pub fn load(
            &self,
            mut store: impl wasmtime::AsContextMut,
            instance: &wasmtime::component::Instance,
        ) -> wasmtime::Result<Nope> {
            let _ = &mut store;
            let _instance = instance;
            Ok(Nope {})
        }
    }
    impl Nope {
        /// Convenience wrapper around [`NopePre::new`] and
        /// [`NopePre::instantiate`].
        pub fn instantiate<_T>(
            store: impl wasmtime::AsContextMut<Data = _T>,
            component: &wasmtime::component::Component,
            linker: &wasmtime::component::Linker<_T>,
        ) -> wasmtime::Result<Nope> {
            let pre = linker.instantiate_pre(component)?;
            NopePre::new(pre)?.instantiate(store)
        }
        /// Convenience wrapper around [`NopeIndices::new`] and
        /// [`NopeIndices::load`].
        pub fn new(
            mut store: impl wasmtime::AsContextMut,
            instance: &wasmtime::component::Instance,
        ) -> wasmtime::Result<Nope> {
            let indices = NopeIndices::new(&instance.instance_pre(&store))?;
            indices.load(&mut store, instance)
        }
        /// Convenience wrapper around [`NopePre::new`] and
        /// [`NopePre::instantiate_async`].
        pub async fn instantiate_async<_T>(
            store: impl wasmtime::AsContextMut<Data = _T>,
            component: &wasmtime::component::Component,
            linker: &wasmtime::component::Linker<_T>,
        ) -> wasmtime::Result<Nope>
        where
            _T: Send,
        {
            let pre = linker.instantiate_pre(component)?;
            NopePre::new(pre)?.instantiate_async(store).await
        }
        pub fn add_to_linker<T, D>(
            linker: &mut wasmtime::component::Linker<T>,
            host_getter: fn(&mut T) -> D::Data<'_>,
        ) -> wasmtime::Result<()>
        where
            D: foo::foo::a::HostWithStore + Send,
            for<'a> D::Data<'a>: foo::foo::a::Host + Send,
            T: 'static + Send,
        {
            foo::foo::a::add_to_linker::<T, D>(linker, host_getter)?;
            Ok(())
        }
    }
};
pub mod foo {
    pub mod foo {
        #[allow(clippy::all)]
        pub mod a {
            #[allow(unused_imports)]
            use wasmtime::component::__internal::{anyhow, Box};
            #[derive(wasmtime::component::ComponentType)]
            #[derive(wasmtime::component::Lift)]
            #[derive(wasmtime::component::Lower)]
            #[component(variant)]
            #[derive(Clone)]
            pub enum Error {
                #[component(name = "other")]
                Other(wasmtime::component::__internal::String),
            }
            impl core::fmt::Debug for Error {
                fn fmt(&self, f: &mut core::fmt::Formatter<'_>) -> core::fmt::Result {
                    match self {
                        Error::Other(e) => {
                            f.debug_tuple("Error::Other").field(e).finish()
                        }
                    }
                }
            }
            impl core::fmt::Display for Error {
                fn fmt(&self, f: &mut core::fmt::Formatter<'_>) -> core::fmt::Result {
                    write!(f, "{:?}", self)
                }
            }
            impl core::error::Error for Error {}
            const _: () = {
                assert!(12 == < Error as wasmtime::component::ComponentType >::SIZE32);
                assert!(4 == < Error as wasmtime::component::ComponentType >::ALIGN32);
            };
            pub trait HostWithStore: wasmtime::component::HasData + Send {
                fn g<T: 'static>(
                    accessor: &wasmtime::component::Accessor<T, Self>,
                ) -> impl ::core::future::Future<Output = Result<(), Error>> + Send;
            }
            pub trait Host: Send {}
            impl<_T: Host + ?Sized + Send> Host for &mut _T {}
            pub fn add_to_linker<T, D>(
                linker: &mut wasmtime::component::Linker<T>,
                host_getter: fn(&mut T) -> D::Data<'_>,
            ) -> wasmtime::Result<()>
            where
                D: HostWithStore,
                for<'a> D::Data<'a>: Host,
                T: 'static + Send,
            {
                let mut inst = linker.instance("foo:foo/a")?;
                inst.func_wrap_concurrent(
                    "g",
                    move |caller: &wasmtime::component::Accessor<T>, (): ()| {
                        wasmtime::component::__internal::Box::pin(async move {
                            let accessor = &caller.with_data(host_getter);
<<<<<<< HEAD
                            let r = <D as HostConcurrent>::g(accessor).await;
=======
                            let r = <D as HostWithStore>::g(accessor).await;
>>>>>>> b4475438
                            Ok((r,))
                        })
                    },
                )?;
                Ok(())
            }
        }
    }
}<|MERGE_RESOLUTION|>--- conflicted
+++ resolved
@@ -232,11 +232,7 @@
                     move |caller: &wasmtime::component::Accessor<T>, (): ()| {
                         wasmtime::component::__internal::Box::pin(async move {
                             let accessor = &caller.with_data(host_getter);
-<<<<<<< HEAD
-                            let r = <D as HostConcurrent>::g(accessor).await;
-=======
                             let r = <D as HostWithStore>::g(accessor).await;
->>>>>>> b4475438
                             Ok((r,))
                         })
                     },
