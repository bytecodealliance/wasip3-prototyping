/// Auto-generated bindings for a pre-instantiated version of a
/// component which implements the world `the-world`.
///
/// This structure is created through [`TheWorldPre::new`] which
/// takes a [`InstancePre`](wasmtime::component::InstancePre) that
/// has been created through a [`Linker`](wasmtime::component::Linker).
///
/// For more information see [`TheWorld`] as well.
pub struct TheWorldPre<T: 'static> {
    instance_pre: wasmtime::component::InstancePre<T>,
    indices: TheWorldIndices,
}
impl<T: 'static> Clone for TheWorldPre<T> {
    fn clone(&self) -> Self {
        Self {
            instance_pre: self.instance_pre.clone(),
            indices: self.indices.clone(),
        }
    }
}
impl<_T: 'static> TheWorldPre<_T> {
    /// Creates a new copy of `TheWorldPre` bindings which can then
    /// be used to instantiate into a particular store.
    ///
    /// This method may fail if the component behind `instance_pre`
    /// does not have the required exports.
    pub fn new(
        instance_pre: wasmtime::component::InstancePre<_T>,
    ) -> wasmtime::Result<Self> {
        let indices = TheWorldIndices::new(&instance_pre)?;
        Ok(Self { instance_pre, indices })
    }
    pub fn engine(&self) -> &wasmtime::Engine {
        self.instance_pre.engine()
    }
    pub fn instance_pre(&self) -> &wasmtime::component::InstancePre<_T> {
        &self.instance_pre
    }
    /// Instantiates a new instance of [`TheWorld`] within the
    /// `store` provided.
    ///
    /// This function will use `self` as the pre-instantiated
    /// instance to perform instantiation. Afterwards the preloaded
    /// indices in `self` are used to lookup all exports on the
    /// resulting instance.
    pub fn instantiate(
        &self,
        mut store: impl wasmtime::AsContextMut<Data = _T>,
    ) -> wasmtime::Result<TheWorld> {
        let mut store = store.as_context_mut();
        let instance = self.instance_pre.instantiate(&mut store)?;
        self.indices.load(&mut store, &instance)
    }
}
/// Auto-generated bindings for index of the exports of
/// `the-world`.
///
/// This is an implementation detail of [`TheWorldPre`] and can
/// be constructed if needed as well.
///
/// For more information see [`TheWorld`] as well.
#[derive(Clone)]
pub struct TheWorldIndices {
    interface0: exports::foo::foo::records::GuestIndices,
}
/// Auto-generated bindings for an instance a component which
/// implements the world `the-world`.
///
/// This structure can be created through a number of means
/// depending on your requirements and what you have on hand:
///
/// * The most convenient way is to use
///   [`TheWorld::instantiate`] which only needs a
///   [`Store`], [`Component`], and [`Linker`].
///
/// * Alternatively you can create a [`TheWorldPre`] ahead of
///   time with a [`Component`] to front-load string lookups
///   of exports once instead of per-instantiation. This
///   method then uses [`TheWorldPre::instantiate`] to
///   create a [`TheWorld`].
///
/// * If you've instantiated the instance yourself already
///   then you can use [`TheWorld::new`].
///
/// These methods are all equivalent to one another and move
/// around the tradeoff of what work is performed when.
///
/// [`Store`]: wasmtime::Store
/// [`Component`]: wasmtime::component::Component
/// [`Linker`]: wasmtime::component::Linker
pub struct TheWorld {
    interface0: exports::foo::foo::records::Guest,
}
const _: () = {
    #[allow(unused_imports)]
    use wasmtime::component::__internal::anyhow;
    impl TheWorldIndices {
        /// Creates a new copy of `TheWorldIndices` bindings which can then
        /// be used to instantiate into a particular store.
        ///
        /// This method may fail if the component does not have the
        /// required exports.
        pub fn new<_T>(
            _instance_pre: &wasmtime::component::InstancePre<_T>,
        ) -> wasmtime::Result<Self> {
            let _component = _instance_pre.component();
            let _instance_type = _instance_pre.instance_type();
            let interface0 = exports::foo::foo::records::GuestIndices::new(
                _instance_pre,
            )?;
            Ok(TheWorldIndices { interface0 })
        }
        /// Uses the indices stored in `self` to load an instance
        /// of [`TheWorld`] from the instance provided.
        ///
        /// Note that at this time this method will additionally
        /// perform type-checks of all exports.
        pub fn load(
            &self,
            mut store: impl wasmtime::AsContextMut,
            instance: &wasmtime::component::Instance,
        ) -> wasmtime::Result<TheWorld> {
            let _ = &mut store;
            let _instance = instance;
            let interface0 = self.interface0.load(&mut store, &_instance)?;
            Ok(TheWorld { interface0 })
        }
    }
    impl TheWorld {
        /// Convenience wrapper around [`TheWorldPre::new`] and
        /// [`TheWorldPre::instantiate`].
        pub fn instantiate<_T: 'static>(
            store: impl wasmtime::AsContextMut<Data = _T>,
            component: &wasmtime::component::Component,
            linker: &wasmtime::component::Linker<_T>,
        ) -> wasmtime::Result<TheWorld> {
            let pre = linker.instantiate_pre(component)?;
            TheWorldPre::new(pre)?.instantiate(store)
        }
        /// Convenience wrapper around [`TheWorldIndices::new`] and
        /// [`TheWorldIndices::load`].
        pub fn new(
            mut store: impl wasmtime::AsContextMut,
            instance: &wasmtime::component::Instance,
        ) -> wasmtime::Result<TheWorld> {
            let indices = TheWorldIndices::new(&instance.instance_pre(&store))?;
            indices.load(&mut store, instance)
        }
        pub fn add_to_linker<T, D>(
            linker: &mut wasmtime::component::Linker<T>,
            host_getter: fn(&mut T) -> D::Data<'_>,
        ) -> wasmtime::Result<()>
        where
            D: wasmtime::component::HasData,
            for<'a> D::Data<'a>: foo::foo::records::Host,
            T: 'static,
        {
            foo::foo::records::add_to_linker::<T, D>(linker, host_getter)?;
            Ok(())
        }
        pub fn foo_foo_records(&self) -> &exports::foo::foo::records::Guest {
            &self.interface0
        }
    }
};
pub mod foo {
    pub mod foo {
        #[allow(clippy::all)]
        pub mod records {
            #[allow(unused_imports)]
            use wasmtime::component::__internal::{anyhow, Box};
            #[derive(wasmtime::component::ComponentType)]
            #[derive(wasmtime::component::Lift)]
            #[derive(wasmtime::component::Lower)]
            #[component(record)]
            #[derive(Clone, Copy)]
            pub struct Empty {}
            impl core::fmt::Debug for Empty {
                fn fmt(&self, f: &mut core::fmt::Formatter<'_>) -> core::fmt::Result {
                    f.debug_struct("Empty").finish()
                }
            }
            const _: () = {
                assert!(0 == < Empty as wasmtime::component::ComponentType >::SIZE32);
                assert!(1 == < Empty as wasmtime::component::ComponentType >::ALIGN32);
            };
            /// A record containing two scalar fields
            /// that both have the same type
            #[derive(wasmtime::component::ComponentType)]
            #[derive(wasmtime::component::Lift)]
            #[derive(wasmtime::component::Lower)]
            #[component(record)]
            #[derive(Clone, Copy)]
            pub struct Scalars {
                /// The first field, named a
                #[component(name = "a")]
                pub a: u32,
                /// The second field, named b
                #[component(name = "b")]
                pub b: u32,
            }
            impl core::fmt::Debug for Scalars {
                fn fmt(&self, f: &mut core::fmt::Formatter<'_>) -> core::fmt::Result {
                    f.debug_struct("Scalars")
                        .field("a", &self.a)
                        .field("b", &self.b)
                        .finish()
                }
            }
            const _: () = {
                assert!(8 == < Scalars as wasmtime::component::ComponentType >::SIZE32);
                assert!(4 == < Scalars as wasmtime::component::ComponentType >::ALIGN32);
            };
            /// A record that is really just flags
            /// All of the fields are bool
            #[derive(wasmtime::component::ComponentType)]
            #[derive(wasmtime::component::Lift)]
            #[derive(wasmtime::component::Lower)]
            #[component(record)]
            #[derive(Clone, Copy)]
            pub struct ReallyFlags {
                #[component(name = "a")]
                pub a: bool,
                #[component(name = "b")]
                pub b: bool,
                #[component(name = "c")]
                pub c: bool,
                #[component(name = "d")]
                pub d: bool,
                #[component(name = "e")]
                pub e: bool,
                #[component(name = "f")]
                pub f: bool,
                #[component(name = "g")]
                pub g: bool,
                #[component(name = "h")]
                pub h: bool,
                #[component(name = "i")]
                pub i: bool,
            }
            impl core::fmt::Debug for ReallyFlags {
                fn fmt(&self, f: &mut core::fmt::Formatter<'_>) -> core::fmt::Result {
                    f.debug_struct("ReallyFlags")
                        .field("a", &self.a)
                        .field("b", &self.b)
                        .field("c", &self.c)
                        .field("d", &self.d)
                        .field("e", &self.e)
                        .field("f", &self.f)
                        .field("g", &self.g)
                        .field("h", &self.h)
                        .field("i", &self.i)
                        .finish()
                }
            }
            const _: () = {
                assert!(
                    9 == < ReallyFlags as wasmtime::component::ComponentType >::SIZE32
                );
                assert!(
                    1 == < ReallyFlags as wasmtime::component::ComponentType >::ALIGN32
                );
            };
            #[derive(wasmtime::component::ComponentType)]
            #[derive(wasmtime::component::Lift)]
            #[derive(wasmtime::component::Lower)]
            #[component(record)]
            #[derive(Clone)]
            pub struct Aggregates {
                #[component(name = "a")]
                pub a: Scalars,
                #[component(name = "b")]
                pub b: u32,
                #[component(name = "c")]
                pub c: Empty,
                #[component(name = "d")]
                pub d: wasmtime::component::__internal::String,
                #[component(name = "e")]
                pub e: ReallyFlags,
            }
            impl core::fmt::Debug for Aggregates {
                fn fmt(&self, f: &mut core::fmt::Formatter<'_>) -> core::fmt::Result {
                    f.debug_struct("Aggregates")
                        .field("a", &self.a)
                        .field("b", &self.b)
                        .field("c", &self.c)
                        .field("d", &self.d)
                        .field("e", &self.e)
                        .finish()
                }
            }
            const _: () = {
                assert!(
                    32 == < Aggregates as wasmtime::component::ComponentType >::SIZE32
                );
                assert!(
                    4 == < Aggregates as wasmtime::component::ComponentType >::ALIGN32
                );
            };
            pub type TupleTypedef = (i32,);
            const _: () = {
                assert!(
                    4 == < TupleTypedef as wasmtime::component::ComponentType >::SIZE32
                );
                assert!(
                    4 == < TupleTypedef as wasmtime::component::ComponentType >::ALIGN32
                );
            };
            pub type IntTypedef = i32;
            const _: () = {
                assert!(
                    4 == < IntTypedef as wasmtime::component::ComponentType >::SIZE32
                );
                assert!(
                    4 == < IntTypedef as wasmtime::component::ComponentType >::ALIGN32
                );
            };
            pub type TupleTypedef2 = (IntTypedef,);
            const _: () = {
                assert!(
                    4 == < TupleTypedef2 as wasmtime::component::ComponentType >::SIZE32
                );
                assert!(
                    4 == < TupleTypedef2 as wasmtime::component::ComponentType >::ALIGN32
                );
            };
            pub trait Host {
                fn tuple_arg(&mut self, x: (char, u32)) -> ();
                fn tuple_result(&mut self) -> (char, u32);
                fn empty_arg(&mut self, x: Empty) -> ();
                fn empty_result(&mut self) -> Empty;
                fn scalar_arg(&mut self, x: Scalars) -> ();
                fn scalar_result(&mut self) -> Scalars;
                fn flags_arg(&mut self, x: ReallyFlags) -> ();
                fn flags_result(&mut self) -> ReallyFlags;
                fn aggregate_arg(&mut self, x: Aggregates) -> ();
                fn aggregate_result(&mut self) -> Aggregates;
                fn typedef_inout(&mut self, e: TupleTypedef2) -> i32;
            }
<<<<<<< HEAD
            impl<_T: Host> Host for &mut _T {
=======
            impl<_T: Host + ?Sized> Host for &mut _T {
>>>>>>> a6065df9
                fn tuple_arg(&mut self, x: (char, u32)) -> () {
                    Host::tuple_arg(*self, x)
                }
                fn tuple_result(&mut self) -> (char, u32) {
                    Host::tuple_result(*self)
                }
                fn empty_arg(&mut self, x: Empty) -> () {
                    Host::empty_arg(*self, x)
                }
                fn empty_result(&mut self) -> Empty {
                    Host::empty_result(*self)
                }
                fn scalar_arg(&mut self, x: Scalars) -> () {
                    Host::scalar_arg(*self, x)
                }
                fn scalar_result(&mut self) -> Scalars {
                    Host::scalar_result(*self)
                }
                fn flags_arg(&mut self, x: ReallyFlags) -> () {
                    Host::flags_arg(*self, x)
                }
                fn flags_result(&mut self) -> ReallyFlags {
                    Host::flags_result(*self)
                }
                fn aggregate_arg(&mut self, x: Aggregates) -> () {
                    Host::aggregate_arg(*self, x)
                }
                fn aggregate_result(&mut self) -> Aggregates {
                    Host::aggregate_result(*self)
                }
                fn typedef_inout(&mut self, e: TupleTypedef2) -> i32 {
                    Host::typedef_inout(*self, e)
                }
            }
            pub fn add_to_linker<T, D>(
                linker: &mut wasmtime::component::Linker<T>,
                host_getter: fn(&mut T) -> D::Data<'_>,
            ) -> wasmtime::Result<()>
            where
                D: wasmtime::component::HasData,
                for<'a> D::Data<'a>: Host,
                T: 'static,
            {
                let mut inst = linker.instance("foo:foo/records")?;
                inst.func_wrap(
                    "tuple-arg",
                    move |
                        mut caller: wasmtime::StoreContextMut<'_, T>,
                        (arg0,): ((char, u32),)|
                    {
                        let host = &mut host_getter(caller.data_mut());
                        let r = Host::tuple_arg(host, arg0);
                        Ok(r)
                    },
                )?;
                inst.func_wrap(
                    "tuple-result",
                    move |mut caller: wasmtime::StoreContextMut<'_, T>, (): ()| {
                        let host = &mut host_getter(caller.data_mut());
                        let r = Host::tuple_result(host);
                        Ok((r,))
                    },
                )?;
                inst.func_wrap(
                    "empty-arg",
                    move |
                        mut caller: wasmtime::StoreContextMut<'_, T>,
                        (arg0,): (Empty,)|
                    {
                        let host = &mut host_getter(caller.data_mut());
                        let r = Host::empty_arg(host, arg0);
                        Ok(r)
                    },
                )?;
                inst.func_wrap(
                    "empty-result",
                    move |mut caller: wasmtime::StoreContextMut<'_, T>, (): ()| {
                        let host = &mut host_getter(caller.data_mut());
                        let r = Host::empty_result(host);
                        Ok((r,))
                    },
                )?;
                inst.func_wrap(
                    "scalar-arg",
                    move |
                        mut caller: wasmtime::StoreContextMut<'_, T>,
                        (arg0,): (Scalars,)|
                    {
                        let host = &mut host_getter(caller.data_mut());
                        let r = Host::scalar_arg(host, arg0);
                        Ok(r)
                    },
                )?;
                inst.func_wrap(
                    "scalar-result",
                    move |mut caller: wasmtime::StoreContextMut<'_, T>, (): ()| {
                        let host = &mut host_getter(caller.data_mut());
                        let r = Host::scalar_result(host);
                        Ok((r,))
                    },
                )?;
                inst.func_wrap(
                    "flags-arg",
                    move |
                        mut caller: wasmtime::StoreContextMut<'_, T>,
                        (arg0,): (ReallyFlags,)|
                    {
                        let host = &mut host_getter(caller.data_mut());
                        let r = Host::flags_arg(host, arg0);
                        Ok(r)
                    },
                )?;
                inst.func_wrap(
                    "flags-result",
                    move |mut caller: wasmtime::StoreContextMut<'_, T>, (): ()| {
                        let host = &mut host_getter(caller.data_mut());
                        let r = Host::flags_result(host);
                        Ok((r,))
                    },
                )?;
                inst.func_wrap(
                    "aggregate-arg",
                    move |
                        mut caller: wasmtime::StoreContextMut<'_, T>,
                        (arg0,): (Aggregates,)|
                    {
                        let host = &mut host_getter(caller.data_mut());
                        let r = Host::aggregate_arg(host, arg0);
                        Ok(r)
                    },
                )?;
                inst.func_wrap(
                    "aggregate-result",
                    move |mut caller: wasmtime::StoreContextMut<'_, T>, (): ()| {
                        let host = &mut host_getter(caller.data_mut());
                        let r = Host::aggregate_result(host);
                        Ok((r,))
                    },
                )?;
                inst.func_wrap(
                    "typedef-inout",
                    move |
                        mut caller: wasmtime::StoreContextMut<'_, T>,
                        (arg0,): (TupleTypedef2,)|
                    {
                        let host = &mut host_getter(caller.data_mut());
                        let r = Host::typedef_inout(host, arg0);
                        Ok((r,))
                    },
                )?;
                Ok(())
            }
        }
    }
}
pub mod exports {
    pub mod foo {
        pub mod foo {
            #[allow(clippy::all)]
            pub mod records {
                #[allow(unused_imports)]
                use wasmtime::component::__internal::{anyhow, Box};
                #[derive(wasmtime::component::ComponentType)]
                #[derive(wasmtime::component::Lift)]
                #[derive(wasmtime::component::Lower)]
                #[component(record)]
                #[derive(Clone, Copy)]
                pub struct Empty {}
                impl core::fmt::Debug for Empty {
                    fn fmt(
                        &self,
                        f: &mut core::fmt::Formatter<'_>,
                    ) -> core::fmt::Result {
                        f.debug_struct("Empty").finish()
                    }
                }
                const _: () = {
                    assert!(
                        0 == < Empty as wasmtime::component::ComponentType >::SIZE32
                    );
                    assert!(
                        1 == < Empty as wasmtime::component::ComponentType >::ALIGN32
                    );
                };
                /// A record containing two scalar fields
                /// that both have the same type
                #[derive(wasmtime::component::ComponentType)]
                #[derive(wasmtime::component::Lift)]
                #[derive(wasmtime::component::Lower)]
                #[component(record)]
                #[derive(Clone, Copy)]
                pub struct Scalars {
                    /// The first field, named a
                    #[component(name = "a")]
                    pub a: u32,
                    /// The second field, named b
                    #[component(name = "b")]
                    pub b: u32,
                }
                impl core::fmt::Debug for Scalars {
                    fn fmt(
                        &self,
                        f: &mut core::fmt::Formatter<'_>,
                    ) -> core::fmt::Result {
                        f.debug_struct("Scalars")
                            .field("a", &self.a)
                            .field("b", &self.b)
                            .finish()
                    }
                }
                const _: () = {
                    assert!(
                        8 == < Scalars as wasmtime::component::ComponentType >::SIZE32
                    );
                    assert!(
                        4 == < Scalars as wasmtime::component::ComponentType >::ALIGN32
                    );
                };
                /// A record that is really just flags
                /// All of the fields are bool
                #[derive(wasmtime::component::ComponentType)]
                #[derive(wasmtime::component::Lift)]
                #[derive(wasmtime::component::Lower)]
                #[component(record)]
                #[derive(Clone, Copy)]
                pub struct ReallyFlags {
                    #[component(name = "a")]
                    pub a: bool,
                    #[component(name = "b")]
                    pub b: bool,
                    #[component(name = "c")]
                    pub c: bool,
                    #[component(name = "d")]
                    pub d: bool,
                    #[component(name = "e")]
                    pub e: bool,
                    #[component(name = "f")]
                    pub f: bool,
                    #[component(name = "g")]
                    pub g: bool,
                    #[component(name = "h")]
                    pub h: bool,
                    #[component(name = "i")]
                    pub i: bool,
                }
                impl core::fmt::Debug for ReallyFlags {
                    fn fmt(
                        &self,
                        f: &mut core::fmt::Formatter<'_>,
                    ) -> core::fmt::Result {
                        f.debug_struct("ReallyFlags")
                            .field("a", &self.a)
                            .field("b", &self.b)
                            .field("c", &self.c)
                            .field("d", &self.d)
                            .field("e", &self.e)
                            .field("f", &self.f)
                            .field("g", &self.g)
                            .field("h", &self.h)
                            .field("i", &self.i)
                            .finish()
                    }
                }
                const _: () = {
                    assert!(
                        9 == < ReallyFlags as wasmtime::component::ComponentType
                        >::SIZE32
                    );
                    assert!(
                        1 == < ReallyFlags as wasmtime::component::ComponentType
                        >::ALIGN32
                    );
                };
                #[derive(wasmtime::component::ComponentType)]
                #[derive(wasmtime::component::Lift)]
                #[derive(wasmtime::component::Lower)]
                #[component(record)]
                #[derive(Clone)]
                pub struct Aggregates {
                    #[component(name = "a")]
                    pub a: Scalars,
                    #[component(name = "b")]
                    pub b: u32,
                    #[component(name = "c")]
                    pub c: Empty,
                    #[component(name = "d")]
                    pub d: wasmtime::component::__internal::String,
                    #[component(name = "e")]
                    pub e: ReallyFlags,
                }
                impl core::fmt::Debug for Aggregates {
                    fn fmt(
                        &self,
                        f: &mut core::fmt::Formatter<'_>,
                    ) -> core::fmt::Result {
                        f.debug_struct("Aggregates")
                            .field("a", &self.a)
                            .field("b", &self.b)
                            .field("c", &self.c)
                            .field("d", &self.d)
                            .field("e", &self.e)
                            .finish()
                    }
                }
                const _: () = {
                    assert!(
                        32 == < Aggregates as wasmtime::component::ComponentType
                        >::SIZE32
                    );
                    assert!(
                        4 == < Aggregates as wasmtime::component::ComponentType
                        >::ALIGN32
                    );
                };
                pub type TupleTypedef = (i32,);
                const _: () = {
                    assert!(
                        4 == < TupleTypedef as wasmtime::component::ComponentType
                        >::SIZE32
                    );
                    assert!(
                        4 == < TupleTypedef as wasmtime::component::ComponentType
                        >::ALIGN32
                    );
                };
                pub type IntTypedef = i32;
                const _: () = {
                    assert!(
                        4 == < IntTypedef as wasmtime::component::ComponentType >::SIZE32
                    );
                    assert!(
                        4 == < IntTypedef as wasmtime::component::ComponentType
                        >::ALIGN32
                    );
                };
                pub type TupleTypedef2 = (IntTypedef,);
                const _: () = {
                    assert!(
                        4 == < TupleTypedef2 as wasmtime::component::ComponentType
                        >::SIZE32
                    );
                    assert!(
                        4 == < TupleTypedef2 as wasmtime::component::ComponentType
                        >::ALIGN32
                    );
                };
                pub struct Guest {
                    tuple_arg: wasmtime::component::Func,
                    tuple_result: wasmtime::component::Func,
                    empty_arg: wasmtime::component::Func,
                    empty_result: wasmtime::component::Func,
                    scalar_arg: wasmtime::component::Func,
                    scalar_result: wasmtime::component::Func,
                    flags_arg: wasmtime::component::Func,
                    flags_result: wasmtime::component::Func,
                    aggregate_arg: wasmtime::component::Func,
                    aggregate_result: wasmtime::component::Func,
                    typedef_inout: wasmtime::component::Func,
                }
                #[derive(Clone)]
                pub struct GuestIndices {
                    tuple_arg: wasmtime::component::ComponentExportIndex,
                    tuple_result: wasmtime::component::ComponentExportIndex,
                    empty_arg: wasmtime::component::ComponentExportIndex,
                    empty_result: wasmtime::component::ComponentExportIndex,
                    scalar_arg: wasmtime::component::ComponentExportIndex,
                    scalar_result: wasmtime::component::ComponentExportIndex,
                    flags_arg: wasmtime::component::ComponentExportIndex,
                    flags_result: wasmtime::component::ComponentExportIndex,
                    aggregate_arg: wasmtime::component::ComponentExportIndex,
                    aggregate_result: wasmtime::component::ComponentExportIndex,
                    typedef_inout: wasmtime::component::ComponentExportIndex,
                }
                impl GuestIndices {
                    /// Constructor for [`GuestIndices`] which takes a
                    /// [`Component`](wasmtime::component::Component) as input and can be executed
                    /// before instantiation.
                    ///
                    /// This constructor can be used to front-load string lookups to find exports
                    /// within a component.
                    pub fn new<_T>(
                        _instance_pre: &wasmtime::component::InstancePre<_T>,
                    ) -> wasmtime::Result<GuestIndices> {
                        let instance = _instance_pre
                            .component()
                            .get_export_index(None, "foo:foo/records")
                            .ok_or_else(|| {
                                anyhow::anyhow!(
                                    "no exported instance named `foo:foo/records`"
                                )
                            })?;
                        let mut lookup = move |name| {
                            _instance_pre
                                .component()
                                .get_export_index(Some(&instance), name)
                                .ok_or_else(|| {
                                    anyhow::anyhow!(
                                        "instance export `foo:foo/records` does \
                not have export `{name}`"
                                    )
                                })
                        };
                        let _ = &mut lookup;
                        let tuple_arg = lookup("tuple-arg")?;
                        let tuple_result = lookup("tuple-result")?;
                        let empty_arg = lookup("empty-arg")?;
                        let empty_result = lookup("empty-result")?;
                        let scalar_arg = lookup("scalar-arg")?;
                        let scalar_result = lookup("scalar-result")?;
                        let flags_arg = lookup("flags-arg")?;
                        let flags_result = lookup("flags-result")?;
                        let aggregate_arg = lookup("aggregate-arg")?;
                        let aggregate_result = lookup("aggregate-result")?;
                        let typedef_inout = lookup("typedef-inout")?;
                        Ok(GuestIndices {
                            tuple_arg,
                            tuple_result,
                            empty_arg,
                            empty_result,
                            scalar_arg,
                            scalar_result,
                            flags_arg,
                            flags_result,
                            aggregate_arg,
                            aggregate_result,
                            typedef_inout,
                        })
                    }
                    pub fn load(
                        &self,
                        mut store: impl wasmtime::AsContextMut,
                        instance: &wasmtime::component::Instance,
                    ) -> wasmtime::Result<Guest> {
                        let _instance = instance;
                        let _instance_pre = _instance.instance_pre(&store);
                        let _instance_type = _instance_pre.instance_type();
                        let mut store = store.as_context_mut();
                        let _ = &mut store;
                        let tuple_arg = *_instance
                            .get_typed_func::<
                                ((char, u32),),
                                (),
                            >(&mut store, &self.tuple_arg)?
                            .func();
                        let tuple_result = *_instance
                            .get_typed_func::<
                                (),
                                ((char, u32),),
                            >(&mut store, &self.tuple_result)?
                            .func();
                        let empty_arg = *_instance
                            .get_typed_func::<(Empty,), ()>(&mut store, &self.empty_arg)?
                            .func();
                        let empty_result = *_instance
                            .get_typed_func::<
                                (),
                                (Empty,),
                            >(&mut store, &self.empty_result)?
                            .func();
                        let scalar_arg = *_instance
                            .get_typed_func::<
                                (Scalars,),
                                (),
                            >(&mut store, &self.scalar_arg)?
                            .func();
                        let scalar_result = *_instance
                            .get_typed_func::<
                                (),
                                (Scalars,),
                            >(&mut store, &self.scalar_result)?
                            .func();
                        let flags_arg = *_instance
                            .get_typed_func::<
                                (ReallyFlags,),
                                (),
                            >(&mut store, &self.flags_arg)?
                            .func();
                        let flags_result = *_instance
                            .get_typed_func::<
                                (),
                                (ReallyFlags,),
                            >(&mut store, &self.flags_result)?
                            .func();
                        let aggregate_arg = *_instance
                            .get_typed_func::<
                                (&Aggregates,),
                                (),
                            >(&mut store, &self.aggregate_arg)?
                            .func();
                        let aggregate_result = *_instance
                            .get_typed_func::<
                                (),
                                (Aggregates,),
                            >(&mut store, &self.aggregate_result)?
                            .func();
                        let typedef_inout = *_instance
                            .get_typed_func::<
                                (TupleTypedef2,),
                                (i32,),
                            >(&mut store, &self.typedef_inout)?
                            .func();
                        Ok(Guest {
                            tuple_arg,
                            tuple_result,
                            empty_arg,
                            empty_result,
                            scalar_arg,
                            scalar_result,
                            flags_arg,
                            flags_result,
                            aggregate_arg,
                            aggregate_result,
                            typedef_inout,
                        })
                    }
                }
                impl Guest {
                    pub fn call_tuple_arg<S: wasmtime::AsContextMut>(
                        &self,
                        mut store: S,
                        arg0: (char, u32),
                    ) -> wasmtime::Result<()>
                    where
                        <S as wasmtime::AsContext>::Data: Send + 'static,
                    {
                        let callee = unsafe {
                            wasmtime::component::TypedFunc::<
                                ((char, u32),),
                                (),
                            >::new_unchecked(self.tuple_arg)
                        };
                        let () = callee.call(store.as_context_mut(), (arg0,))?;
                        callee.post_return(store.as_context_mut())?;
                        Ok(())
                    }
                    pub fn call_tuple_result<S: wasmtime::AsContextMut>(
                        &self,
                        mut store: S,
                    ) -> wasmtime::Result<(char, u32)>
                    where
                        <S as wasmtime::AsContext>::Data: Send + 'static,
                    {
                        let callee = unsafe {
                            wasmtime::component::TypedFunc::<
                                (),
                                ((char, u32),),
                            >::new_unchecked(self.tuple_result)
                        };
                        let (ret0,) = callee.call(store.as_context_mut(), ())?;
                        callee.post_return(store.as_context_mut())?;
                        Ok(ret0)
                    }
                    pub fn call_empty_arg<S: wasmtime::AsContextMut>(
                        &self,
                        mut store: S,
                        arg0: Empty,
                    ) -> wasmtime::Result<()>
                    where
                        <S as wasmtime::AsContext>::Data: Send + 'static,
                    {
                        let callee = unsafe {
                            wasmtime::component::TypedFunc::<
                                (Empty,),
                                (),
                            >::new_unchecked(self.empty_arg)
                        };
                        let () = callee.call(store.as_context_mut(), (arg0,))?;
                        callee.post_return(store.as_context_mut())?;
                        Ok(())
                    }
                    pub fn call_empty_result<S: wasmtime::AsContextMut>(
                        &self,
                        mut store: S,
                    ) -> wasmtime::Result<Empty>
                    where
                        <S as wasmtime::AsContext>::Data: Send + 'static,
                    {
                        let callee = unsafe {
                            wasmtime::component::TypedFunc::<
                                (),
                                (Empty,),
                            >::new_unchecked(self.empty_result)
                        };
                        let (ret0,) = callee.call(store.as_context_mut(), ())?;
                        callee.post_return(store.as_context_mut())?;
                        Ok(ret0)
                    }
                    pub fn call_scalar_arg<S: wasmtime::AsContextMut>(
                        &self,
                        mut store: S,
                        arg0: Scalars,
                    ) -> wasmtime::Result<()>
                    where
                        <S as wasmtime::AsContext>::Data: Send + 'static,
                    {
                        let callee = unsafe {
                            wasmtime::component::TypedFunc::<
                                (Scalars,),
                                (),
                            >::new_unchecked(self.scalar_arg)
                        };
                        let () = callee.call(store.as_context_mut(), (arg0,))?;
                        callee.post_return(store.as_context_mut())?;
                        Ok(())
                    }
                    pub fn call_scalar_result<S: wasmtime::AsContextMut>(
                        &self,
                        mut store: S,
                    ) -> wasmtime::Result<Scalars>
                    where
                        <S as wasmtime::AsContext>::Data: Send + 'static,
                    {
                        let callee = unsafe {
                            wasmtime::component::TypedFunc::<
                                (),
                                (Scalars,),
                            >::new_unchecked(self.scalar_result)
                        };
                        let (ret0,) = callee.call(store.as_context_mut(), ())?;
                        callee.post_return(store.as_context_mut())?;
                        Ok(ret0)
                    }
                    pub fn call_flags_arg<S: wasmtime::AsContextMut>(
                        &self,
                        mut store: S,
                        arg0: ReallyFlags,
                    ) -> wasmtime::Result<()>
                    where
                        <S as wasmtime::AsContext>::Data: Send + 'static,
                    {
                        let callee = unsafe {
                            wasmtime::component::TypedFunc::<
                                (ReallyFlags,),
                                (),
                            >::new_unchecked(self.flags_arg)
                        };
                        let () = callee.call(store.as_context_mut(), (arg0,))?;
                        callee.post_return(store.as_context_mut())?;
                        Ok(())
                    }
                    pub fn call_flags_result<S: wasmtime::AsContextMut>(
                        &self,
                        mut store: S,
                    ) -> wasmtime::Result<ReallyFlags>
                    where
                        <S as wasmtime::AsContext>::Data: Send + 'static,
                    {
                        let callee = unsafe {
                            wasmtime::component::TypedFunc::<
                                (),
                                (ReallyFlags,),
                            >::new_unchecked(self.flags_result)
                        };
                        let (ret0,) = callee.call(store.as_context_mut(), ())?;
                        callee.post_return(store.as_context_mut())?;
                        Ok(ret0)
                    }
                    pub fn call_aggregate_arg<S: wasmtime::AsContextMut>(
                        &self,
                        mut store: S,
                        arg0: &Aggregates,
                    ) -> wasmtime::Result<()>
                    where
                        <S as wasmtime::AsContext>::Data: Send + 'static,
                    {
                        let callee = unsafe {
                            wasmtime::component::TypedFunc::<
                                (&Aggregates,),
                                (),
                            >::new_unchecked(self.aggregate_arg)
                        };
                        let () = callee.call(store.as_context_mut(), (arg0,))?;
                        callee.post_return(store.as_context_mut())?;
                        Ok(())
                    }
                    pub fn call_aggregate_result<S: wasmtime::AsContextMut>(
                        &self,
                        mut store: S,
                    ) -> wasmtime::Result<Aggregates>
                    where
                        <S as wasmtime::AsContext>::Data: Send + 'static,
                    {
                        let callee = unsafe {
                            wasmtime::component::TypedFunc::<
                                (),
                                (Aggregates,),
                            >::new_unchecked(self.aggregate_result)
                        };
                        let (ret0,) = callee.call(store.as_context_mut(), ())?;
                        callee.post_return(store.as_context_mut())?;
                        Ok(ret0)
                    }
                    pub fn call_typedef_inout<S: wasmtime::AsContextMut>(
                        &self,
                        mut store: S,
                        arg0: TupleTypedef2,
                    ) -> wasmtime::Result<i32>
                    where
                        <S as wasmtime::AsContext>::Data: Send + 'static,
                    {
                        let callee = unsafe {
                            wasmtime::component::TypedFunc::<
                                (TupleTypedef2,),
                                (i32,),
                            >::new_unchecked(self.typedef_inout)
                        };
                        let (ret0,) = callee.call(store.as_context_mut(), (arg0,))?;
                        callee.post_return(store.as_context_mut())?;
                        Ok(ret0)
                    }
                }
            }
        }
    }
}<|MERGE_RESOLUTION|>--- conflicted
+++ resolved
@@ -337,11 +337,7 @@
                 fn aggregate_result(&mut self) -> Aggregates;
                 fn typedef_inout(&mut self, e: TupleTypedef2) -> i32;
             }
-<<<<<<< HEAD
-            impl<_T: Host> Host for &mut _T {
-=======
             impl<_T: Host + ?Sized> Host for &mut _T {
->>>>>>> a6065df9
                 fn tuple_arg(&mut self, x: (char, u32)) -> () {
                     Host::tuple_arg(*self, x)
                 }
