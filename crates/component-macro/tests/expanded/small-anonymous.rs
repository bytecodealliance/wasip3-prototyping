/// Auto-generated bindings for a pre-instantiated version of a
/// component which implements the world `the-world`.
///
/// This structure is created through [`TheWorldPre::new`] which
/// takes a [`InstancePre`](wasmtime::component::InstancePre) that
/// has been created through a [`Linker`](wasmtime::component::Linker).
///
/// For more information see [`TheWorld`] as well.
pub struct TheWorldPre<T: 'static> {
    instance_pre: wasmtime::component::InstancePre<T>,
    indices: TheWorldIndices,
}
impl<T: 'static> Clone for TheWorldPre<T> {
    fn clone(&self) -> Self {
        Self {
            instance_pre: self.instance_pre.clone(),
            indices: self.indices.clone(),
        }
    }
}
impl<_T: 'static> TheWorldPre<_T> {
    /// Creates a new copy of `TheWorldPre` bindings which can then
    /// be used to instantiate into a particular store.
    ///
    /// This method may fail if the component behind `instance_pre`
    /// does not have the required exports.
    pub fn new(
        instance_pre: wasmtime::component::InstancePre<_T>,
    ) -> wasmtime::Result<Self> {
        let indices = TheWorldIndices::new(&instance_pre)?;
        Ok(Self { instance_pre, indices })
    }
    pub fn engine(&self) -> &wasmtime::Engine {
        self.instance_pre.engine()
    }
    pub fn instance_pre(&self) -> &wasmtime::component::InstancePre<_T> {
        &self.instance_pre
    }
    /// Instantiates a new instance of [`TheWorld`] within the
    /// `store` provided.
    ///
    /// This function will use `self` as the pre-instantiated
    /// instance to perform instantiation. Afterwards the preloaded
    /// indices in `self` are used to lookup all exports on the
    /// resulting instance.
    pub fn instantiate(
        &self,
        mut store: impl wasmtime::AsContextMut<Data = _T>,
    ) -> wasmtime::Result<TheWorld> {
        let mut store = store.as_context_mut();
        let instance = self.instance_pre.instantiate(&mut store)?;
        self.indices.load(&mut store, &instance)
    }
}
/// Auto-generated bindings for index of the exports of
/// `the-world`.
///
/// This is an implementation detail of [`TheWorldPre`] and can
/// be constructed if needed as well.
///
/// For more information see [`TheWorld`] as well.
#[derive(Clone)]
pub struct TheWorldIndices {
    interface0: exports::foo::foo::anon::GuestIndices,
}
/// Auto-generated bindings for an instance a component which
/// implements the world `the-world`.
///
/// This structure can be created through a number of means
/// depending on your requirements and what you have on hand:
///
/// * The most convenient way is to use
///   [`TheWorld::instantiate`] which only needs a
///   [`Store`], [`Component`], and [`Linker`].
///
/// * Alternatively you can create a [`TheWorldPre`] ahead of
///   time with a [`Component`] to front-load string lookups
///   of exports once instead of per-instantiation. This
///   method then uses [`TheWorldPre::instantiate`] to
///   create a [`TheWorld`].
///
/// * If you've instantiated the instance yourself already
///   then you can use [`TheWorld::new`].
///
/// These methods are all equivalent to one another and move
/// around the tradeoff of what work is performed when.
///
/// [`Store`]: wasmtime::Store
/// [`Component`]: wasmtime::component::Component
/// [`Linker`]: wasmtime::component::Linker
pub struct TheWorld {
    interface0: exports::foo::foo::anon::Guest,
}
const _: () = {
    #[allow(unused_imports)]
    use wasmtime::component::__internal::anyhow;
    impl TheWorldIndices {
        /// Creates a new copy of `TheWorldIndices` bindings which can then
        /// be used to instantiate into a particular store.
        ///
        /// This method may fail if the component does not have the
        /// required exports.
        pub fn new<_T>(
            _instance_pre: &wasmtime::component::InstancePre<_T>,
        ) -> wasmtime::Result<Self> {
            let _component = _instance_pre.component();
            let _instance_type = _instance_pre.instance_type();
            let interface0 = exports::foo::foo::anon::GuestIndices::new(_instance_pre)?;
            Ok(TheWorldIndices { interface0 })
        }
        /// Uses the indices stored in `self` to load an instance
        /// of [`TheWorld`] from the instance provided.
        ///
        /// Note that at this time this method will additionally
        /// perform type-checks of all exports.
        pub fn load(
            &self,
            mut store: impl wasmtime::AsContextMut,
            instance: &wasmtime::component::Instance,
        ) -> wasmtime::Result<TheWorld> {
            let _ = &mut store;
            let _instance = instance;
            let interface0 = self.interface0.load(&mut store, &_instance)?;
            Ok(TheWorld { interface0 })
        }
    }
    impl TheWorld {
        /// Convenience wrapper around [`TheWorldPre::new`] and
        /// [`TheWorldPre::instantiate`].
        pub fn instantiate<_T: 'static>(
            store: impl wasmtime::AsContextMut<Data = _T>,
            component: &wasmtime::component::Component,
            linker: &wasmtime::component::Linker<_T>,
        ) -> wasmtime::Result<TheWorld> {
            let pre = linker.instantiate_pre(component)?;
            TheWorldPre::new(pre)?.instantiate(store)
        }
        /// Convenience wrapper around [`TheWorldIndices::new`] and
        /// [`TheWorldIndices::load`].
        pub fn new(
            mut store: impl wasmtime::AsContextMut,
            instance: &wasmtime::component::Instance,
        ) -> wasmtime::Result<TheWorld> {
            let indices = TheWorldIndices::new(&instance.instance_pre(&store))?;
            indices.load(&mut store, instance)
        }
        pub fn add_to_linker<T, D>(
            linker: &mut wasmtime::component::Linker<T>,
            host_getter: fn(&mut T) -> D::Data<'_>,
        ) -> wasmtime::Result<()>
        where
            D: wasmtime::component::HasData,
            for<'a> D::Data<'a>: foo::foo::anon::Host,
            T: 'static,
        {
            foo::foo::anon::add_to_linker::<T, D>(linker, host_getter)?;
            Ok(())
        }
        pub fn foo_foo_anon(&self) -> &exports::foo::foo::anon::Guest {
            &self.interface0
        }
    }
};
pub mod foo {
    pub mod foo {
        #[allow(clippy::all)]
        pub mod anon {
            #[allow(unused_imports)]
            use wasmtime::component::__internal::{anyhow, Box};
            #[derive(wasmtime::component::ComponentType)]
            #[derive(wasmtime::component::Lift)]
            #[derive(wasmtime::component::Lower)]
            #[component(enum)]
            #[derive(Clone, Copy, Eq, PartialEq)]
            #[repr(u8)]
            pub enum Error {
                #[component(name = "success")]
                Success,
                #[component(name = "failure")]
                Failure,
            }
            impl Error {
                pub fn name(&self) -> &'static str {
                    match self {
                        Error::Success => "success",
                        Error::Failure => "failure",
                    }
                }
                pub fn message(&self) -> &'static str {
                    match self {
                        Error::Success => "",
                        Error::Failure => "",
                    }
                }
            }
            impl core::fmt::Debug for Error {
                fn fmt(&self, f: &mut core::fmt::Formatter<'_>) -> core::fmt::Result {
                    f.debug_struct("Error")
                        .field("code", &(*self as i32))
                        .field("name", &self.name())
                        .field("message", &self.message())
                        .finish()
                }
            }
            impl core::fmt::Display for Error {
                fn fmt(&self, f: &mut core::fmt::Formatter<'_>) -> core::fmt::Result {
                    write!(f, "{} (error {})", self.name(), * self as i32)
                }
            }
            impl core::error::Error for Error {}
            const _: () = {
                assert!(1 == < Error as wasmtime::component::ComponentType >::SIZE32);
                assert!(1 == < Error as wasmtime::component::ComponentType >::ALIGN32);
            };
            pub trait Host {
                fn option_test(
                    &mut self,
                ) -> Result<Option<wasmtime::component::__internal::String>, Error>;
            }
<<<<<<< HEAD
            impl<_T: Host> Host for &mut _T {
=======
            impl<_T: Host + ?Sized> Host for &mut _T {
>>>>>>> a6065df9
                fn option_test(
                    &mut self,
                ) -> Result<Option<wasmtime::component::__internal::String>, Error> {
                    Host::option_test(*self)
                }
            }
            pub fn add_to_linker<T, D>(
                linker: &mut wasmtime::component::Linker<T>,
                host_getter: fn(&mut T) -> D::Data<'_>,
            ) -> wasmtime::Result<()>
            where
                D: wasmtime::component::HasData,
                for<'a> D::Data<'a>: Host,
                T: 'static,
            {
                let mut inst = linker.instance("foo:foo/anon")?;
                inst.func_wrap(
                    "option-test",
                    move |mut caller: wasmtime::StoreContextMut<'_, T>, (): ()| {
                        let host = &mut host_getter(caller.data_mut());
                        let r = Host::option_test(host);
                        Ok((r,))
                    },
                )?;
                Ok(())
            }
        }
    }
}
pub mod exports {
    pub mod foo {
        pub mod foo {
            #[allow(clippy::all)]
            pub mod anon {
                #[allow(unused_imports)]
                use wasmtime::component::__internal::{anyhow, Box};
                #[derive(wasmtime::component::ComponentType)]
                #[derive(wasmtime::component::Lift)]
                #[derive(wasmtime::component::Lower)]
                #[component(enum)]
                #[derive(Clone, Copy, Eq, PartialEq)]
                #[repr(u8)]
                pub enum Error {
                    #[component(name = "success")]
                    Success,
                    #[component(name = "failure")]
                    Failure,
                }
                impl Error {
                    pub fn name(&self) -> &'static str {
                        match self {
                            Error::Success => "success",
                            Error::Failure => "failure",
                        }
                    }
                    pub fn message(&self) -> &'static str {
                        match self {
                            Error::Success => "",
                            Error::Failure => "",
                        }
                    }
                }
                impl core::fmt::Debug for Error {
                    fn fmt(
                        &self,
                        f: &mut core::fmt::Formatter<'_>,
                    ) -> core::fmt::Result {
                        f.debug_struct("Error")
                            .field("code", &(*self as i32))
                            .field("name", &self.name())
                            .field("message", &self.message())
                            .finish()
                    }
                }
                impl core::fmt::Display for Error {
                    fn fmt(
                        &self,
                        f: &mut core::fmt::Formatter<'_>,
                    ) -> core::fmt::Result {
                        write!(f, "{} (error {})", self.name(), * self as i32)
                    }
                }
                impl core::error::Error for Error {}
                const _: () = {
                    assert!(
                        1 == < Error as wasmtime::component::ComponentType >::SIZE32
                    );
                    assert!(
                        1 == < Error as wasmtime::component::ComponentType >::ALIGN32
                    );
                };
                pub struct Guest {
                    option_test: wasmtime::component::Func,
                }
                #[derive(Clone)]
                pub struct GuestIndices {
                    option_test: wasmtime::component::ComponentExportIndex,
                }
                impl GuestIndices {
                    /// Constructor for [`GuestIndices`] which takes a
                    /// [`Component`](wasmtime::component::Component) as input and can be executed
                    /// before instantiation.
                    ///
                    /// This constructor can be used to front-load string lookups to find exports
                    /// within a component.
                    pub fn new<_T>(
                        _instance_pre: &wasmtime::component::InstancePre<_T>,
                    ) -> wasmtime::Result<GuestIndices> {
                        let instance = _instance_pre
                            .component()
                            .get_export_index(None, "foo:foo/anon")
                            .ok_or_else(|| {
                                anyhow::anyhow!("no exported instance named `foo:foo/anon`")
                            })?;
                        let mut lookup = move |name| {
                            _instance_pre
                                .component()
                                .get_export_index(Some(&instance), name)
                                .ok_or_else(|| {
                                    anyhow::anyhow!(
                                        "instance export `foo:foo/anon` does \
                    not have export `{name}`"
                                    )
                                })
                        };
                        let _ = &mut lookup;
                        let option_test = lookup("option-test")?;
                        Ok(GuestIndices { option_test })
                    }
                    pub fn load(
                        &self,
                        mut store: impl wasmtime::AsContextMut,
                        instance: &wasmtime::component::Instance,
                    ) -> wasmtime::Result<Guest> {
                        let _instance = instance;
                        let _instance_pre = _instance.instance_pre(&store);
                        let _instance_type = _instance_pre.instance_type();
                        let mut store = store.as_context_mut();
                        let _ = &mut store;
                        let option_test = *_instance
                            .get_typed_func::<
                                (),
                                (
                                    Result<
                                        Option<wasmtime::component::__internal::String>,
                                        Error,
                                    >,
                                ),
                            >(&mut store, &self.option_test)?
                            .func();
                        Ok(Guest { option_test })
                    }
                }
                impl Guest {
                    pub fn call_option_test<S: wasmtime::AsContextMut>(
                        &self,
                        mut store: S,
                    ) -> wasmtime::Result<
                        Result<Option<wasmtime::component::__internal::String>, Error>,
                    >
                    where
                        <S as wasmtime::AsContext>::Data: Send + 'static,
                    {
                        let callee = unsafe {
                            wasmtime::component::TypedFunc::<
                                (),
                                (
                                    Result<
                                        Option<wasmtime::component::__internal::String>,
                                        Error,
                                    >,
                                ),
                            >::new_unchecked(self.option_test)
                        };
                        let (ret0,) = callee.call(store.as_context_mut(), ())?;
                        callee.post_return(store.as_context_mut())?;
                        Ok(ret0)
                    }
                }
            }
        }
    }
}<|MERGE_RESOLUTION|>--- conflicted
+++ resolved
@@ -217,11 +217,7 @@
                     &mut self,
                 ) -> Result<Option<wasmtime::component::__internal::String>, Error>;
             }
-<<<<<<< HEAD
-            impl<_T: Host> Host for &mut _T {
-=======
             impl<_T: Host + ?Sized> Host for &mut _T {
->>>>>>> a6065df9
                 fn option_test(
                     &mut self,
                 ) -> Result<Option<wasmtime::component::__internal::String>, Error> {
