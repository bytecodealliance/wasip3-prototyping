--- conflicted
+++ resolved
@@ -11,13 +11,6 @@
     ) -> impl ::core::future::Future<Output = ()> + Send;
     fn static_foo<T: 'static>(
         accessor: &wasmtime::component::Accessor<T, Self>,
-<<<<<<< HEAD
-    ) -> impl ::core::future::Future<Output = ()> + Send
-    where
-        Self: Sized;
-    fn drop<T: 'static>(
-        accessor: &wasmtime::component::Accessor<T, Self>,
-=======
     ) -> impl ::core::future::Future<Output = ()> + Send;
 }
 pub trait HostWorldResource: Send {
@@ -29,15 +22,11 @@
 impl<_T: HostWorldResource + ?Sized + Send> HostWorldResource for &mut _T {
     async fn drop(
         &mut self,
->>>>>>> b4475438
         rep: wasmtime::component::Resource<WorldResource>,
-    ) -> impl ::core::future::Future<Output = wasmtime::Result<()>> + Send
-    where
-        Self: Sized;
+    ) -> wasmtime::Result<()> {
+        HostWorldResource::drop(*self, rep).await
+    }
 }
-#[wasmtime::component::__internal::trait_variant_make(::core::marker::Send)]
-pub trait HostWorldResource: Send {}
-impl<_T: HostWorldResource + ?Sized + Send> HostWorldResource for &mut _T {}
 /// Auto-generated bindings for a pre-instantiated version of a
 /// component which implements the world `the-world`.
 ///
@@ -271,14 +260,13 @@
         {
             let mut linker = linker.root();
             linker
-                .resource_concurrent(
+                .resource_async(
                     "world-resource",
                     wasmtime::component::ResourceType::host::<WorldResource>(),
-                    move |caller: &wasmtime::component::Accessor<T>, rep| {
-                        wasmtime::component::__internal::Box::pin(async move {
-                            let accessor = &caller.with_data(host_getter);
-                            HostWorldResourceConcurrent::drop(
-                                    accessor,
+                    move |mut store, rep| {
+                        wasmtime::component::__internal::Box::new(async move {
+                            HostWorldResource::drop(
+                                    &mut host_getter(store.data_mut()),
                                     wasmtime::component::Resource::new_own(rep),
                                 )
                                 .await
@@ -291,11 +279,7 @@
                     move |caller: &wasmtime::component::Accessor<T>, (): ()| {
                         wasmtime::component::__internal::Box::pin(async move {
                             let accessor = &caller.with_data(host_getter);
-<<<<<<< HEAD
-                            let r = <D as TheWorldImportsConcurrent>::some_world_func(
-=======
                             let r = <D as TheWorldImportsWithStore>::some_world_func(
->>>>>>> b4475438
                                     accessor,
                                 )
                                 .await;
@@ -309,11 +293,7 @@
                     move |caller: &wasmtime::component::Accessor<T>, (): ()| {
                         wasmtime::component::__internal::Box::pin(async move {
                             let accessor = &caller.with_data(host_getter);
-<<<<<<< HEAD
-                            let r = <D as HostWorldResourceConcurrent>::new(accessor)
-=======
                             let r = <D as HostWorldResourceWithStore>::new(accessor)
->>>>>>> b4475438
                                 .await;
                             Ok((r,))
                         })
@@ -328,11 +308,7 @@
                     {
                         wasmtime::component::__internal::Box::pin(async move {
                             let accessor = &caller.with_data(host_getter);
-<<<<<<< HEAD
-                            let r = <D as HostWorldResourceConcurrent>::foo(
-=======
                             let r = <D as HostWorldResourceWithStore>::foo(
->>>>>>> b4475438
                                     accessor,
                                     arg0,
                                 )
@@ -347,11 +323,7 @@
                     move |caller: &wasmtime::component::Accessor<T>, (): ()| {
                         wasmtime::component::__internal::Box::pin(async move {
                             let accessor = &caller.with_data(host_getter);
-<<<<<<< HEAD
-                            let r = <D as HostWorldResourceConcurrent>::static_foo(
-=======
                             let r = <D as HostWorldResourceWithStore>::static_foo(
->>>>>>> b4475438
                                     accessor,
                                 )
                                 .await;
@@ -366,13 +338,6 @@
             host_getter: fn(&mut T) -> D::Data<'_>,
         ) -> wasmtime::Result<()>
         where
-<<<<<<< HEAD
-            D: foo::foo::resources::HostConcurrent
-                + foo::foo::long_use_chain1::HostConcurrent
-                + foo::foo::long_use_chain4::HostConcurrent
-                + foo::foo::transitive_interface_with_resource::HostConcurrent
-                + TheWorldImportsConcurrent + Send,
-=======
             D: foo::foo::resources::HostWithStore
                 + foo::foo::long_use_chain1::HostWithStore
                 + foo::foo::long_use_chain2::HostWithStore
@@ -380,7 +345,6 @@
                 + foo::foo::long_use_chain4::HostWithStore
                 + foo::foo::transitive_interface_with_resource::HostWithStore
                 + TheWorldImportsWithStore + Send,
->>>>>>> b4475438
             for<'a> D::Data<
                 'a,
             >: foo::foo::resources::Host + foo::foo::long_use_chain1::Host
@@ -445,13 +409,6 @@
                 fn method_a<T: 'static>(
                     accessor: &wasmtime::component::Accessor<T, Self>,
                     self_: wasmtime::component::Resource<Bar>,
-<<<<<<< HEAD
-                ) -> impl ::core::future::Future<Output = u32> + Send
-                where
-                    Self: Sized;
-                fn drop<T: 'static>(
-                    accessor: &wasmtime::component::Accessor<T, Self>,
-=======
                 ) -> impl ::core::future::Future<Output = u32> + Send;
             }
             pub trait HostBar: Send {
@@ -463,15 +420,11 @@
             impl<_T: HostBar + ?Sized + Send> HostBar for &mut _T {
                 async fn drop(
                     &mut self,
->>>>>>> b4475438
                     rep: wasmtime::component::Resource<Bar>,
-                ) -> impl ::core::future::Future<Output = wasmtime::Result<()>> + Send
-                where
-                    Self: Sized;
-            }
-            #[wasmtime::component::__internal::trait_variant_make(::core::marker::Send)]
-            pub trait HostBar: Send {}
-            impl<_T: HostBar + ?Sized + Send> HostBar for &mut _T {}
+                ) -> wasmtime::Result<()> {
+                    HostBar::drop(*self, rep).await
+                }
+            }
             #[derive(wasmtime::component::ComponentType)]
             #[derive(wasmtime::component::Lift)]
             #[derive(wasmtime::component::Lower)]
@@ -627,14 +580,13 @@
                 T: 'static + Send,
             {
                 let mut inst = linker.instance("foo:foo/resources")?;
-                inst.resource_concurrent(
+                inst.resource_async(
                     "bar",
                     wasmtime::component::ResourceType::host::<Bar>(),
-                    move |caller: &wasmtime::component::Accessor<T>, rep| {
-                        wasmtime::component::__internal::Box::pin(async move {
-                            let accessor = &caller.with_data(host_getter);
-                            HostBarConcurrent::drop(
-                                    accessor,
+                    move |mut store, rep| {
+                        wasmtime::component::__internal::Box::new(async move {
+                            HostBar::drop(
+                                    &mut host_getter(store.data_mut()),
                                     wasmtime::component::Resource::new_own(rep),
                                 )
                                 .await
@@ -646,11 +598,7 @@
                     move |caller: &wasmtime::component::Accessor<T>, (): ()| {
                         wasmtime::component::__internal::Box::pin(async move {
                             let accessor = &caller.with_data(host_getter);
-<<<<<<< HEAD
-                            let r = <D as HostBarConcurrent>::new(accessor).await;
-=======
                             let r = <D as HostBarWithStore>::new(accessor).await;
->>>>>>> b4475438
                             Ok((r,))
                         })
                     },
@@ -660,11 +608,7 @@
                     move |caller: &wasmtime::component::Accessor<T>, (): ()| {
                         wasmtime::component::__internal::Box::pin(async move {
                             let accessor = &caller.with_data(host_getter);
-<<<<<<< HEAD
-                            let r = <D as HostBarConcurrent>::static_a(accessor).await;
-=======
                             let r = <D as HostBarWithStore>::static_a(accessor).await;
->>>>>>> b4475438
                             Ok((r,))
                         })
                     },
@@ -677,11 +621,7 @@
                     {
                         wasmtime::component::__internal::Box::pin(async move {
                             let accessor = &caller.with_data(host_getter);
-<<<<<<< HEAD
-                            let r = <D as HostBarConcurrent>::method_a(accessor, arg0)
-=======
                             let r = <D as HostBarWithStore>::method_a(accessor, arg0)
->>>>>>> b4475438
                                 .await;
                             Ok((r,))
                         })
@@ -695,11 +635,7 @@
                     {
                         wasmtime::component::__internal::Box::pin(async move {
                             let accessor = &caller.with_data(host_getter);
-<<<<<<< HEAD
-                            let r = <D as HostConcurrent>::bar_own_arg(accessor, arg0)
-=======
                             let r = <D as HostWithStore>::bar_own_arg(accessor, arg0)
->>>>>>> b4475438
                                 .await;
                             Ok(r)
                         })
@@ -713,11 +649,7 @@
                     {
                         wasmtime::component::__internal::Box::pin(async move {
                             let accessor = &caller.with_data(host_getter);
-<<<<<<< HEAD
-                            let r = <D as HostConcurrent>::bar_borrow_arg(accessor, arg0)
-=======
                             let r = <D as HostWithStore>::bar_borrow_arg(accessor, arg0)
->>>>>>> b4475438
                                 .await;
                             Ok(r)
                         })
@@ -728,11 +660,7 @@
                     move |caller: &wasmtime::component::Accessor<T>, (): ()| {
                         wasmtime::component::__internal::Box::pin(async move {
                             let accessor = &caller.with_data(host_getter);
-<<<<<<< HEAD
-                            let r = <D as HostConcurrent>::bar_result(accessor).await;
-=======
                             let r = <D as HostWithStore>::bar_result(accessor).await;
->>>>>>> b4475438
                             Ok((r,))
                         })
                     },
@@ -745,11 +673,7 @@
                     {
                         wasmtime::component::__internal::Box::pin(async move {
                             let accessor = &caller.with_data(host_getter);
-<<<<<<< HEAD
-                            let r = <D as HostConcurrent>::tuple_own_arg(accessor, arg0)
-=======
                             let r = <D as HostWithStore>::tuple_own_arg(accessor, arg0)
->>>>>>> b4475438
                                 .await;
                             Ok(r)
                         })
@@ -763,11 +687,7 @@
                     {
                         wasmtime::component::__internal::Box::pin(async move {
                             let accessor = &caller.with_data(host_getter);
-<<<<<<< HEAD
-                            let r = <D as HostConcurrent>::tuple_borrow_arg(
-=======
                             let r = <D as HostWithStore>::tuple_borrow_arg(
->>>>>>> b4475438
                                     accessor,
                                     arg0,
                                 )
@@ -781,11 +701,7 @@
                     move |caller: &wasmtime::component::Accessor<T>, (): ()| {
                         wasmtime::component::__internal::Box::pin(async move {
                             let accessor = &caller.with_data(host_getter);
-<<<<<<< HEAD
-                            let r = <D as HostConcurrent>::tuple_result(accessor).await;
-=======
                             let r = <D as HostWithStore>::tuple_result(accessor).await;
->>>>>>> b4475438
                             Ok((r,))
                         })
                     },
@@ -798,11 +714,7 @@
                     {
                         wasmtime::component::__internal::Box::pin(async move {
                             let accessor = &caller.with_data(host_getter);
-<<<<<<< HEAD
-                            let r = <D as HostConcurrent>::option_own_arg(accessor, arg0)
-=======
                             let r = <D as HostWithStore>::option_own_arg(accessor, arg0)
->>>>>>> b4475438
                                 .await;
                             Ok(r)
                         })
@@ -816,11 +728,7 @@
                     {
                         wasmtime::component::__internal::Box::pin(async move {
                             let accessor = &caller.with_data(host_getter);
-<<<<<<< HEAD
-                            let r = <D as HostConcurrent>::option_borrow_arg(
-=======
                             let r = <D as HostWithStore>::option_borrow_arg(
->>>>>>> b4475438
                                     accessor,
                                     arg0,
                                 )
@@ -834,11 +742,7 @@
                     move |caller: &wasmtime::component::Accessor<T>, (): ()| {
                         wasmtime::component::__internal::Box::pin(async move {
                             let accessor = &caller.with_data(host_getter);
-<<<<<<< HEAD
-                            let r = <D as HostConcurrent>::option_result(accessor).await;
-=======
                             let r = <D as HostWithStore>::option_result(accessor).await;
->>>>>>> b4475438
                             Ok((r,))
                         })
                     },
@@ -851,11 +755,7 @@
                     {
                         wasmtime::component::__internal::Box::pin(async move {
                             let accessor = &caller.with_data(host_getter);
-<<<<<<< HEAD
-                            let r = <D as HostConcurrent>::result_own_arg(accessor, arg0)
-=======
                             let r = <D as HostWithStore>::result_own_arg(accessor, arg0)
->>>>>>> b4475438
                                 .await;
                             Ok(r)
                         })
@@ -869,11 +769,7 @@
                     {
                         wasmtime::component::__internal::Box::pin(async move {
                             let accessor = &caller.with_data(host_getter);
-<<<<<<< HEAD
-                            let r = <D as HostConcurrent>::result_borrow_arg(
-=======
                             let r = <D as HostWithStore>::result_borrow_arg(
->>>>>>> b4475438
                                     accessor,
                                     arg0,
                                 )
@@ -887,11 +783,7 @@
                     move |caller: &wasmtime::component::Accessor<T>, (): ()| {
                         wasmtime::component::__internal::Box::pin(async move {
                             let accessor = &caller.with_data(host_getter);
-<<<<<<< HEAD
-                            let r = <D as HostConcurrent>::result_result(accessor).await;
-=======
                             let r = <D as HostWithStore>::result_result(accessor).await;
->>>>>>> b4475438
                             Ok((r,))
                         })
                     },
@@ -910,11 +802,7 @@
                     {
                         wasmtime::component::__internal::Box::pin(async move {
                             let accessor = &caller.with_data(host_getter);
-<<<<<<< HEAD
-                            let r = <D as HostConcurrent>::list_own_arg(accessor, arg0)
-=======
                             let r = <D as HostWithStore>::list_own_arg(accessor, arg0)
->>>>>>> b4475438
                                 .await;
                             Ok(r)
                         })
@@ -934,67 +822,48 @@
                     {
                         wasmtime::component::__internal::Box::pin(async move {
                             let accessor = &caller.with_data(host_getter);
-<<<<<<< HEAD
-                            let r = <D as HostConcurrent>::list_borrow_arg(
+                            let r = <D as HostWithStore>::list_borrow_arg(accessor, arg0)
+                                .await;
+                            Ok(r)
+                        })
+                    },
+                )?;
+                inst.func_wrap_concurrent(
+                    "list-result",
+                    move |caller: &wasmtime::component::Accessor<T>, (): ()| {
+                        wasmtime::component::__internal::Box::pin(async move {
+                            let accessor = &caller.with_data(host_getter);
+                            let r = <D as HostWithStore>::list_result(accessor).await;
+                            Ok((r,))
+                        })
+                    },
+                )?;
+                inst.func_wrap_concurrent(
+                    "record-own-arg",
+                    move |
+                        caller: &wasmtime::component::Accessor<T>,
+                        (arg0,): (NestedOwn,)|
+                    {
+                        wasmtime::component::__internal::Box::pin(async move {
+                            let accessor = &caller.with_data(host_getter);
+                            let r = <D as HostWithStore>::record_own_arg(accessor, arg0)
+                                .await;
+                            Ok(r)
+                        })
+                    },
+                )?;
+                inst.func_wrap_concurrent(
+                    "record-borrow-arg",
+                    move |
+                        caller: &wasmtime::component::Accessor<T>,
+                        (arg0,): (NestedBorrow,)|
+                    {
+                        wasmtime::component::__internal::Box::pin(async move {
+                            let accessor = &caller.with_data(host_getter);
+                            let r = <D as HostWithStore>::record_borrow_arg(
                                     accessor,
                                     arg0,
                                 )
-=======
-                            let r = <D as HostWithStore>::list_borrow_arg(accessor, arg0)
->>>>>>> b4475438
-                                .await;
-                            Ok(r)
-                        })
-                    },
-                )?;
-                inst.func_wrap_concurrent(
-                    "list-result",
-                    move |caller: &wasmtime::component::Accessor<T>, (): ()| {
-                        wasmtime::component::__internal::Box::pin(async move {
-                            let accessor = &caller.with_data(host_getter);
-<<<<<<< HEAD
-                            let r = <D as HostConcurrent>::list_result(accessor).await;
-=======
-                            let r = <D as HostWithStore>::list_result(accessor).await;
->>>>>>> b4475438
-                            Ok((r,))
-                        })
-                    },
-                )?;
-                inst.func_wrap_concurrent(
-                    "record-own-arg",
-                    move |
-                        caller: &wasmtime::component::Accessor<T>,
-                        (arg0,): (NestedOwn,)|
-                    {
-                        wasmtime::component::__internal::Box::pin(async move {
-                            let accessor = &caller.with_data(host_getter);
-<<<<<<< HEAD
-                            let r = <D as HostConcurrent>::record_own_arg(accessor, arg0)
-=======
-                            let r = <D as HostWithStore>::record_own_arg(accessor, arg0)
->>>>>>> b4475438
-                                .await;
-                            Ok(r)
-                        })
-                    },
-                )?;
-                inst.func_wrap_concurrent(
-                    "record-borrow-arg",
-                    move |
-                        caller: &wasmtime::component::Accessor<T>,
-                        (arg0,): (NestedBorrow,)|
-                    {
-                        wasmtime::component::__internal::Box::pin(async move {
-                            let accessor = &caller.with_data(host_getter);
-<<<<<<< HEAD
-                            let r = <D as HostConcurrent>::record_borrow_arg(
-=======
-                            let r = <D as HostWithStore>::record_borrow_arg(
->>>>>>> b4475438
-                                    accessor,
-                                    arg0,
-                                )
                                 .await;
                             Ok(r)
                         })
@@ -1005,11 +874,7 @@
                     move |caller: &wasmtime::component::Accessor<T>, (): ()| {
                         wasmtime::component::__internal::Box::pin(async move {
                             let accessor = &caller.with_data(host_getter);
-<<<<<<< HEAD
-                            let r = <D as HostConcurrent>::record_result(accessor).await;
-=======
                             let r = <D as HostWithStore>::record_result(accessor).await;
->>>>>>> b4475438
                             Ok((r,))
                         })
                     },
@@ -1022,11 +887,7 @@
                     {
                         wasmtime::component::__internal::Box::pin(async move {
                             let accessor = &caller.with_data(host_getter);
-<<<<<<< HEAD
-                            let r = <D as HostConcurrent>::func_with_handle_typedef(
-=======
                             let r = <D as HostWithStore>::func_with_handle_typedef(
->>>>>>> b4475438
                                     accessor,
                                     arg0,
                                 )
@@ -1043,12 +904,6 @@
             #[allow(unused_imports)]
             use wasmtime::component::__internal::{anyhow, Box};
             pub enum A {}
-<<<<<<< HEAD
-            #[wasmtime::component::__internal::trait_variant_make(::core::marker::Send)]
-            pub trait HostAConcurrent: wasmtime::component::HasData + Send {
-                fn drop<T: 'static>(
-                    accessor: &wasmtime::component::Accessor<T, Self>,
-=======
             pub trait HostAWithStore: wasmtime::component::HasData {}
             impl<_T: ?Sized> HostAWithStore for _T
             where
@@ -1063,51 +918,35 @@
             impl<_T: HostA + ?Sized + Send> HostA for &mut _T {
                 async fn drop(
                     &mut self,
->>>>>>> b4475438
                     rep: wasmtime::component::Resource<A>,
-                ) -> impl ::core::future::Future<Output = wasmtime::Result<()>> + Send
-                where
-                    Self: Sized;
-            }
-<<<<<<< HEAD
-            #[wasmtime::component::__internal::trait_variant_make(::core::marker::Send)]
-            pub trait HostA: Send {}
-            impl<_T: HostA + ?Sized + Send> HostA for &mut _T {}
-            #[wasmtime::component::__internal::trait_variant_make(::core::marker::Send)]
-            pub trait HostConcurrent: wasmtime::component::HasData + Send + HostAConcurrent {}
-            #[wasmtime::component::__internal::trait_variant_make(::core::marker::Send)]
-            pub trait Host: Send + HostA {}
-=======
+                ) -> wasmtime::Result<()> {
+                    HostA::drop(*self, rep).await
+                }
+            }
             pub trait HostWithStore: wasmtime::component::HasData + HostAWithStore + Send {}
             impl<_T: ?Sized> HostWithStore for _T
             where
                 _T: wasmtime::component::HasData + HostAWithStore + Send,
             {}
             pub trait Host: HostA + Send {}
->>>>>>> b4475438
             impl<_T: Host + ?Sized + Send> Host for &mut _T {}
             pub fn add_to_linker<T, D>(
                 linker: &mut wasmtime::component::Linker<T>,
                 host_getter: fn(&mut T) -> D::Data<'_>,
             ) -> wasmtime::Result<()>
             where
-<<<<<<< HEAD
-                D: HostConcurrent,
-=======
                 D: HostWithStore,
->>>>>>> b4475438
                 for<'a> D::Data<'a>: Host,
                 T: 'static + Send,
             {
                 let mut inst = linker.instance("foo:foo/long-use-chain1")?;
-                inst.resource_concurrent(
+                inst.resource_async(
                     "a",
                     wasmtime::component::ResourceType::host::<A>(),
-                    move |caller: &wasmtime::component::Accessor<T>, rep| {
-                        wasmtime::component::__internal::Box::pin(async move {
-                            let accessor = &caller.with_data(host_getter);
-                            HostAConcurrent::drop(
-                                    accessor,
+                    move |mut store, rep| {
+                        wasmtime::component::__internal::Box::new(async move {
+                            HostA::drop(
+                                    &mut host_getter(store.data_mut()),
                                     wasmtime::component::Resource::new_own(rep),
                                 )
                                 .await
@@ -1196,11 +1035,7 @@
                     move |caller: &wasmtime::component::Accessor<T>, (): ()| {
                         wasmtime::component::__internal::Box::pin(async move {
                             let accessor = &caller.with_data(host_getter);
-<<<<<<< HEAD
-                            let r = <D as HostConcurrent>::foo(accessor).await;
-=======
                             let r = <D as HostWithStore>::foo(accessor).await;
->>>>>>> b4475438
                             Ok((r,))
                         })
                     },
@@ -1213,12 +1048,6 @@
             #[allow(unused_imports)]
             use wasmtime::component::__internal::{anyhow, Box};
             pub enum Foo {}
-<<<<<<< HEAD
-            #[wasmtime::component::__internal::trait_variant_make(::core::marker::Send)]
-            pub trait HostFooConcurrent: wasmtime::component::HasData + Send {
-                fn drop<T: 'static>(
-                    accessor: &wasmtime::component::Accessor<T, Self>,
-=======
             pub trait HostFooWithStore: wasmtime::component::HasData {}
             impl<_T: ?Sized> HostFooWithStore for _T
             where
@@ -1233,52 +1062,36 @@
             impl<_T: HostFoo + ?Sized + Send> HostFoo for &mut _T {
                 async fn drop(
                     &mut self,
->>>>>>> b4475438
                     rep: wasmtime::component::Resource<Foo>,
-                ) -> impl ::core::future::Future<Output = wasmtime::Result<()>> + Send
-                where
-                    Self: Sized;
-            }
-<<<<<<< HEAD
-            #[wasmtime::component::__internal::trait_variant_make(::core::marker::Send)]
-            pub trait HostFoo: Send {}
-            impl<_T: HostFoo + ?Sized + Send> HostFoo for &mut _T {}
-            #[wasmtime::component::__internal::trait_variant_make(::core::marker::Send)]
-            pub trait HostConcurrent: wasmtime::component::HasData + Send + HostFooConcurrent {}
-            #[wasmtime::component::__internal::trait_variant_make(::core::marker::Send)]
-            pub trait Host: Send + HostFoo {}
-=======
+                ) -> wasmtime::Result<()> {
+                    HostFoo::drop(*self, rep).await
+                }
+            }
             pub trait HostWithStore: wasmtime::component::HasData + HostFooWithStore + Send {}
             impl<_T: ?Sized> HostWithStore for _T
             where
                 _T: wasmtime::component::HasData + HostFooWithStore + Send,
             {}
             pub trait Host: HostFoo + Send {}
->>>>>>> b4475438
             impl<_T: Host + ?Sized + Send> Host for &mut _T {}
             pub fn add_to_linker<T, D>(
                 linker: &mut wasmtime::component::Linker<T>,
                 host_getter: fn(&mut T) -> D::Data<'_>,
             ) -> wasmtime::Result<()>
             where
-<<<<<<< HEAD
-                D: HostConcurrent,
-=======
                 D: HostWithStore,
->>>>>>> b4475438
                 for<'a> D::Data<'a>: Host,
                 T: 'static + Send,
             {
                 let mut inst = linker
                     .instance("foo:foo/transitive-interface-with-resource")?;
-                inst.resource_concurrent(
+                inst.resource_async(
                     "foo",
                     wasmtime::component::ResourceType::host::<Foo>(),
-                    move |caller: &wasmtime::component::Accessor<T>, rep| {
-                        wasmtime::component::__internal::Box::pin(async move {
-                            let accessor = &caller.with_data(host_getter);
-                            HostFooConcurrent::drop(
-                                    accessor,
+                    move |mut store, rep| {
+                        wasmtime::component::__internal::Box::new(async move {
+                            HostFoo::drop(
+                                    &mut host_getter(store.data_mut()),
                                     wasmtime::component::Resource::new_own(rep),
                                 )
                                 .await
