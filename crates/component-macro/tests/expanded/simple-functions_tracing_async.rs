/// Auto-generated bindings for a pre-instantiated version of a
/// component which implements the world `the-world`.
///
/// This structure is created through [`TheWorldPre::new`] which
/// takes a [`InstancePre`](wasmtime::component::InstancePre) that
/// has been created through a [`Linker`](wasmtime::component::Linker).
///
/// For more information see [`TheWorld`] as well.
pub struct TheWorldPre<T: 'static> {
    instance_pre: wasmtime::component::InstancePre<T>,
    indices: TheWorldIndices,
}
impl<T: 'static> Clone for TheWorldPre<T> {
    fn clone(&self) -> Self {
        Self {
            instance_pre: self.instance_pre.clone(),
            indices: self.indices.clone(),
        }
    }
}
impl<_T: 'static> TheWorldPre<_T> {
    /// Creates a new copy of `TheWorldPre` bindings which can then
    /// be used to instantiate into a particular store.
    ///
    /// This method may fail if the component behind `instance_pre`
    /// does not have the required exports.
    pub fn new(
        instance_pre: wasmtime::component::InstancePre<_T>,
    ) -> wasmtime::Result<Self> {
        let indices = TheWorldIndices::new(&instance_pre)?;
        Ok(Self { instance_pre, indices })
    }
    pub fn engine(&self) -> &wasmtime::Engine {
        self.instance_pre.engine()
    }
    pub fn instance_pre(&self) -> &wasmtime::component::InstancePre<_T> {
        &self.instance_pre
    }
    /// Instantiates a new instance of [`TheWorld`] within the
    /// `store` provided.
    ///
    /// This function will use `self` as the pre-instantiated
    /// instance to perform instantiation. Afterwards the preloaded
    /// indices in `self` are used to lookup all exports on the
    /// resulting instance.
    pub async fn instantiate_async(
        &self,
        mut store: impl wasmtime::AsContextMut<Data = _T>,
    ) -> wasmtime::Result<TheWorld>
    where
        _T: Send,
    {
        let mut store = store.as_context_mut();
        let instance = self.instance_pre.instantiate_async(&mut store).await?;
        self.indices.load(&mut store, &instance)
    }
}
/// Auto-generated bindings for index of the exports of
/// `the-world`.
///
/// This is an implementation detail of [`TheWorldPre`] and can
/// be constructed if needed as well.
///
/// For more information see [`TheWorld`] as well.
#[derive(Clone)]
pub struct TheWorldIndices {
    interface0: exports::foo::foo::simple::GuestIndices,
}
/// Auto-generated bindings for an instance a component which
/// implements the world `the-world`.
///
/// This structure can be created through a number of means
/// depending on your requirements and what you have on hand:
///
/// * The most convenient way is to use
///   [`TheWorld::instantiate_async`] which only needs a
///   [`Store`], [`Component`], and [`Linker`].
///
/// * Alternatively you can create a [`TheWorldPre`] ahead of
///   time with a [`Component`] to front-load string lookups
///   of exports once instead of per-instantiation. This
///   method then uses [`TheWorldPre::instantiate_async`] to
///   create a [`TheWorld`].
///
/// * If you've instantiated the instance yourself already
///   then you can use [`TheWorld::new`].
///
/// These methods are all equivalent to one another and move
/// around the tradeoff of what work is performed when.
///
/// [`Store`]: wasmtime::Store
/// [`Component`]: wasmtime::component::Component
/// [`Linker`]: wasmtime::component::Linker
pub struct TheWorld {
    interface0: exports::foo::foo::simple::Guest,
}
const _: () = {
    #[allow(unused_imports)]
    use wasmtime::component::__internal::anyhow;
    impl TheWorldIndices {
        /// Creates a new copy of `TheWorldIndices` bindings which can then
        /// be used to instantiate into a particular store.
        ///
        /// This method may fail if the component does not have the
        /// required exports.
        pub fn new<_T>(
            _instance_pre: &wasmtime::component::InstancePre<_T>,
        ) -> wasmtime::Result<Self> {
            let _component = _instance_pre.component();
            let _instance_type = _instance_pre.instance_type();
            let interface0 = exports::foo::foo::simple::GuestIndices::new(
                _instance_pre,
            )?;
            Ok(TheWorldIndices { interface0 })
        }
        /// Uses the indices stored in `self` to load an instance
        /// of [`TheWorld`] from the instance provided.
        ///
        /// Note that at this time this method will additionally
        /// perform type-checks of all exports.
        pub fn load(
            &self,
            mut store: impl wasmtime::AsContextMut,
            instance: &wasmtime::component::Instance,
        ) -> wasmtime::Result<TheWorld> {
            let _ = &mut store;
            let _instance = instance;
            let interface0 = self.interface0.load(&mut store, &_instance)?;
            Ok(TheWorld { interface0 })
        }
    }
    impl TheWorld {
        /// Convenience wrapper around [`TheWorldPre::new`] and
        /// [`TheWorldPre::instantiate_async`].
        pub async fn instantiate_async<_T: 'static>(
            store: impl wasmtime::AsContextMut<Data = _T>,
            component: &wasmtime::component::Component,
            linker: &wasmtime::component::Linker<_T>,
        ) -> wasmtime::Result<TheWorld>
        where
            _T: Send,
        {
            let pre = linker.instantiate_pre(component)?;
            TheWorldPre::new(pre)?.instantiate_async(store).await
        }
        /// Convenience wrapper around [`TheWorldIndices::new`] and
        /// [`TheWorldIndices::load`].
        pub fn new(
            mut store: impl wasmtime::AsContextMut,
            instance: &wasmtime::component::Instance,
        ) -> wasmtime::Result<TheWorld> {
            let indices = TheWorldIndices::new(&instance.instance_pre(&store))?;
            indices.load(&mut store, instance)
        }
        pub fn add_to_linker<T, D>(
            linker: &mut wasmtime::component::Linker<T>,
            host_getter: fn(&mut T) -> D::Data<'_>,
        ) -> wasmtime::Result<()>
        where
            D: wasmtime::component::HasData,
            for<'a> D::Data<'a>: foo::foo::simple::Host + Send,
            T: 'static + Send,
        {
            foo::foo::simple::add_to_linker::<T, D>(linker, host_getter)?;
            Ok(())
        }
        pub fn foo_foo_simple(&self) -> &exports::foo::foo::simple::Guest {
            &self.interface0
        }
    }
};
pub mod foo {
    pub mod foo {
        #[allow(clippy::all)]
        pub mod simple {
            #[allow(unused_imports)]
            use wasmtime::component::__internal::{anyhow, Box};
            #[wasmtime::component::__internal::trait_variant_make(::core::marker::Send)]
            pub trait Host: Send {
                async fn f1(&mut self) -> ();
                async fn f2(&mut self, a: u32) -> ();
                async fn f3(&mut self, a: u32, b: u32) -> ();
                async fn f4(&mut self) -> u32;
                async fn f5(&mut self) -> (u32, u32);
                async fn f6(&mut self, a: u32, b: u32, c: u32) -> (u32, u32, u32);
            }
<<<<<<< HEAD
            impl<_T: Host + Send> Host for &mut _T {
=======
            impl<_T: Host + ?Sized + Send> Host for &mut _T {
>>>>>>> a6065df9
                async fn f1(&mut self) -> () {
                    Host::f1(*self).await
                }
                async fn f2(&mut self, a: u32) -> () {
                    Host::f2(*self, a).await
                }
                async fn f3(&mut self, a: u32, b: u32) -> () {
                    Host::f3(*self, a, b).await
                }
                async fn f4(&mut self) -> u32 {
                    Host::f4(*self).await
                }
                async fn f5(&mut self) -> (u32, u32) {
                    Host::f5(*self).await
                }
                async fn f6(&mut self, a: u32, b: u32, c: u32) -> (u32, u32, u32) {
                    Host::f6(*self, a, b, c).await
                }
            }
            pub fn add_to_linker<T, D>(
                linker: &mut wasmtime::component::Linker<T>,
                host_getter: fn(&mut T) -> D::Data<'_>,
            ) -> wasmtime::Result<()>
            where
                D: wasmtime::component::HasData,
                for<'a> D::Data<'a>: Host,
                T: 'static + Send,
            {
                let mut inst = linker.instance("foo:foo/simple")?;
                inst.func_wrap_async(
                    "f1",
                    move |mut caller: wasmtime::StoreContextMut<'_, T>, (): ()| {
                        use tracing::Instrument;
                        let span = tracing::span!(
                            tracing::Level::TRACE, "wit-bindgen import", module =
                            "simple", function = "f1",
                        );
                        wasmtime::component::__internal::Box::new(
                            async move {
                                tracing::event!(tracing::Level::TRACE, "call");
                                let host = &mut host_getter(caller.data_mut());
                                let r = Host::f1(host).await;
                                tracing::event!(
                                    tracing::Level::TRACE, result = tracing::field::debug(& r),
                                    "return"
                                );
                                Ok(r)
                            }
                                .instrument(span),
                        )
                    },
                )?;
                inst.func_wrap_async(
                    "f2",
                    move |mut caller: wasmtime::StoreContextMut<'_, T>, (arg0,): (u32,)| {
                        use tracing::Instrument;
                        let span = tracing::span!(
                            tracing::Level::TRACE, "wit-bindgen import", module =
                            "simple", function = "f2",
                        );
                        wasmtime::component::__internal::Box::new(
                            async move {
                                tracing::event!(
                                    tracing::Level::TRACE, a = tracing::field::debug(& arg0),
                                    "call"
                                );
                                let host = &mut host_getter(caller.data_mut());
                                let r = Host::f2(host, arg0).await;
                                tracing::event!(
                                    tracing::Level::TRACE, result = tracing::field::debug(& r),
                                    "return"
                                );
                                Ok(r)
                            }
                                .instrument(span),
                        )
                    },
                )?;
                inst.func_wrap_async(
                    "f3",
                    move |
                        mut caller: wasmtime::StoreContextMut<'_, T>,
                        (arg0, arg1): (u32, u32)|
                    {
                        use tracing::Instrument;
                        let span = tracing::span!(
                            tracing::Level::TRACE, "wit-bindgen import", module =
                            "simple", function = "f3",
                        );
                        wasmtime::component::__internal::Box::new(
                            async move {
                                tracing::event!(
                                    tracing::Level::TRACE, a = tracing::field::debug(& arg0), b
                                    = tracing::field::debug(& arg1), "call"
                                );
                                let host = &mut host_getter(caller.data_mut());
                                let r = Host::f3(host, arg0, arg1).await;
                                tracing::event!(
                                    tracing::Level::TRACE, result = tracing::field::debug(& r),
                                    "return"
                                );
                                Ok(r)
                            }
                                .instrument(span),
                        )
                    },
                )?;
                inst.func_wrap_async(
                    "f4",
                    move |mut caller: wasmtime::StoreContextMut<'_, T>, (): ()| {
                        use tracing::Instrument;
                        let span = tracing::span!(
                            tracing::Level::TRACE, "wit-bindgen import", module =
                            "simple", function = "f4",
                        );
                        wasmtime::component::__internal::Box::new(
                            async move {
                                tracing::event!(tracing::Level::TRACE, "call");
                                let host = &mut host_getter(caller.data_mut());
                                let r = Host::f4(host).await;
                                tracing::event!(
                                    tracing::Level::TRACE, result = tracing::field::debug(& r),
                                    "return"
                                );
                                Ok((r,))
                            }
                                .instrument(span),
                        )
                    },
                )?;
                inst.func_wrap_async(
                    "f5",
                    move |mut caller: wasmtime::StoreContextMut<'_, T>, (): ()| {
                        use tracing::Instrument;
                        let span = tracing::span!(
                            tracing::Level::TRACE, "wit-bindgen import", module =
                            "simple", function = "f5",
                        );
                        wasmtime::component::__internal::Box::new(
                            async move {
                                tracing::event!(tracing::Level::TRACE, "call");
                                let host = &mut host_getter(caller.data_mut());
                                let r = Host::f5(host).await;
                                tracing::event!(
                                    tracing::Level::TRACE, result = tracing::field::debug(& r),
                                    "return"
                                );
                                Ok((r,))
                            }
                                .instrument(span),
                        )
                    },
                )?;
                inst.func_wrap_async(
                    "f6",
                    move |
                        mut caller: wasmtime::StoreContextMut<'_, T>,
                        (arg0, arg1, arg2): (u32, u32, u32)|
                    {
                        use tracing::Instrument;
                        let span = tracing::span!(
                            tracing::Level::TRACE, "wit-bindgen import", module =
                            "simple", function = "f6",
                        );
                        wasmtime::component::__internal::Box::new(
                            async move {
                                tracing::event!(
                                    tracing::Level::TRACE, a = tracing::field::debug(& arg0), b
                                    = tracing::field::debug(& arg1), c = tracing::field::debug(&
                                    arg2), "call"
                                );
                                let host = &mut host_getter(caller.data_mut());
                                let r = Host::f6(host, arg0, arg1, arg2).await;
                                tracing::event!(
                                    tracing::Level::TRACE, result = tracing::field::debug(& r),
                                    "return"
                                );
                                Ok((r,))
                            }
                                .instrument(span),
                        )
                    },
                )?;
                Ok(())
            }
        }
    }
}
pub mod exports {
    pub mod foo {
        pub mod foo {
            #[allow(clippy::all)]
            pub mod simple {
                #[allow(unused_imports)]
                use wasmtime::component::__internal::{anyhow, Box};
                pub struct Guest {
                    f1: wasmtime::component::Func,
                    f2: wasmtime::component::Func,
                    f3: wasmtime::component::Func,
                    f4: wasmtime::component::Func,
                    f5: wasmtime::component::Func,
                    f6: wasmtime::component::Func,
                }
                #[derive(Clone)]
                pub struct GuestIndices {
                    f1: wasmtime::component::ComponentExportIndex,
                    f2: wasmtime::component::ComponentExportIndex,
                    f3: wasmtime::component::ComponentExportIndex,
                    f4: wasmtime::component::ComponentExportIndex,
                    f5: wasmtime::component::ComponentExportIndex,
                    f6: wasmtime::component::ComponentExportIndex,
                }
                impl GuestIndices {
                    /// Constructor for [`GuestIndices`] which takes a
                    /// [`Component`](wasmtime::component::Component) as input and can be executed
                    /// before instantiation.
                    ///
                    /// This constructor can be used to front-load string lookups to find exports
                    /// within a component.
                    pub fn new<_T>(
                        _instance_pre: &wasmtime::component::InstancePre<_T>,
                    ) -> wasmtime::Result<GuestIndices> {
                        let instance = _instance_pre
                            .component()
                            .get_export_index(None, "foo:foo/simple")
                            .ok_or_else(|| {
                                anyhow::anyhow!(
                                    "no exported instance named `foo:foo/simple`"
                                )
                            })?;
                        let mut lookup = move |name| {
                            _instance_pre
                                .component()
                                .get_export_index(Some(&instance), name)
                                .ok_or_else(|| {
                                    anyhow::anyhow!(
                                        "instance export `foo:foo/simple` does \
                not have export `{name}`"
                                    )
                                })
                        };
                        let _ = &mut lookup;
                        let f1 = lookup("f1")?;
                        let f2 = lookup("f2")?;
                        let f3 = lookup("f3")?;
                        let f4 = lookup("f4")?;
                        let f5 = lookup("f5")?;
                        let f6 = lookup("f6")?;
                        Ok(GuestIndices {
                            f1,
                            f2,
                            f3,
                            f4,
                            f5,
                            f6,
                        })
                    }
                    pub fn load(
                        &self,
                        mut store: impl wasmtime::AsContextMut,
                        instance: &wasmtime::component::Instance,
                    ) -> wasmtime::Result<Guest> {
                        let _instance = instance;
                        let _instance_pre = _instance.instance_pre(&store);
                        let _instance_type = _instance_pre.instance_type();
                        let mut store = store.as_context_mut();
                        let _ = &mut store;
                        let f1 = *_instance
                            .get_typed_func::<(), ()>(&mut store, &self.f1)?
                            .func();
                        let f2 = *_instance
                            .get_typed_func::<(u32,), ()>(&mut store, &self.f2)?
                            .func();
                        let f3 = *_instance
                            .get_typed_func::<(u32, u32), ()>(&mut store, &self.f3)?
                            .func();
                        let f4 = *_instance
                            .get_typed_func::<(), (u32,)>(&mut store, &self.f4)?
                            .func();
                        let f5 = *_instance
                            .get_typed_func::<(), ((u32, u32),)>(&mut store, &self.f5)?
                            .func();
                        let f6 = *_instance
                            .get_typed_func::<
                                (u32, u32, u32),
                                ((u32, u32, u32),),
                            >(&mut store, &self.f6)?
                            .func();
                        Ok(Guest { f1, f2, f3, f4, f5, f6 })
                    }
                }
                impl Guest {
                    pub async fn call_f1<S: wasmtime::AsContextMut>(
                        &self,
                        mut store: S,
                    ) -> wasmtime::Result<()>
                    where
                        <S as wasmtime::AsContext>::Data: Send + 'static,
                    {
                        use tracing::Instrument;
                        let span = tracing::span!(
                            tracing::Level::TRACE, "wit-bindgen export", module =
                            "foo:foo/simple", function = "f1",
                        );
                        let callee = unsafe {
                            wasmtime::component::TypedFunc::<
                                (),
                                (),
                            >::new_unchecked(self.f1)
                        };
                        let () = callee
                            .call_async(store.as_context_mut(), ())
                            .instrument(span.clone())
                            .await?;
                        callee
                            .post_return_async(store.as_context_mut())
                            .instrument(span)
                            .await?;
                        Ok(())
                    }
                    pub async fn call_f2<S: wasmtime::AsContextMut>(
                        &self,
                        mut store: S,
                        arg0: u32,
                    ) -> wasmtime::Result<()>
                    where
                        <S as wasmtime::AsContext>::Data: Send + 'static,
                    {
                        use tracing::Instrument;
                        let span = tracing::span!(
                            tracing::Level::TRACE, "wit-bindgen export", module =
                            "foo:foo/simple", function = "f2",
                        );
                        let callee = unsafe {
                            wasmtime::component::TypedFunc::<
                                (u32,),
                                (),
                            >::new_unchecked(self.f2)
                        };
                        let () = callee
                            .call_async(store.as_context_mut(), (arg0,))
                            .instrument(span.clone())
                            .await?;
                        callee
                            .post_return_async(store.as_context_mut())
                            .instrument(span)
                            .await?;
                        Ok(())
                    }
                    pub async fn call_f3<S: wasmtime::AsContextMut>(
                        &self,
                        mut store: S,
                        arg0: u32,
                        arg1: u32,
                    ) -> wasmtime::Result<()>
                    where
                        <S as wasmtime::AsContext>::Data: Send + 'static,
                    {
                        use tracing::Instrument;
                        let span = tracing::span!(
                            tracing::Level::TRACE, "wit-bindgen export", module =
                            "foo:foo/simple", function = "f3",
                        );
                        let callee = unsafe {
                            wasmtime::component::TypedFunc::<
                                (u32, u32),
                                (),
                            >::new_unchecked(self.f3)
                        };
                        let () = callee
                            .call_async(store.as_context_mut(), (arg0, arg1))
                            .instrument(span.clone())
                            .await?;
                        callee
                            .post_return_async(store.as_context_mut())
                            .instrument(span)
                            .await?;
                        Ok(())
                    }
                    pub async fn call_f4<S: wasmtime::AsContextMut>(
                        &self,
                        mut store: S,
                    ) -> wasmtime::Result<u32>
                    where
                        <S as wasmtime::AsContext>::Data: Send + 'static,
                    {
                        use tracing::Instrument;
                        let span = tracing::span!(
                            tracing::Level::TRACE, "wit-bindgen export", module =
                            "foo:foo/simple", function = "f4",
                        );
                        let callee = unsafe {
                            wasmtime::component::TypedFunc::<
                                (),
                                (u32,),
                            >::new_unchecked(self.f4)
                        };
                        let (ret0,) = callee
                            .call_async(store.as_context_mut(), ())
                            .instrument(span.clone())
                            .await?;
                        callee
                            .post_return_async(store.as_context_mut())
                            .instrument(span)
                            .await?;
                        Ok(ret0)
                    }
                    pub async fn call_f5<S: wasmtime::AsContextMut>(
                        &self,
                        mut store: S,
                    ) -> wasmtime::Result<(u32, u32)>
                    where
                        <S as wasmtime::AsContext>::Data: Send + 'static,
                    {
                        use tracing::Instrument;
                        let span = tracing::span!(
                            tracing::Level::TRACE, "wit-bindgen export", module =
                            "foo:foo/simple", function = "f5",
                        );
                        let callee = unsafe {
                            wasmtime::component::TypedFunc::<
                                (),
                                ((u32, u32),),
                            >::new_unchecked(self.f5)
                        };
                        let (ret0,) = callee
                            .call_async(store.as_context_mut(), ())
                            .instrument(span.clone())
                            .await?;
                        callee
                            .post_return_async(store.as_context_mut())
                            .instrument(span)
                            .await?;
                        Ok(ret0)
                    }
                    pub async fn call_f6<S: wasmtime::AsContextMut>(
                        &self,
                        mut store: S,
                        arg0: u32,
                        arg1: u32,
                        arg2: u32,
                    ) -> wasmtime::Result<(u32, u32, u32)>
                    where
                        <S as wasmtime::AsContext>::Data: Send + 'static,
                    {
                        use tracing::Instrument;
                        let span = tracing::span!(
                            tracing::Level::TRACE, "wit-bindgen export", module =
                            "foo:foo/simple", function = "f6",
                        );
                        let callee = unsafe {
                            wasmtime::component::TypedFunc::<
                                (u32, u32, u32),
                                ((u32, u32, u32),),
                            >::new_unchecked(self.f6)
                        };
                        let (ret0,) = callee
                            .call_async(store.as_context_mut(), (arg0, arg1, arg2))
                            .instrument(span.clone())
                            .await?;
                        callee
                            .post_return_async(store.as_context_mut())
                            .instrument(span)
                            .await?;
                        Ok(ret0)
                    }
                }
            }
        }
    }
}<|MERGE_RESOLUTION|>--- conflicted
+++ resolved
@@ -184,11 +184,7 @@
                 async fn f5(&mut self) -> (u32, u32);
                 async fn f6(&mut self, a: u32, b: u32, c: u32) -> (u32, u32, u32);
             }
-<<<<<<< HEAD
-            impl<_T: Host + Send> Host for &mut _T {
-=======
             impl<_T: Host + ?Sized + Send> Host for &mut _T {
->>>>>>> a6065df9
                 async fn f1(&mut self) -> () {
                     Host::f1(*self).await
                 }
