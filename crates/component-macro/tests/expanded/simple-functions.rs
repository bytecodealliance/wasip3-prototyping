--- conflicted
+++ resolved
@@ -177,11 +177,7 @@
                 fn f5(&mut self) -> (u32, u32);
                 fn f6(&mut self, a: u32, b: u32, c: u32) -> (u32, u32, u32);
             }
-<<<<<<< HEAD
-            impl<_T: Host> Host for &mut _T {
-=======
             impl<_T: Host + ?Sized> Host for &mut _T {
->>>>>>> a6065df9
                 fn f1(&mut self) -> () {
                     Host::f1(*self)
                 }
