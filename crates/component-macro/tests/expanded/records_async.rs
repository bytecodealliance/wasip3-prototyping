/// Auto-generated bindings for a pre-instantiated version of a
/// component which implements the world `the-world`.
///
/// This structure is created through [`TheWorldPre::new`] which
/// takes a [`InstancePre`](wasmtime::component::InstancePre) that
/// has been created through a [`Linker`](wasmtime::component::Linker).
///
/// For more information see [`TheWorld`] as well.
pub struct TheWorldPre<T: 'static> {
    instance_pre: wasmtime::component::InstancePre<T>,
    indices: TheWorldIndices,
}
impl<T: 'static> Clone for TheWorldPre<T> {
    fn clone(&self) -> Self {
        Self {
            instance_pre: self.instance_pre.clone(),
            indices: self.indices.clone(),
        }
    }
}
impl<_T: 'static> TheWorldPre<_T> {
    /// Creates a new copy of `TheWorldPre` bindings which can then
    /// be used to instantiate into a particular store.
    ///
    /// This method may fail if the component behind `instance_pre`
    /// does not have the required exports.
    pub fn new(
        instance_pre: wasmtime::component::InstancePre<_T>,
    ) -> wasmtime::Result<Self> {
        let indices = TheWorldIndices::new(&instance_pre)?;
        Ok(Self { instance_pre, indices })
    }
    pub fn engine(&self) -> &wasmtime::Engine {
        self.instance_pre.engine()
    }
    pub fn instance_pre(&self) -> &wasmtime::component::InstancePre<_T> {
        &self.instance_pre
    }
    /// Instantiates a new instance of [`TheWorld`] within the
    /// `store` provided.
    ///
    /// This function will use `self` as the pre-instantiated
    /// instance to perform instantiation. Afterwards the preloaded
    /// indices in `self` are used to lookup all exports on the
    /// resulting instance.
    pub async fn instantiate_async(
        &self,
        mut store: impl wasmtime::AsContextMut<Data = _T>,
    ) -> wasmtime::Result<TheWorld>
    where
        _T: Send,
    {
        let mut store = store.as_context_mut();
        let instance = self.instance_pre.instantiate_async(&mut store).await?;
        self.indices.load(&mut store, &instance)
    }
}
/// Auto-generated bindings for index of the exports of
/// `the-world`.
///
/// This is an implementation detail of [`TheWorldPre`] and can
/// be constructed if needed as well.
///
/// For more information see [`TheWorld`] as well.
#[derive(Clone)]
pub struct TheWorldIndices {
    interface0: exports::foo::foo::records::GuestIndices,
}
/// Auto-generated bindings for an instance a component which
/// implements the world `the-world`.
///
/// This structure can be created through a number of means
/// depending on your requirements and what you have on hand:
///
/// * The most convenient way is to use
///   [`TheWorld::instantiate_async`] which only needs a
///   [`Store`], [`Component`], and [`Linker`].
///
/// * Alternatively you can create a [`TheWorldPre`] ahead of
///   time with a [`Component`] to front-load string lookups
///   of exports once instead of per-instantiation. This
///   method then uses [`TheWorldPre::instantiate_async`] to
///   create a [`TheWorld`].
///
/// * If you've instantiated the instance yourself already
///   then you can use [`TheWorld::new`].
///
/// These methods are all equivalent to one another and move
/// around the tradeoff of what work is performed when.
///
/// [`Store`]: wasmtime::Store
/// [`Component`]: wasmtime::component::Component
/// [`Linker`]: wasmtime::component::Linker
pub struct TheWorld {
    interface0: exports::foo::foo::records::Guest,
}
const _: () = {
    #[allow(unused_imports)]
    use wasmtime::component::__internal::anyhow;
    impl TheWorldIndices {
        /// Creates a new copy of `TheWorldIndices` bindings which can then
        /// be used to instantiate into a particular store.
        ///
        /// This method may fail if the component does not have the
        /// required exports.
        pub fn new<_T>(
            _instance_pre: &wasmtime::component::InstancePre<_T>,
        ) -> wasmtime::Result<Self> {
            let _component = _instance_pre.component();
            let _instance_type = _instance_pre.instance_type();
            let interface0 = exports::foo::foo::records::GuestIndices::new(
                _instance_pre,
            )?;
            Ok(TheWorldIndices { interface0 })
        }
        /// Uses the indices stored in `self` to load an instance
        /// of [`TheWorld`] from the instance provided.
        ///
        /// Note that at this time this method will additionally
        /// perform type-checks of all exports.
        pub fn load(
            &self,
            mut store: impl wasmtime::AsContextMut,
            instance: &wasmtime::component::Instance,
        ) -> wasmtime::Result<TheWorld> {
            let _ = &mut store;
            let _instance = instance;
            let interface0 = self.interface0.load(&mut store, &_instance)?;
            Ok(TheWorld { interface0 })
        }
    }
    impl TheWorld {
        /// Convenience wrapper around [`TheWorldPre::new`] and
        /// [`TheWorldPre::instantiate_async`].
        pub async fn instantiate_async<_T: 'static>(
            store: impl wasmtime::AsContextMut<Data = _T>,
            component: &wasmtime::component::Component,
            linker: &wasmtime::component::Linker<_T>,
        ) -> wasmtime::Result<TheWorld>
        where
            _T: Send,
        {
            let pre = linker.instantiate_pre(component)?;
            TheWorldPre::new(pre)?.instantiate_async(store).await
        }
        /// Convenience wrapper around [`TheWorldIndices::new`] and
        /// [`TheWorldIndices::load`].
        pub fn new(
            mut store: impl wasmtime::AsContextMut,
            instance: &wasmtime::component::Instance,
        ) -> wasmtime::Result<TheWorld> {
            let indices = TheWorldIndices::new(&instance.instance_pre(&store))?;
            indices.load(&mut store, instance)
        }
        pub fn add_to_linker<T, D>(
            linker: &mut wasmtime::component::Linker<T>,
            host_getter: fn(&mut T) -> D::Data<'_>,
        ) -> wasmtime::Result<()>
        where
            D: wasmtime::component::HasData,
            for<'a> D::Data<'a>: foo::foo::records::Host + Send,
            T: 'static + Send,
        {
            foo::foo::records::add_to_linker::<T, D>(linker, host_getter)?;
            Ok(())
        }
        pub fn foo_foo_records(&self) -> &exports::foo::foo::records::Guest {
            &self.interface0
        }
    }
};
pub mod foo {
    pub mod foo {
        #[allow(clippy::all)]
        pub mod records {
            #[allow(unused_imports)]
            use wasmtime::component::__internal::{anyhow, Box};
            #[derive(wasmtime::component::ComponentType)]
            #[derive(wasmtime::component::Lift)]
            #[derive(wasmtime::component::Lower)]
            #[component(record)]
            #[derive(Clone, Copy)]
            pub struct Empty {}
            impl core::fmt::Debug for Empty {
                fn fmt(&self, f: &mut core::fmt::Formatter<'_>) -> core::fmt::Result {
                    f.debug_struct("Empty").finish()
                }
            }
            const _: () = {
                assert!(0 == < Empty as wasmtime::component::ComponentType >::SIZE32);
                assert!(1 == < Empty as wasmtime::component::ComponentType >::ALIGN32);
            };
            /// A record containing two scalar fields
            /// that both have the same type
            #[derive(wasmtime::component::ComponentType)]
            #[derive(wasmtime::component::Lift)]
            #[derive(wasmtime::component::Lower)]
            #[component(record)]
            #[derive(Clone, Copy)]
            pub struct Scalars {
                /// The first field, named a
                #[component(name = "a")]
                pub a: u32,
                /// The second field, named b
                #[component(name = "b")]
                pub b: u32,
            }
            impl core::fmt::Debug for Scalars {
                fn fmt(&self, f: &mut core::fmt::Formatter<'_>) -> core::fmt::Result {
                    f.debug_struct("Scalars")
                        .field("a", &self.a)
                        .field("b", &self.b)
                        .finish()
                }
            }
            const _: () = {
                assert!(8 == < Scalars as wasmtime::component::ComponentType >::SIZE32);
                assert!(4 == < Scalars as wasmtime::component::ComponentType >::ALIGN32);
            };
            /// A record that is really just flags
            /// All of the fields are bool
            #[derive(wasmtime::component::ComponentType)]
            #[derive(wasmtime::component::Lift)]
            #[derive(wasmtime::component::Lower)]
            #[component(record)]
            #[derive(Clone, Copy)]
            pub struct ReallyFlags {
                #[component(name = "a")]
                pub a: bool,
                #[component(name = "b")]
                pub b: bool,
                #[component(name = "c")]
                pub c: bool,
                #[component(name = "d")]
                pub d: bool,
                #[component(name = "e")]
                pub e: bool,
                #[component(name = "f")]
                pub f: bool,
                #[component(name = "g")]
                pub g: bool,
                #[component(name = "h")]
                pub h: bool,
                #[component(name = "i")]
                pub i: bool,
            }
            impl core::fmt::Debug for ReallyFlags {
                fn fmt(&self, f: &mut core::fmt::Formatter<'_>) -> core::fmt::Result {
                    f.debug_struct("ReallyFlags")
                        .field("a", &self.a)
                        .field("b", &self.b)
                        .field("c", &self.c)
                        .field("d", &self.d)
                        .field("e", &self.e)
                        .field("f", &self.f)
                        .field("g", &self.g)
                        .field("h", &self.h)
                        .field("i", &self.i)
                        .finish()
                }
            }
            const _: () = {
                assert!(
                    9 == < ReallyFlags as wasmtime::component::ComponentType >::SIZE32
                );
                assert!(
                    1 == < ReallyFlags as wasmtime::component::ComponentType >::ALIGN32
                );
            };
            #[derive(wasmtime::component::ComponentType)]
            #[derive(wasmtime::component::Lift)]
            #[derive(wasmtime::component::Lower)]
            #[component(record)]
            #[derive(Clone)]
            pub struct Aggregates {
                #[component(name = "a")]
                pub a: Scalars,
                #[component(name = "b")]
                pub b: u32,
                #[component(name = "c")]
                pub c: Empty,
                #[component(name = "d")]
                pub d: wasmtime::component::__internal::String,
                #[component(name = "e")]
                pub e: ReallyFlags,
            }
            impl core::fmt::Debug for Aggregates {
                fn fmt(&self, f: &mut core::fmt::Formatter<'_>) -> core::fmt::Result {
                    f.debug_struct("Aggregates")
                        .field("a", &self.a)
                        .field("b", &self.b)
                        .field("c", &self.c)
                        .field("d", &self.d)
                        .field("e", &self.e)
                        .finish()
                }
            }
            const _: () = {
                assert!(
                    32 == < Aggregates as wasmtime::component::ComponentType >::SIZE32
                );
                assert!(
                    4 == < Aggregates as wasmtime::component::ComponentType >::ALIGN32
                );
            };
            pub type TupleTypedef = (i32,);
            const _: () = {
                assert!(
                    4 == < TupleTypedef as wasmtime::component::ComponentType >::SIZE32
                );
                assert!(
                    4 == < TupleTypedef as wasmtime::component::ComponentType >::ALIGN32
                );
            };
            pub type IntTypedef = i32;
            const _: () = {
                assert!(
                    4 == < IntTypedef as wasmtime::component::ComponentType >::SIZE32
                );
                assert!(
                    4 == < IntTypedef as wasmtime::component::ComponentType >::ALIGN32
                );
            };
            pub type TupleTypedef2 = (IntTypedef,);
            const _: () = {
                assert!(
                    4 == < TupleTypedef2 as wasmtime::component::ComponentType >::SIZE32
                );
                assert!(
                    4 == < TupleTypedef2 as wasmtime::component::ComponentType >::ALIGN32
                );
            };
            #[wasmtime::component::__internal::trait_variant_make(::core::marker::Send)]
            pub trait Host: Send {
                async fn tuple_arg(&mut self, x: (char, u32)) -> ();
                async fn tuple_result(&mut self) -> (char, u32);
                async fn empty_arg(&mut self, x: Empty) -> ();
                async fn empty_result(&mut self) -> Empty;
                async fn scalar_arg(&mut self, x: Scalars) -> ();
                async fn scalar_result(&mut self) -> Scalars;
                async fn flags_arg(&mut self, x: ReallyFlags) -> ();
                async fn flags_result(&mut self) -> ReallyFlags;
                async fn aggregate_arg(&mut self, x: Aggregates) -> ();
                async fn aggregate_result(&mut self) -> Aggregates;
                async fn typedef_inout(&mut self, e: TupleTypedef2) -> i32;
            }
<<<<<<< HEAD
            impl<_T: Host + Send> Host for &mut _T {
=======
            impl<_T: Host + ?Sized + Send> Host for &mut _T {
>>>>>>> a6065df9
                async fn tuple_arg(&mut self, x: (char, u32)) -> () {
                    Host::tuple_arg(*self, x).await
                }
                async fn tuple_result(&mut self) -> (char, u32) {
                    Host::tuple_result(*self).await
                }
                async fn empty_arg(&mut self, x: Empty) -> () {
                    Host::empty_arg(*self, x).await
                }
                async fn empty_result(&mut self) -> Empty {
                    Host::empty_result(*self).await
                }
                async fn scalar_arg(&mut self, x: Scalars) -> () {
                    Host::scalar_arg(*self, x).await
                }
                async fn scalar_result(&mut self) -> Scalars {
                    Host::scalar_result(*self).await
                }
                async fn flags_arg(&mut self, x: ReallyFlags) -> () {
                    Host::flags_arg(*self, x).await
                }
                async fn flags_result(&mut self) -> ReallyFlags {
                    Host::flags_result(*self).await
                }
                async fn aggregate_arg(&mut self, x: Aggregates) -> () {
                    Host::aggregate_arg(*self, x).await
                }
                async fn aggregate_result(&mut self) -> Aggregates {
                    Host::aggregate_result(*self).await
                }
                async fn typedef_inout(&mut self, e: TupleTypedef2) -> i32 {
                    Host::typedef_inout(*self, e).await
                }
            }
            pub fn add_to_linker<T, D>(
                linker: &mut wasmtime::component::Linker<T>,
                host_getter: fn(&mut T) -> D::Data<'_>,
            ) -> wasmtime::Result<()>
            where
                D: wasmtime::component::HasData,
                for<'a> D::Data<'a>: Host,
                T: 'static + Send,
            {
                let mut inst = linker.instance("foo:foo/records")?;
                inst.func_wrap_async(
                    "tuple-arg",
                    move |
                        mut caller: wasmtime::StoreContextMut<'_, T>,
                        (arg0,): ((char, u32),)|
                    {
                        wasmtime::component::__internal::Box::new(async move {
                            let host = &mut host_getter(caller.data_mut());
                            let r = Host::tuple_arg(host, arg0).await;
                            Ok(r)
                        })
                    },
                )?;
                inst.func_wrap_async(
                    "tuple-result",
                    move |mut caller: wasmtime::StoreContextMut<'_, T>, (): ()| {
                        wasmtime::component::__internal::Box::new(async move {
                            let host = &mut host_getter(caller.data_mut());
                            let r = Host::tuple_result(host).await;
                            Ok((r,))
                        })
                    },
                )?;
                inst.func_wrap_async(
                    "empty-arg",
                    move |
                        mut caller: wasmtime::StoreContextMut<'_, T>,
                        (arg0,): (Empty,)|
                    {
                        wasmtime::component::__internal::Box::new(async move {
                            let host = &mut host_getter(caller.data_mut());
                            let r = Host::empty_arg(host, arg0).await;
                            Ok(r)
                        })
                    },
                )?;
                inst.func_wrap_async(
                    "empty-result",
                    move |mut caller: wasmtime::StoreContextMut<'_, T>, (): ()| {
                        wasmtime::component::__internal::Box::new(async move {
                            let host = &mut host_getter(caller.data_mut());
                            let r = Host::empty_result(host).await;
                            Ok((r,))
                        })
                    },
                )?;
                inst.func_wrap_async(
                    "scalar-arg",
                    move |
                        mut caller: wasmtime::StoreContextMut<'_, T>,
                        (arg0,): (Scalars,)|
                    {
                        wasmtime::component::__internal::Box::new(async move {
                            let host = &mut host_getter(caller.data_mut());
                            let r = Host::scalar_arg(host, arg0).await;
                            Ok(r)
                        })
                    },
                )?;
                inst.func_wrap_async(
                    "scalar-result",
                    move |mut caller: wasmtime::StoreContextMut<'_, T>, (): ()| {
                        wasmtime::component::__internal::Box::new(async move {
                            let host = &mut host_getter(caller.data_mut());
                            let r = Host::scalar_result(host).await;
                            Ok((r,))
                        })
                    },
                )?;
                inst.func_wrap_async(
                    "flags-arg",
                    move |
                        mut caller: wasmtime::StoreContextMut<'_, T>,
                        (arg0,): (ReallyFlags,)|
                    {
                        wasmtime::component::__internal::Box::new(async move {
                            let host = &mut host_getter(caller.data_mut());
                            let r = Host::flags_arg(host, arg0).await;
                            Ok(r)
                        })
                    },
                )?;
                inst.func_wrap_async(
                    "flags-result",
                    move |mut caller: wasmtime::StoreContextMut<'_, T>, (): ()| {
                        wasmtime::component::__internal::Box::new(async move {
                            let host = &mut host_getter(caller.data_mut());
                            let r = Host::flags_result(host).await;
                            Ok((r,))
                        })
                    },
                )?;
                inst.func_wrap_async(
                    "aggregate-arg",
                    move |
                        mut caller: wasmtime::StoreContextMut<'_, T>,
                        (arg0,): (Aggregates,)|
                    {
                        wasmtime::component::__internal::Box::new(async move {
                            let host = &mut host_getter(caller.data_mut());
                            let r = Host::aggregate_arg(host, arg0).await;
                            Ok(r)
                        })
                    },
                )?;
                inst.func_wrap_async(
                    "aggregate-result",
                    move |mut caller: wasmtime::StoreContextMut<'_, T>, (): ()| {
                        wasmtime::component::__internal::Box::new(async move {
                            let host = &mut host_getter(caller.data_mut());
                            let r = Host::aggregate_result(host).await;
                            Ok((r,))
                        })
                    },
                )?;
                inst.func_wrap_async(
                    "typedef-inout",
                    move |
                        mut caller: wasmtime::StoreContextMut<'_, T>,
                        (arg0,): (TupleTypedef2,)|
                    {
                        wasmtime::component::__internal::Box::new(async move {
                            let host = &mut host_getter(caller.data_mut());
                            let r = Host::typedef_inout(host, arg0).await;
                            Ok((r,))
                        })
                    },
                )?;
                Ok(())
            }
        }
    }
}
pub mod exports {
    pub mod foo {
        pub mod foo {
            #[allow(clippy::all)]
            pub mod records {
                #[allow(unused_imports)]
                use wasmtime::component::__internal::{anyhow, Box};
                #[derive(wasmtime::component::ComponentType)]
                #[derive(wasmtime::component::Lift)]
                #[derive(wasmtime::component::Lower)]
                #[component(record)]
                #[derive(Clone, Copy)]
                pub struct Empty {}
                impl core::fmt::Debug for Empty {
                    fn fmt(
                        &self,
                        f: &mut core::fmt::Formatter<'_>,
                    ) -> core::fmt::Result {
                        f.debug_struct("Empty").finish()
                    }
                }
                const _: () = {
                    assert!(
                        0 == < Empty as wasmtime::component::ComponentType >::SIZE32
                    );
                    assert!(
                        1 == < Empty as wasmtime::component::ComponentType >::ALIGN32
                    );
                };
                /// A record containing two scalar fields
                /// that both have the same type
                #[derive(wasmtime::component::ComponentType)]
                #[derive(wasmtime::component::Lift)]
                #[derive(wasmtime::component::Lower)]
                #[component(record)]
                #[derive(Clone, Copy)]
                pub struct Scalars {
                    /// The first field, named a
                    #[component(name = "a")]
                    pub a: u32,
                    /// The second field, named b
                    #[component(name = "b")]
                    pub b: u32,
                }
                impl core::fmt::Debug for Scalars {
                    fn fmt(
                        &self,
                        f: &mut core::fmt::Formatter<'_>,
                    ) -> core::fmt::Result {
                        f.debug_struct("Scalars")
                            .field("a", &self.a)
                            .field("b", &self.b)
                            .finish()
                    }
                }
                const _: () = {
                    assert!(
                        8 == < Scalars as wasmtime::component::ComponentType >::SIZE32
                    );
                    assert!(
                        4 == < Scalars as wasmtime::component::ComponentType >::ALIGN32
                    );
                };
                /// A record that is really just flags
                /// All of the fields are bool
                #[derive(wasmtime::component::ComponentType)]
                #[derive(wasmtime::component::Lift)]
                #[derive(wasmtime::component::Lower)]
                #[component(record)]
                #[derive(Clone, Copy)]
                pub struct ReallyFlags {
                    #[component(name = "a")]
                    pub a: bool,
                    #[component(name = "b")]
                    pub b: bool,
                    #[component(name = "c")]
                    pub c: bool,
                    #[component(name = "d")]
                    pub d: bool,
                    #[component(name = "e")]
                    pub e: bool,
                    #[component(name = "f")]
                    pub f: bool,
                    #[component(name = "g")]
                    pub g: bool,
                    #[component(name = "h")]
                    pub h: bool,
                    #[component(name = "i")]
                    pub i: bool,
                }
                impl core::fmt::Debug for ReallyFlags {
                    fn fmt(
                        &self,
                        f: &mut core::fmt::Formatter<'_>,
                    ) -> core::fmt::Result {
                        f.debug_struct("ReallyFlags")
                            .field("a", &self.a)
                            .field("b", &self.b)
                            .field("c", &self.c)
                            .field("d", &self.d)
                            .field("e", &self.e)
                            .field("f", &self.f)
                            .field("g", &self.g)
                            .field("h", &self.h)
                            .field("i", &self.i)
                            .finish()
                    }
                }
                const _: () = {
                    assert!(
                        9 == < ReallyFlags as wasmtime::component::ComponentType
                        >::SIZE32
                    );
                    assert!(
                        1 == < ReallyFlags as wasmtime::component::ComponentType
                        >::ALIGN32
                    );
                };
                #[derive(wasmtime::component::ComponentType)]
                #[derive(wasmtime::component::Lift)]
                #[derive(wasmtime::component::Lower)]
                #[component(record)]
                #[derive(Clone)]
                pub struct Aggregates {
                    #[component(name = "a")]
                    pub a: Scalars,
                    #[component(name = "b")]
                    pub b: u32,
                    #[component(name = "c")]
                    pub c: Empty,
                    #[component(name = "d")]
                    pub d: wasmtime::component::__internal::String,
                    #[component(name = "e")]
                    pub e: ReallyFlags,
                }
                impl core::fmt::Debug for Aggregates {
                    fn fmt(
                        &self,
                        f: &mut core::fmt::Formatter<'_>,
                    ) -> core::fmt::Result {
                        f.debug_struct("Aggregates")
                            .field("a", &self.a)
                            .field("b", &self.b)
                            .field("c", &self.c)
                            .field("d", &self.d)
                            .field("e", &self.e)
                            .finish()
                    }
                }
                const _: () = {
                    assert!(
                        32 == < Aggregates as wasmtime::component::ComponentType
                        >::SIZE32
                    );
                    assert!(
                        4 == < Aggregates as wasmtime::component::ComponentType
                        >::ALIGN32
                    );
                };
                pub type TupleTypedef = (i32,);
                const _: () = {
                    assert!(
                        4 == < TupleTypedef as wasmtime::component::ComponentType
                        >::SIZE32
                    );
                    assert!(
                        4 == < TupleTypedef as wasmtime::component::ComponentType
                        >::ALIGN32
                    );
                };
                pub type IntTypedef = i32;
                const _: () = {
                    assert!(
                        4 == < IntTypedef as wasmtime::component::ComponentType >::SIZE32
                    );
                    assert!(
                        4 == < IntTypedef as wasmtime::component::ComponentType
                        >::ALIGN32
                    );
                };
                pub type TupleTypedef2 = (IntTypedef,);
                const _: () = {
                    assert!(
                        4 == < TupleTypedef2 as wasmtime::component::ComponentType
                        >::SIZE32
                    );
                    assert!(
                        4 == < TupleTypedef2 as wasmtime::component::ComponentType
                        >::ALIGN32
                    );
                };
                pub struct Guest {
                    tuple_arg: wasmtime::component::Func,
                    tuple_result: wasmtime::component::Func,
                    empty_arg: wasmtime::component::Func,
                    empty_result: wasmtime::component::Func,
                    scalar_arg: wasmtime::component::Func,
                    scalar_result: wasmtime::component::Func,
                    flags_arg: wasmtime::component::Func,
                    flags_result: wasmtime::component::Func,
                    aggregate_arg: wasmtime::component::Func,
                    aggregate_result: wasmtime::component::Func,
                    typedef_inout: wasmtime::component::Func,
                }
                #[derive(Clone)]
                pub struct GuestIndices {
                    tuple_arg: wasmtime::component::ComponentExportIndex,
                    tuple_result: wasmtime::component::ComponentExportIndex,
                    empty_arg: wasmtime::component::ComponentExportIndex,
                    empty_result: wasmtime::component::ComponentExportIndex,
                    scalar_arg: wasmtime::component::ComponentExportIndex,
                    scalar_result: wasmtime::component::ComponentExportIndex,
                    flags_arg: wasmtime::component::ComponentExportIndex,
                    flags_result: wasmtime::component::ComponentExportIndex,
                    aggregate_arg: wasmtime::component::ComponentExportIndex,
                    aggregate_result: wasmtime::component::ComponentExportIndex,
                    typedef_inout: wasmtime::component::ComponentExportIndex,
                }
                impl GuestIndices {
                    /// Constructor for [`GuestIndices`] which takes a
                    /// [`Component`](wasmtime::component::Component) as input and can be executed
                    /// before instantiation.
                    ///
                    /// This constructor can be used to front-load string lookups to find exports
                    /// within a component.
                    pub fn new<_T>(
                        _instance_pre: &wasmtime::component::InstancePre<_T>,
                    ) -> wasmtime::Result<GuestIndices> {
                        let instance = _instance_pre
                            .component()
                            .get_export_index(None, "foo:foo/records")
                            .ok_or_else(|| {
                                anyhow::anyhow!(
                                    "no exported instance named `foo:foo/records`"
                                )
                            })?;
                        let mut lookup = move |name| {
                            _instance_pre
                                .component()
                                .get_export_index(Some(&instance), name)
                                .ok_or_else(|| {
                                    anyhow::anyhow!(
                                        "instance export `foo:foo/records` does \
                not have export `{name}`"
                                    )
                                })
                        };
                        let _ = &mut lookup;
                        let tuple_arg = lookup("tuple-arg")?;
                        let tuple_result = lookup("tuple-result")?;
                        let empty_arg = lookup("empty-arg")?;
                        let empty_result = lookup("empty-result")?;
                        let scalar_arg = lookup("scalar-arg")?;
                        let scalar_result = lookup("scalar-result")?;
                        let flags_arg = lookup("flags-arg")?;
                        let flags_result = lookup("flags-result")?;
                        let aggregate_arg = lookup("aggregate-arg")?;
                        let aggregate_result = lookup("aggregate-result")?;
                        let typedef_inout = lookup("typedef-inout")?;
                        Ok(GuestIndices {
                            tuple_arg,
                            tuple_result,
                            empty_arg,
                            empty_result,
                            scalar_arg,
                            scalar_result,
                            flags_arg,
                            flags_result,
                            aggregate_arg,
                            aggregate_result,
                            typedef_inout,
                        })
                    }
                    pub fn load(
                        &self,
                        mut store: impl wasmtime::AsContextMut,
                        instance: &wasmtime::component::Instance,
                    ) -> wasmtime::Result<Guest> {
                        let _instance = instance;
                        let _instance_pre = _instance.instance_pre(&store);
                        let _instance_type = _instance_pre.instance_type();
                        let mut store = store.as_context_mut();
                        let _ = &mut store;
                        let tuple_arg = *_instance
                            .get_typed_func::<
                                ((char, u32),),
                                (),
                            >(&mut store, &self.tuple_arg)?
                            .func();
                        let tuple_result = *_instance
                            .get_typed_func::<
                                (),
                                ((char, u32),),
                            >(&mut store, &self.tuple_result)?
                            .func();
                        let empty_arg = *_instance
                            .get_typed_func::<(Empty,), ()>(&mut store, &self.empty_arg)?
                            .func();
                        let empty_result = *_instance
                            .get_typed_func::<
                                (),
                                (Empty,),
                            >(&mut store, &self.empty_result)?
                            .func();
                        let scalar_arg = *_instance
                            .get_typed_func::<
                                (Scalars,),
                                (),
                            >(&mut store, &self.scalar_arg)?
                            .func();
                        let scalar_result = *_instance
                            .get_typed_func::<
                                (),
                                (Scalars,),
                            >(&mut store, &self.scalar_result)?
                            .func();
                        let flags_arg = *_instance
                            .get_typed_func::<
                                (ReallyFlags,),
                                (),
                            >(&mut store, &self.flags_arg)?
                            .func();
                        let flags_result = *_instance
                            .get_typed_func::<
                                (),
                                (ReallyFlags,),
                            >(&mut store, &self.flags_result)?
                            .func();
                        let aggregate_arg = *_instance
                            .get_typed_func::<
                                (&Aggregates,),
                                (),
                            >(&mut store, &self.aggregate_arg)?
                            .func();
                        let aggregate_result = *_instance
                            .get_typed_func::<
                                (),
                                (Aggregates,),
                            >(&mut store, &self.aggregate_result)?
                            .func();
                        let typedef_inout = *_instance
                            .get_typed_func::<
                                (TupleTypedef2,),
                                (i32,),
                            >(&mut store, &self.typedef_inout)?
                            .func();
                        Ok(Guest {
                            tuple_arg,
                            tuple_result,
                            empty_arg,
                            empty_result,
                            scalar_arg,
                            scalar_result,
                            flags_arg,
                            flags_result,
                            aggregate_arg,
                            aggregate_result,
                            typedef_inout,
                        })
                    }
                }
                impl Guest {
                    pub async fn call_tuple_arg<S: wasmtime::AsContextMut>(
                        &self,
                        mut store: S,
                        arg0: (char, u32),
                    ) -> wasmtime::Result<()>
                    where
                        <S as wasmtime::AsContext>::Data: Send + 'static,
                    {
                        let callee = unsafe {
                            wasmtime::component::TypedFunc::<
                                ((char, u32),),
                                (),
                            >::new_unchecked(self.tuple_arg)
                        };
                        let () = callee
                            .call_async(store.as_context_mut(), (arg0,))
                            .await?;
                        callee.post_return_async(store.as_context_mut()).await?;
                        Ok(())
                    }
                    pub async fn call_tuple_result<S: wasmtime::AsContextMut>(
                        &self,
                        mut store: S,
                    ) -> wasmtime::Result<(char, u32)>
                    where
                        <S as wasmtime::AsContext>::Data: Send + 'static,
                    {
                        let callee = unsafe {
                            wasmtime::component::TypedFunc::<
                                (),
                                ((char, u32),),
                            >::new_unchecked(self.tuple_result)
                        };
                        let (ret0,) = callee
                            .call_async(store.as_context_mut(), ())
                            .await?;
                        callee.post_return_async(store.as_context_mut()).await?;
                        Ok(ret0)
                    }
                    pub async fn call_empty_arg<S: wasmtime::AsContextMut>(
                        &self,
                        mut store: S,
                        arg0: Empty,
                    ) -> wasmtime::Result<()>
                    where
                        <S as wasmtime::AsContext>::Data: Send + 'static,
                    {
                        let callee = unsafe {
                            wasmtime::component::TypedFunc::<
                                (Empty,),
                                (),
                            >::new_unchecked(self.empty_arg)
                        };
                        let () = callee
                            .call_async(store.as_context_mut(), (arg0,))
                            .await?;
                        callee.post_return_async(store.as_context_mut()).await?;
                        Ok(())
                    }
                    pub async fn call_empty_result<S: wasmtime::AsContextMut>(
                        &self,
                        mut store: S,
                    ) -> wasmtime::Result<Empty>
                    where
                        <S as wasmtime::AsContext>::Data: Send + 'static,
                    {
                        let callee = unsafe {
                            wasmtime::component::TypedFunc::<
                                (),
                                (Empty,),
                            >::new_unchecked(self.empty_result)
                        };
                        let (ret0,) = callee
                            .call_async(store.as_context_mut(), ())
                            .await?;
                        callee.post_return_async(store.as_context_mut()).await?;
                        Ok(ret0)
                    }
                    pub async fn call_scalar_arg<S: wasmtime::AsContextMut>(
                        &self,
                        mut store: S,
                        arg0: Scalars,
                    ) -> wasmtime::Result<()>
                    where
                        <S as wasmtime::AsContext>::Data: Send + 'static,
                    {
                        let callee = unsafe {
                            wasmtime::component::TypedFunc::<
                                (Scalars,),
                                (),
                            >::new_unchecked(self.scalar_arg)
                        };
                        let () = callee
                            .call_async(store.as_context_mut(), (arg0,))
                            .await?;
                        callee.post_return_async(store.as_context_mut()).await?;
                        Ok(())
                    }
                    pub async fn call_scalar_result<S: wasmtime::AsContextMut>(
                        &self,
                        mut store: S,
                    ) -> wasmtime::Result<Scalars>
                    where
                        <S as wasmtime::AsContext>::Data: Send + 'static,
                    {
                        let callee = unsafe {
                            wasmtime::component::TypedFunc::<
                                (),
                                (Scalars,),
                            >::new_unchecked(self.scalar_result)
                        };
                        let (ret0,) = callee
                            .call_async(store.as_context_mut(), ())
                            .await?;
                        callee.post_return_async(store.as_context_mut()).await?;
                        Ok(ret0)
                    }
                    pub async fn call_flags_arg<S: wasmtime::AsContextMut>(
                        &self,
                        mut store: S,
                        arg0: ReallyFlags,
                    ) -> wasmtime::Result<()>
                    where
                        <S as wasmtime::AsContext>::Data: Send + 'static,
                    {
                        let callee = unsafe {
                            wasmtime::component::TypedFunc::<
                                (ReallyFlags,),
                                (),
                            >::new_unchecked(self.flags_arg)
                        };
                        let () = callee
                            .call_async(store.as_context_mut(), (arg0,))
                            .await?;
                        callee.post_return_async(store.as_context_mut()).await?;
                        Ok(())
                    }
                    pub async fn call_flags_result<S: wasmtime::AsContextMut>(
                        &self,
                        mut store: S,
                    ) -> wasmtime::Result<ReallyFlags>
                    where
                        <S as wasmtime::AsContext>::Data: Send + 'static,
                    {
                        let callee = unsafe {
                            wasmtime::component::TypedFunc::<
                                (),
                                (ReallyFlags,),
                            >::new_unchecked(self.flags_result)
                        };
                        let (ret0,) = callee
                            .call_async(store.as_context_mut(), ())
                            .await?;
                        callee.post_return_async(store.as_context_mut()).await?;
                        Ok(ret0)
                    }
                    pub async fn call_aggregate_arg<S: wasmtime::AsContextMut>(
                        &self,
                        mut store: S,
                        arg0: &Aggregates,
                    ) -> wasmtime::Result<()>
                    where
                        <S as wasmtime::AsContext>::Data: Send + 'static,
                    {
                        let callee = unsafe {
                            wasmtime::component::TypedFunc::<
                                (&Aggregates,),
                                (),
                            >::new_unchecked(self.aggregate_arg)
                        };
                        let () = callee
                            .call_async(store.as_context_mut(), (arg0,))
                            .await?;
                        callee.post_return_async(store.as_context_mut()).await?;
                        Ok(())
                    }
                    pub async fn call_aggregate_result<S: wasmtime::AsContextMut>(
                        &self,
                        mut store: S,
                    ) -> wasmtime::Result<Aggregates>
                    where
                        <S as wasmtime::AsContext>::Data: Send + 'static,
                    {
                        let callee = unsafe {
                            wasmtime::component::TypedFunc::<
                                (),
                                (Aggregates,),
                            >::new_unchecked(self.aggregate_result)
                        };
                        let (ret0,) = callee
                            .call_async(store.as_context_mut(), ())
                            .await?;
                        callee.post_return_async(store.as_context_mut()).await?;
                        Ok(ret0)
                    }
                    pub async fn call_typedef_inout<S: wasmtime::AsContextMut>(
                        &self,
                        mut store: S,
                        arg0: TupleTypedef2,
                    ) -> wasmtime::Result<i32>
                    where
                        <S as wasmtime::AsContext>::Data: Send + 'static,
                    {
                        let callee = unsafe {
                            wasmtime::component::TypedFunc::<
                                (TupleTypedef2,),
                                (i32,),
                            >::new_unchecked(self.typedef_inout)
                        };
                        let (ret0,) = callee
                            .call_async(store.as_context_mut(), (arg0,))
                            .await?;
                        callee.post_return_async(store.as_context_mut()).await?;
                        Ok(ret0)
                    }
                }
            }
        }
    }
}<|MERGE_RESOLUTION|>--- conflicted
+++ resolved
@@ -344,11 +344,7 @@
                 async fn aggregate_result(&mut self) -> Aggregates;
                 async fn typedef_inout(&mut self, e: TupleTypedef2) -> i32;
             }
-<<<<<<< HEAD
-            impl<_T: Host + Send> Host for &mut _T {
-=======
             impl<_T: Host + ?Sized + Send> Host for &mut _T {
->>>>>>> a6065df9
                 async fn tuple_arg(&mut self, x: (char, u32)) -> () {
                     Host::tuple_arg(*self, x).await
                 }
