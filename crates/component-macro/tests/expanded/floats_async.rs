--- conflicted
+++ resolved
@@ -182,11 +182,7 @@
                 async fn f32_result(&mut self) -> f32;
                 async fn f64_result(&mut self) -> f64;
             }
-<<<<<<< HEAD
-            impl<_T: Host + Send> Host for &mut _T {
-=======
             impl<_T: Host + ?Sized + Send> Host for &mut _T {
->>>>>>> a6065df9
                 async fn f32_param(&mut self, x: f32) -> () {
                     Host::f32_param(*self, x).await
                 }
