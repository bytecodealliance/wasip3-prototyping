/// Auto-generated bindings for a pre-instantiated version of a
/// component which implements the world `the-world`.
///
/// This structure is created through [`TheWorldPre::new`] which
/// takes a [`InstancePre`](wasmtime::component::InstancePre) that
/// has been created through a [`Linker`](wasmtime::component::Linker).
///
/// For more information see [`TheWorld`] as well.
pub struct TheWorldPre<T: 'static> {
    instance_pre: wasmtime::component::InstancePre<T>,
    indices: TheWorldIndices,
}
impl<T: 'static> Clone for TheWorldPre<T> {
    fn clone(&self) -> Self {
        Self {
            instance_pre: self.instance_pre.clone(),
            indices: self.indices.clone(),
        }
    }
}
impl<_T: 'static> TheWorldPre<_T> {
    /// Creates a new copy of `TheWorldPre` bindings which can then
    /// be used to instantiate into a particular store.
    ///
    /// This method may fail if the component behind `instance_pre`
    /// does not have the required exports.
    pub fn new(
        instance_pre: wasmtime::component::InstancePre<_T>,
    ) -> wasmtime::Result<Self> {
        let indices = TheWorldIndices::new(&instance_pre)?;
        Ok(Self { instance_pre, indices })
    }
    pub fn engine(&self) -> &wasmtime::Engine {
        self.instance_pre.engine()
    }
    pub fn instance_pre(&self) -> &wasmtime::component::InstancePre<_T> {
        &self.instance_pre
    }
    /// Instantiates a new instance of [`TheWorld`] within the
    /// `store` provided.
    ///
    /// This function will use `self` as the pre-instantiated
    /// instance to perform instantiation. Afterwards the preloaded
    /// indices in `self` are used to lookup all exports on the
    /// resulting instance.
    pub async fn instantiate_async(
        &self,
        mut store: impl wasmtime::AsContextMut<Data = _T>,
    ) -> wasmtime::Result<TheWorld>
    where
        _T: Send,
    {
        let mut store = store.as_context_mut();
        let instance = self.instance_pre.instantiate_async(&mut store).await?;
        self.indices.load(&mut store, &instance)
    }
}
/// Auto-generated bindings for index of the exports of
/// `the-world`.
///
/// This is an implementation detail of [`TheWorldPre`] and can
/// be constructed if needed as well.
///
/// For more information see [`TheWorld`] as well.
#[derive(Clone)]
pub struct TheWorldIndices {
    interface0: exports::foo::foo::chars::GuestIndices,
}
/// Auto-generated bindings for an instance a component which
/// implements the world `the-world`.
///
/// This structure can be created through a number of means
/// depending on your requirements and what you have on hand:
///
/// * The most convenient way is to use
///   [`TheWorld::instantiate_async`] which only needs a
///   [`Store`], [`Component`], and [`Linker`].
///
/// * Alternatively you can create a [`TheWorldPre`] ahead of
///   time with a [`Component`] to front-load string lookups
///   of exports once instead of per-instantiation. This
///   method then uses [`TheWorldPre::instantiate_async`] to
///   create a [`TheWorld`].
///
/// * If you've instantiated the instance yourself already
///   then you can use [`TheWorld::new`].
///
/// These methods are all equivalent to one another and move
/// around the tradeoff of what work is performed when.
///
/// [`Store`]: wasmtime::Store
/// [`Component`]: wasmtime::component::Component
/// [`Linker`]: wasmtime::component::Linker
pub struct TheWorld {
    interface0: exports::foo::foo::chars::Guest,
}
const _: () = {
    #[allow(unused_imports)]
    use wasmtime::component::__internal::anyhow;
    impl TheWorldIndices {
        /// Creates a new copy of `TheWorldIndices` bindings which can then
        /// be used to instantiate into a particular store.
        ///
        /// This method may fail if the component does not have the
        /// required exports.
        pub fn new<_T>(
            _instance_pre: &wasmtime::component::InstancePre<_T>,
        ) -> wasmtime::Result<Self> {
            let _component = _instance_pre.component();
            let _instance_type = _instance_pre.instance_type();
            let interface0 = exports::foo::foo::chars::GuestIndices::new(_instance_pre)?;
            Ok(TheWorldIndices { interface0 })
        }
        /// Uses the indices stored in `self` to load an instance
        /// of [`TheWorld`] from the instance provided.
        ///
        /// Note that at this time this method will additionally
        /// perform type-checks of all exports.
        pub fn load(
            &self,
            mut store: impl wasmtime::AsContextMut,
            instance: &wasmtime::component::Instance,
        ) -> wasmtime::Result<TheWorld> {
            let _ = &mut store;
            let _instance = instance;
            let interface0 = self.interface0.load(&mut store, &_instance)?;
            Ok(TheWorld { interface0 })
        }
    }
    impl TheWorld {
        /// Convenience wrapper around [`TheWorldPre::new`] and
        /// [`TheWorldPre::instantiate_async`].
        pub async fn instantiate_async<_T: 'static>(
            store: impl wasmtime::AsContextMut<Data = _T>,
            component: &wasmtime::component::Component,
            linker: &wasmtime::component::Linker<_T>,
        ) -> wasmtime::Result<TheWorld>
        where
            _T: Send,
        {
            let pre = linker.instantiate_pre(component)?;
            TheWorldPre::new(pre)?.instantiate_async(store).await
        }
        /// Convenience wrapper around [`TheWorldIndices::new`] and
        /// [`TheWorldIndices::load`].
        pub fn new(
            mut store: impl wasmtime::AsContextMut,
            instance: &wasmtime::component::Instance,
        ) -> wasmtime::Result<TheWorld> {
            let indices = TheWorldIndices::new(&instance.instance_pre(&store))?;
            indices.load(&mut store, instance)
        }
        pub fn add_to_linker<T, D>(
            linker: &mut wasmtime::component::Linker<T>,
            host_getter: fn(&mut T) -> D::Data<'_>,
        ) -> wasmtime::Result<()>
        where
            D: wasmtime::component::HasData,
            for<'a> D::Data<'a>: foo::foo::chars::Host + Send,
            T: 'static + Send,
        {
            foo::foo::chars::add_to_linker::<T, D>(linker, host_getter)?;
            Ok(())
        }
        pub fn foo_foo_chars(&self) -> &exports::foo::foo::chars::Guest {
            &self.interface0
        }
    }
};
pub mod foo {
    pub mod foo {
        #[allow(clippy::all)]
        pub mod chars {
            #[allow(unused_imports)]
            use wasmtime::component::__internal::{anyhow, Box};
            #[wasmtime::component::__internal::trait_variant_make(::core::marker::Send)]
            pub trait Host: Send {
                /// A function that accepts a character
                async fn take_char(&mut self, x: char) -> ();
                /// A function that returns a character
                async fn return_char(&mut self) -> char;
            }
<<<<<<< HEAD
            impl<_T: Host + Send> Host for &mut _T {
=======
            impl<_T: Host + ?Sized + Send> Host for &mut _T {
>>>>>>> a6065df9
                /// A function that accepts a character
                async fn take_char(&mut self, x: char) -> () {
                    Host::take_char(*self, x).await
                }
                /// A function that returns a character
                async fn return_char(&mut self) -> char {
                    Host::return_char(*self).await
                }
            }
            pub fn add_to_linker<T, D>(
                linker: &mut wasmtime::component::Linker<T>,
                host_getter: fn(&mut T) -> D::Data<'_>,
            ) -> wasmtime::Result<()>
            where
                D: wasmtime::component::HasData,
                for<'a> D::Data<'a>: Host,
                T: 'static + Send,
            {
                let mut inst = linker.instance("foo:foo/chars")?;
                inst.func_wrap_async(
                    "take-char",
                    move |
                        mut caller: wasmtime::StoreContextMut<'_, T>,
                        (arg0,): (char,)|
                    {
                        wasmtime::component::__internal::Box::new(async move {
                            let host = &mut host_getter(caller.data_mut());
                            let r = Host::take_char(host, arg0).await;
                            Ok(r)
                        })
                    },
                )?;
                inst.func_wrap_async(
                    "return-char",
                    move |mut caller: wasmtime::StoreContextMut<'_, T>, (): ()| {
                        wasmtime::component::__internal::Box::new(async move {
                            let host = &mut host_getter(caller.data_mut());
                            let r = Host::return_char(host).await;
                            Ok((r,))
                        })
                    },
                )?;
                Ok(())
            }
        }
    }
}
pub mod exports {
    pub mod foo {
        pub mod foo {
            #[allow(clippy::all)]
            pub mod chars {
                #[allow(unused_imports)]
                use wasmtime::component::__internal::{anyhow, Box};
                pub struct Guest {
                    take_char: wasmtime::component::Func,
                    return_char: wasmtime::component::Func,
                }
                #[derive(Clone)]
                pub struct GuestIndices {
                    take_char: wasmtime::component::ComponentExportIndex,
                    return_char: wasmtime::component::ComponentExportIndex,
                }
                impl GuestIndices {
                    /// Constructor for [`GuestIndices`] which takes a
                    /// [`Component`](wasmtime::component::Component) as input and can be executed
                    /// before instantiation.
                    ///
                    /// This constructor can be used to front-load string lookups to find exports
                    /// within a component.
                    pub fn new<_T>(
                        _instance_pre: &wasmtime::component::InstancePre<_T>,
                    ) -> wasmtime::Result<GuestIndices> {
                        let instance = _instance_pre
                            .component()
                            .get_export_index(None, "foo:foo/chars")
                            .ok_or_else(|| {
                                anyhow::anyhow!(
                                    "no exported instance named `foo:foo/chars`"
                                )
                            })?;
                        let mut lookup = move |name| {
                            _instance_pre
                                .component()
                                .get_export_index(Some(&instance), name)
                                .ok_or_else(|| {
                                    anyhow::anyhow!(
                                        "instance export `foo:foo/chars` does \
                not have export `{name}`"
                                    )
                                })
                        };
                        let _ = &mut lookup;
                        let take_char = lookup("take-char")?;
                        let return_char = lookup("return-char")?;
                        Ok(GuestIndices {
                            take_char,
                            return_char,
                        })
                    }
                    pub fn load(
                        &self,
                        mut store: impl wasmtime::AsContextMut,
                        instance: &wasmtime::component::Instance,
                    ) -> wasmtime::Result<Guest> {
                        let _instance = instance;
                        let _instance_pre = _instance.instance_pre(&store);
                        let _instance_type = _instance_pre.instance_type();
                        let mut store = store.as_context_mut();
                        let _ = &mut store;
                        let take_char = *_instance
                            .get_typed_func::<(char,), ()>(&mut store, &self.take_char)?
                            .func();
                        let return_char = *_instance
                            .get_typed_func::<
                                (),
                                (char,),
                            >(&mut store, &self.return_char)?
                            .func();
                        Ok(Guest { take_char, return_char })
                    }
                }
                impl Guest {
                    /// A function that accepts a character
                    pub async fn call_take_char<S: wasmtime::AsContextMut>(
                        &self,
                        mut store: S,
                        arg0: char,
                    ) -> wasmtime::Result<()>
                    where
                        <S as wasmtime::AsContext>::Data: Send + 'static,
                    {
                        let callee = unsafe {
                            wasmtime::component::TypedFunc::<
                                (char,),
                                (),
                            >::new_unchecked(self.take_char)
                        };
                        let () = callee
                            .call_async(store.as_context_mut(), (arg0,))
                            .await?;
                        callee.post_return_async(store.as_context_mut()).await?;
                        Ok(())
                    }
                    /// A function that returns a character
                    pub async fn call_return_char<S: wasmtime::AsContextMut>(
                        &self,
                        mut store: S,
                    ) -> wasmtime::Result<char>
                    where
                        <S as wasmtime::AsContext>::Data: Send + 'static,
                    {
                        let callee = unsafe {
                            wasmtime::component::TypedFunc::<
                                (),
                                (char,),
                            >::new_unchecked(self.return_char)
                        };
                        let (ret0,) = callee
                            .call_async(store.as_context_mut(), ())
                            .await?;
                        callee.post_return_async(store.as_context_mut()).await?;
                        Ok(ret0)
                    }
                }
            }
        }
    }
}<|MERGE_RESOLUTION|>--- conflicted
+++ resolved
@@ -180,11 +180,7 @@
                 /// A function that returns a character
                 async fn return_char(&mut self) -> char;
             }
-<<<<<<< HEAD
-            impl<_T: Host + Send> Host for &mut _T {
-=======
             impl<_T: Host + ?Sized + Send> Host for &mut _T {
->>>>>>> a6065df9
                 /// A function that accepts a character
                 async fn take_char(&mut self, x: char) -> () {
                     Host::take_char(*self, x).await
