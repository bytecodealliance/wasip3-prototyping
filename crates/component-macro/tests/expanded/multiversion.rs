--- conflicted
+++ resolved
@@ -181,11 +181,7 @@
             pub trait Host {
                 fn x(&mut self) -> ();
             }
-<<<<<<< HEAD
-            impl<_T: Host> Host for &mut _T {
-=======
             impl<_T: Host + ?Sized> Host for &mut _T {
->>>>>>> a6065df9
                 fn x(&mut self) -> () {
                     Host::x(*self)
                 }
@@ -220,11 +216,7 @@
             pub trait Host {
                 fn x(&mut self) -> ();
             }
-<<<<<<< HEAD
-            impl<_T: Host> Host for &mut _T {
-=======
             impl<_T: Host + ?Sized> Host for &mut _T {
->>>>>>> a6065df9
                 fn x(&mut self) -> () {
                     Host::x(*self)
                 }
