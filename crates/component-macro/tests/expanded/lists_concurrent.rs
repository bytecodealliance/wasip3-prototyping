/// Auto-generated bindings for a pre-instantiated version of a
/// component which implements the world `the-lists`.
///
/// This structure is created through [`TheListsPre::new`] which
/// takes a [`InstancePre`](wasmtime::component::InstancePre) that
/// has been created through a [`Linker`](wasmtime::component::Linker).
///
/// For more information see [`TheLists`] as well.
pub struct TheListsPre<T: 'static> {
    instance_pre: wasmtime::component::InstancePre<T>,
    indices: TheListsIndices,
}
impl<T: 'static> Clone for TheListsPre<T> {
    fn clone(&self) -> Self {
        Self {
            instance_pre: self.instance_pre.clone(),
            indices: self.indices.clone(),
        }
    }
}
impl<_T: 'static> TheListsPre<_T> {
    /// Creates a new copy of `TheListsPre` bindings which can then
    /// be used to instantiate into a particular store.
    ///
    /// This method may fail if the component behind `instance_pre`
    /// does not have the required exports.
    pub fn new(
        instance_pre: wasmtime::component::InstancePre<_T>,
    ) -> wasmtime::Result<Self> {
        let indices = TheListsIndices::new(&instance_pre)?;
        Ok(Self { instance_pre, indices })
    }
    pub fn engine(&self) -> &wasmtime::Engine {
        self.instance_pre.engine()
    }
    pub fn instance_pre(&self) -> &wasmtime::component::InstancePre<_T> {
        &self.instance_pre
    }
    /// Instantiates a new instance of [`TheLists`] within the
    /// `store` provided.
    ///
    /// This function will use `self` as the pre-instantiated
    /// instance to perform instantiation. Afterwards the preloaded
    /// indices in `self` are used to lookup all exports on the
    /// resulting instance.
    pub fn instantiate(
        &self,
        mut store: impl wasmtime::AsContextMut<Data = _T>,
    ) -> wasmtime::Result<TheLists> {
        let mut store = store.as_context_mut();
        let instance = self.instance_pre.instantiate(&mut store)?;
        self.indices.load(&mut store, &instance)
    }
}
impl<_T: Send + 'static> TheListsPre<_T> {
    /// Same as [`Self::instantiate`], except with `async`.
    pub async fn instantiate_async(
        &self,
        mut store: impl wasmtime::AsContextMut<Data = _T>,
    ) -> wasmtime::Result<TheLists> {
        let mut store = store.as_context_mut();
        let instance = self.instance_pre.instantiate_async(&mut store).await?;
        self.indices.load(&mut store, &instance)
    }
}
/// Auto-generated bindings for index of the exports of
/// `the-lists`.
///
/// This is an implementation detail of [`TheListsPre`] and can
/// be constructed if needed as well.
///
/// For more information see [`TheLists`] as well.
#[derive(Clone)]
pub struct TheListsIndices {
    interface0: exports::foo::foo::lists::GuestIndices,
}
/// Auto-generated bindings for an instance a component which
/// implements the world `the-lists`.
///
/// This structure can be created through a number of means
/// depending on your requirements and what you have on hand:
///
/// * The most convenient way is to use
///   [`TheLists::instantiate`] which only needs a
///   [`Store`], [`Component`], and [`Linker`].
///
/// * Alternatively you can create a [`TheListsPre`] ahead of
///   time with a [`Component`] to front-load string lookups
///   of exports once instead of per-instantiation. This
///   method then uses [`TheListsPre::instantiate`] to
///   create a [`TheLists`].
///
/// * If you've instantiated the instance yourself already
///   then you can use [`TheLists::new`].
///
/// These methods are all equivalent to one another and move
/// around the tradeoff of what work is performed when.
///
/// [`Store`]: wasmtime::Store
/// [`Component`]: wasmtime::component::Component
/// [`Linker`]: wasmtime::component::Linker
pub struct TheLists {
    interface0: exports::foo::foo::lists::Guest,
}
const _: () = {
    #[allow(unused_imports)]
    use wasmtime::component::__internal::anyhow;
    impl TheListsIndices {
        /// Creates a new copy of `TheListsIndices` bindings which can then
        /// be used to instantiate into a particular store.
        ///
        /// This method may fail if the component does not have the
        /// required exports.
        pub fn new<_T>(
            _instance_pre: &wasmtime::component::InstancePre<_T>,
        ) -> wasmtime::Result<Self> {
            let _component = _instance_pre.component();
            let _instance_type = _instance_pre.instance_type();
            let interface0 = exports::foo::foo::lists::GuestIndices::new(_instance_pre)?;
            Ok(TheListsIndices { interface0 })
        }
        /// Uses the indices stored in `self` to load an instance
        /// of [`TheLists`] from the instance provided.
        ///
        /// Note that at this time this method will additionally
        /// perform type-checks of all exports.
        pub fn load(
            &self,
            mut store: impl wasmtime::AsContextMut,
            instance: &wasmtime::component::Instance,
        ) -> wasmtime::Result<TheLists> {
            let _ = &mut store;
            let _instance = instance;
            let interface0 = self.interface0.load(&mut store, &_instance)?;
            Ok(TheLists { interface0 })
        }
    }
    impl TheLists {
        /// Convenience wrapper around [`TheListsPre::new`] and
        /// [`TheListsPre::instantiate`].
        pub fn instantiate<_T>(
            store: impl wasmtime::AsContextMut<Data = _T>,
            component: &wasmtime::component::Component,
            linker: &wasmtime::component::Linker<_T>,
        ) -> wasmtime::Result<TheLists> {
            let pre = linker.instantiate_pre(component)?;
            TheListsPre::new(pre)?.instantiate(store)
        }
        /// Convenience wrapper around [`TheListsIndices::new`] and
        /// [`TheListsIndices::load`].
        pub fn new(
            mut store: impl wasmtime::AsContextMut,
            instance: &wasmtime::component::Instance,
        ) -> wasmtime::Result<TheLists> {
            let indices = TheListsIndices::new(&instance.instance_pre(&store))?;
            indices.load(&mut store, instance)
        }
        /// Convenience wrapper around [`TheListsPre::new`] and
        /// [`TheListsPre::instantiate_async`].
        pub async fn instantiate_async<_T>(
            store: impl wasmtime::AsContextMut<Data = _T>,
            component: &wasmtime::component::Component,
            linker: &wasmtime::component::Linker<_T>,
        ) -> wasmtime::Result<TheLists>
        where
            _T: Send,
        {
            let pre = linker.instantiate_pre(component)?;
            TheListsPre::new(pre)?.instantiate_async(store).await
        }
        pub fn add_to_linker<T, D>(
            linker: &mut wasmtime::component::Linker<T>,
            host_getter: fn(&mut T) -> D::Data<'_>,
        ) -> wasmtime::Result<()>
        where
            D: foo::foo::lists::HostWithStore + Send,
            for<'a> D::Data<'a>: foo::foo::lists::Host + Send,
            T: 'static + Send,
        {
            foo::foo::lists::add_to_linker::<T, D>(linker, host_getter)?;
            Ok(())
        }
        pub fn foo_foo_lists(&self) -> &exports::foo::foo::lists::Guest {
            &self.interface0
        }
    }
};
pub mod foo {
    pub mod foo {
        #[allow(clippy::all)]
        pub mod lists {
            #[allow(unused_imports)]
            use wasmtime::component::__internal::{anyhow, Box};
            #[derive(wasmtime::component::ComponentType)]
            #[derive(wasmtime::component::Lift)]
            #[derive(wasmtime::component::Lower)]
            #[component(record)]
            #[derive(Clone)]
            pub struct OtherRecord {
                #[component(name = "a1")]
                pub a1: u32,
                #[component(name = "a2")]
                pub a2: u64,
                #[component(name = "a3")]
                pub a3: i32,
                #[component(name = "a4")]
                pub a4: i64,
                #[component(name = "b")]
                pub b: wasmtime::component::__internal::String,
                #[component(name = "c")]
                pub c: wasmtime::component::__internal::Vec<u8>,
            }
            impl core::fmt::Debug for OtherRecord {
                fn fmt(&self, f: &mut core::fmt::Formatter<'_>) -> core::fmt::Result {
                    f.debug_struct("OtherRecord")
                        .field("a1", &self.a1)
                        .field("a2", &self.a2)
                        .field("a3", &self.a3)
                        .field("a4", &self.a4)
                        .field("b", &self.b)
                        .field("c", &self.c)
                        .finish()
                }
            }
            const _: () = {
                assert!(
                    48 == < OtherRecord as wasmtime::component::ComponentType >::SIZE32
                );
                assert!(
                    8 == < OtherRecord as wasmtime::component::ComponentType >::ALIGN32
                );
            };
            #[derive(wasmtime::component::ComponentType)]
            #[derive(wasmtime::component::Lift)]
            #[derive(wasmtime::component::Lower)]
            #[component(record)]
            #[derive(Clone)]
            pub struct SomeRecord {
                #[component(name = "x")]
                pub x: wasmtime::component::__internal::String,
                #[component(name = "y")]
                pub y: OtherRecord,
                #[component(name = "z")]
                pub z: wasmtime::component::__internal::Vec<OtherRecord>,
                #[component(name = "c1")]
                pub c1: u32,
                #[component(name = "c2")]
                pub c2: u64,
                #[component(name = "c3")]
                pub c3: i32,
                #[component(name = "c4")]
                pub c4: i64,
            }
            impl core::fmt::Debug for SomeRecord {
                fn fmt(&self, f: &mut core::fmt::Formatter<'_>) -> core::fmt::Result {
                    f.debug_struct("SomeRecord")
                        .field("x", &self.x)
                        .field("y", &self.y)
                        .field("z", &self.z)
                        .field("c1", &self.c1)
                        .field("c2", &self.c2)
                        .field("c3", &self.c3)
                        .field("c4", &self.c4)
                        .finish()
                }
            }
            const _: () = {
                assert!(
                    96 == < SomeRecord as wasmtime::component::ComponentType >::SIZE32
                );
                assert!(
                    8 == < SomeRecord as wasmtime::component::ComponentType >::ALIGN32
                );
            };
            #[derive(wasmtime::component::ComponentType)]
            #[derive(wasmtime::component::Lift)]
            #[derive(wasmtime::component::Lower)]
            #[component(variant)]
            #[derive(Clone)]
            pub enum OtherVariant {
                #[component(name = "a")]
                A,
                #[component(name = "b")]
                B(u32),
                #[component(name = "c")]
                C(wasmtime::component::__internal::String),
            }
            impl core::fmt::Debug for OtherVariant {
                fn fmt(&self, f: &mut core::fmt::Formatter<'_>) -> core::fmt::Result {
                    match self {
                        OtherVariant::A => f.debug_tuple("OtherVariant::A").finish(),
                        OtherVariant::B(e) => {
                            f.debug_tuple("OtherVariant::B").field(e).finish()
                        }
                        OtherVariant::C(e) => {
                            f.debug_tuple("OtherVariant::C").field(e).finish()
                        }
                    }
                }
            }
            const _: () = {
                assert!(
                    12 == < OtherVariant as wasmtime::component::ComponentType >::SIZE32
                );
                assert!(
                    4 == < OtherVariant as wasmtime::component::ComponentType >::ALIGN32
                );
            };
            #[derive(wasmtime::component::ComponentType)]
            #[derive(wasmtime::component::Lift)]
            #[derive(wasmtime::component::Lower)]
            #[component(variant)]
            #[derive(Clone)]
            pub enum SomeVariant {
                #[component(name = "a")]
                A(wasmtime::component::__internal::String),
                #[component(name = "b")]
                B,
                #[component(name = "c")]
                C(u32),
                #[component(name = "d")]
                D(wasmtime::component::__internal::Vec<OtherVariant>),
            }
            impl core::fmt::Debug for SomeVariant {
                fn fmt(&self, f: &mut core::fmt::Formatter<'_>) -> core::fmt::Result {
                    match self {
                        SomeVariant::A(e) => {
                            f.debug_tuple("SomeVariant::A").field(e).finish()
                        }
                        SomeVariant::B => f.debug_tuple("SomeVariant::B").finish(),
                        SomeVariant::C(e) => {
                            f.debug_tuple("SomeVariant::C").field(e).finish()
                        }
                        SomeVariant::D(e) => {
                            f.debug_tuple("SomeVariant::D").field(e).finish()
                        }
                    }
                }
            }
            const _: () = {
                assert!(
                    12 == < SomeVariant as wasmtime::component::ComponentType >::SIZE32
                );
                assert!(
                    4 == < SomeVariant as wasmtime::component::ComponentType >::ALIGN32
                );
            };
            pub type LoadStoreAllSizes = wasmtime::component::__internal::Vec<
                (
                    wasmtime::component::__internal::String,
                    u8,
                    i8,
                    u16,
                    i16,
                    u32,
                    i32,
                    u64,
                    i64,
                    f32,
                    f64,
                    char,
                ),
            >;
            const _: () = {
                assert!(
                    8 == < LoadStoreAllSizes as wasmtime::component::ComponentType
                    >::SIZE32
                );
                assert!(
                    4 == < LoadStoreAllSizes as wasmtime::component::ComponentType
                    >::ALIGN32
                );
            };
            pub trait HostWithStore: wasmtime::component::HasData + Send {
                fn list_u8_param<T: 'static>(
                    accessor: &wasmtime::component::Accessor<T, Self>,
                    x: wasmtime::component::__internal::Vec<u8>,
                ) -> impl ::core::future::Future<Output = ()> + Send;
                fn list_u16_param<T: 'static>(
                    accessor: &wasmtime::component::Accessor<T, Self>,
                    x: wasmtime::component::__internal::Vec<u16>,
                ) -> impl ::core::future::Future<Output = ()> + Send;
                fn list_u32_param<T: 'static>(
                    accessor: &wasmtime::component::Accessor<T, Self>,
                    x: wasmtime::component::__internal::Vec<u32>,
                ) -> impl ::core::future::Future<Output = ()> + Send;
                fn list_u64_param<T: 'static>(
                    accessor: &wasmtime::component::Accessor<T, Self>,
                    x: wasmtime::component::__internal::Vec<u64>,
                ) -> impl ::core::future::Future<Output = ()> + Send;
                fn list_s8_param<T: 'static>(
                    accessor: &wasmtime::component::Accessor<T, Self>,
                    x: wasmtime::component::__internal::Vec<i8>,
                ) -> impl ::core::future::Future<Output = ()> + Send;
                fn list_s16_param<T: 'static>(
                    accessor: &wasmtime::component::Accessor<T, Self>,
                    x: wasmtime::component::__internal::Vec<i16>,
                ) -> impl ::core::future::Future<Output = ()> + Send;
                fn list_s32_param<T: 'static>(
                    accessor: &wasmtime::component::Accessor<T, Self>,
                    x: wasmtime::component::__internal::Vec<i32>,
                ) -> impl ::core::future::Future<Output = ()> + Send;
                fn list_s64_param<T: 'static>(
                    accessor: &wasmtime::component::Accessor<T, Self>,
                    x: wasmtime::component::__internal::Vec<i64>,
                ) -> impl ::core::future::Future<Output = ()> + Send;
                fn list_f32_param<T: 'static>(
                    accessor: &wasmtime::component::Accessor<T, Self>,
                    x: wasmtime::component::__internal::Vec<f32>,
                ) -> impl ::core::future::Future<Output = ()> + Send;
                fn list_f64_param<T: 'static>(
                    accessor: &wasmtime::component::Accessor<T, Self>,
                    x: wasmtime::component::__internal::Vec<f64>,
                ) -> impl ::core::future::Future<Output = ()> + Send;
                fn list_u8_ret<T: 'static>(
                    accessor: &wasmtime::component::Accessor<T, Self>,
                ) -> impl ::core::future::Future<
                    Output = wasmtime::component::__internal::Vec<u8>,
                > + Send;
                fn list_u16_ret<T: 'static>(
                    accessor: &wasmtime::component::Accessor<T, Self>,
                ) -> impl ::core::future::Future<
                    Output = wasmtime::component::__internal::Vec<u16>,
                > + Send;
                fn list_u32_ret<T: 'static>(
                    accessor: &wasmtime::component::Accessor<T, Self>,
                ) -> impl ::core::future::Future<
                    Output = wasmtime::component::__internal::Vec<u32>,
                > + Send;
                fn list_u64_ret<T: 'static>(
                    accessor: &wasmtime::component::Accessor<T, Self>,
                ) -> impl ::core::future::Future<
                    Output = wasmtime::component::__internal::Vec<u64>,
                > + Send;
                fn list_s8_ret<T: 'static>(
                    accessor: &wasmtime::component::Accessor<T, Self>,
                ) -> impl ::core::future::Future<
                    Output = wasmtime::component::__internal::Vec<i8>,
                > + Send;
                fn list_s16_ret<T: 'static>(
                    accessor: &wasmtime::component::Accessor<T, Self>,
                ) -> impl ::core::future::Future<
                    Output = wasmtime::component::__internal::Vec<i16>,
                > + Send;
                fn list_s32_ret<T: 'static>(
                    accessor: &wasmtime::component::Accessor<T, Self>,
                ) -> impl ::core::future::Future<
                    Output = wasmtime::component::__internal::Vec<i32>,
                > + Send;
                fn list_s64_ret<T: 'static>(
                    accessor: &wasmtime::component::Accessor<T, Self>,
                ) -> impl ::core::future::Future<
                    Output = wasmtime::component::__internal::Vec<i64>,
                > + Send;
                fn list_f32_ret<T: 'static>(
                    accessor: &wasmtime::component::Accessor<T, Self>,
                ) -> impl ::core::future::Future<
                    Output = wasmtime::component::__internal::Vec<f32>,
                > + Send;
                fn list_f64_ret<T: 'static>(
                    accessor: &wasmtime::component::Accessor<T, Self>,
                ) -> impl ::core::future::Future<
                    Output = wasmtime::component::__internal::Vec<f64>,
                > + Send;
                fn tuple_list<T: 'static>(
                    accessor: &wasmtime::component::Accessor<T, Self>,
                    x: wasmtime::component::__internal::Vec<(u8, i8)>,
                ) -> impl ::core::future::Future<
                    Output = wasmtime::component::__internal::Vec<(i64, u32)>,
                > + Send;
                fn string_list_arg<T: 'static>(
                    accessor: &wasmtime::component::Accessor<T, Self>,
                    a: wasmtime::component::__internal::Vec<
                        wasmtime::component::__internal::String,
                    >,
                ) -> impl ::core::future::Future<Output = ()> + Send;
                fn string_list_ret<T: 'static>(
                    accessor: &wasmtime::component::Accessor<T, Self>,
                ) -> impl ::core::future::Future<
                    Output = wasmtime::component::__internal::Vec<
                        wasmtime::component::__internal::String,
                    >,
                > + Send;
                fn tuple_string_list<T: 'static>(
                    accessor: &wasmtime::component::Accessor<T, Self>,
                    x: wasmtime::component::__internal::Vec<
                        (u8, wasmtime::component::__internal::String),
                    >,
                ) -> impl ::core::future::Future<
                    Output = wasmtime::component::__internal::Vec<
                        (wasmtime::component::__internal::String, u8),
                    >,
                > + Send;
                fn string_list<T: 'static>(
                    accessor: &wasmtime::component::Accessor<T, Self>,
                    x: wasmtime::component::__internal::Vec<
                        wasmtime::component::__internal::String,
                    >,
                ) -> impl ::core::future::Future<
                    Output = wasmtime::component::__internal::Vec<
                        wasmtime::component::__internal::String,
                    >,
                > + Send;
                fn record_list<T: 'static>(
                    accessor: &wasmtime::component::Accessor<T, Self>,
                    x: wasmtime::component::__internal::Vec<SomeRecord>,
                ) -> impl ::core::future::Future<
                    Output = wasmtime::component::__internal::Vec<OtherRecord>,
                > + Send;
                fn record_list_reverse<T: 'static>(
                    accessor: &wasmtime::component::Accessor<T, Self>,
                    x: wasmtime::component::__internal::Vec<OtherRecord>,
                ) -> impl ::core::future::Future<
                    Output = wasmtime::component::__internal::Vec<SomeRecord>,
                > + Send;
                fn variant_list<T: 'static>(
                    accessor: &wasmtime::component::Accessor<T, Self>,
                    x: wasmtime::component::__internal::Vec<SomeVariant>,
                ) -> impl ::core::future::Future<
                    Output = wasmtime::component::__internal::Vec<OtherVariant>,
                > + Send;
                fn load_store_everything<T: 'static>(
                    accessor: &wasmtime::component::Accessor<T, Self>,
                    a: LoadStoreAllSizes,
                ) -> impl ::core::future::Future<Output = LoadStoreAllSizes> + Send;
            }
            pub trait Host: Send {}
            impl<_T: Host + ?Sized + Send> Host for &mut _T {}
            pub fn add_to_linker<T, D>(
                linker: &mut wasmtime::component::Linker<T>,
                host_getter: fn(&mut T) -> D::Data<'_>,
            ) -> wasmtime::Result<()>
            where
                D: HostWithStore,
                for<'a> D::Data<'a>: Host,
                T: 'static + Send,
            {
                let mut inst = linker.instance("foo:foo/lists")?;
                inst.func_wrap_concurrent(
                    "list-u8-param",
                    move |
                        caller: &wasmtime::component::Accessor<T>,
                        (arg0,): (wasmtime::component::__internal::Vec<u8>,)|
                    {
                        wasmtime::component::__internal::Box::pin(async move {
                            let accessor = &caller.with_data(host_getter);
<<<<<<< HEAD
                            let r = <D as HostConcurrent>::list_u8_param(accessor, arg0)
=======
                            let r = <D as HostWithStore>::list_u8_param(accessor, arg0)
>>>>>>> b4475438
                                .await;
                            Ok(r)
                        })
                    },
                )?;
                inst.func_wrap_concurrent(
                    "list-u16-param",
                    move |
                        caller: &wasmtime::component::Accessor<T>,
                        (arg0,): (wasmtime::component::__internal::Vec<u16>,)|
                    {
                        wasmtime::component::__internal::Box::pin(async move {
                            let accessor = &caller.with_data(host_getter);
<<<<<<< HEAD
                            let r = <D as HostConcurrent>::list_u16_param(accessor, arg0)
=======
                            let r = <D as HostWithStore>::list_u16_param(accessor, arg0)
>>>>>>> b4475438
                                .await;
                            Ok(r)
                        })
                    },
                )?;
                inst.func_wrap_concurrent(
                    "list-u32-param",
                    move |
                        caller: &wasmtime::component::Accessor<T>,
                        (arg0,): (wasmtime::component::__internal::Vec<u32>,)|
                    {
                        wasmtime::component::__internal::Box::pin(async move {
                            let accessor = &caller.with_data(host_getter);
<<<<<<< HEAD
                            let r = <D as HostConcurrent>::list_u32_param(accessor, arg0)
=======
                            let r = <D as HostWithStore>::list_u32_param(accessor, arg0)
>>>>>>> b4475438
                                .await;
                            Ok(r)
                        })
                    },
                )?;
                inst.func_wrap_concurrent(
                    "list-u64-param",
                    move |
                        caller: &wasmtime::component::Accessor<T>,
                        (arg0,): (wasmtime::component::__internal::Vec<u64>,)|
                    {
                        wasmtime::component::__internal::Box::pin(async move {
                            let accessor = &caller.with_data(host_getter);
<<<<<<< HEAD
                            let r = <D as HostConcurrent>::list_u64_param(accessor, arg0)
=======
                            let r = <D as HostWithStore>::list_u64_param(accessor, arg0)
>>>>>>> b4475438
                                .await;
                            Ok(r)
                        })
                    },
                )?;
                inst.func_wrap_concurrent(
                    "list-s8-param",
                    move |
                        caller: &wasmtime::component::Accessor<T>,
                        (arg0,): (wasmtime::component::__internal::Vec<i8>,)|
                    {
                        wasmtime::component::__internal::Box::pin(async move {
                            let accessor = &caller.with_data(host_getter);
<<<<<<< HEAD
                            let r = <D as HostConcurrent>::list_s8_param(accessor, arg0)
=======
                            let r = <D as HostWithStore>::list_s8_param(accessor, arg0)
>>>>>>> b4475438
                                .await;
                            Ok(r)
                        })
                    },
                )?;
                inst.func_wrap_concurrent(
                    "list-s16-param",
                    move |
                        caller: &wasmtime::component::Accessor<T>,
                        (arg0,): (wasmtime::component::__internal::Vec<i16>,)|
                    {
                        wasmtime::component::__internal::Box::pin(async move {
                            let accessor = &caller.with_data(host_getter);
<<<<<<< HEAD
                            let r = <D as HostConcurrent>::list_s16_param(accessor, arg0)
=======
                            let r = <D as HostWithStore>::list_s16_param(accessor, arg0)
>>>>>>> b4475438
                                .await;
                            Ok(r)
                        })
                    },
                )?;
                inst.func_wrap_concurrent(
                    "list-s32-param",
                    move |
                        caller: &wasmtime::component::Accessor<T>,
                        (arg0,): (wasmtime::component::__internal::Vec<i32>,)|
                    {
                        wasmtime::component::__internal::Box::pin(async move {
                            let accessor = &caller.with_data(host_getter);
<<<<<<< HEAD
                            let r = <D as HostConcurrent>::list_s32_param(accessor, arg0)
=======
                            let r = <D as HostWithStore>::list_s32_param(accessor, arg0)
>>>>>>> b4475438
                                .await;
                            Ok(r)
                        })
                    },
                )?;
                inst.func_wrap_concurrent(
                    "list-s64-param",
                    move |
                        caller: &wasmtime::component::Accessor<T>,
                        (arg0,): (wasmtime::component::__internal::Vec<i64>,)|
                    {
                        wasmtime::component::__internal::Box::pin(async move {
                            let accessor = &caller.with_data(host_getter);
<<<<<<< HEAD
                            let r = <D as HostConcurrent>::list_s64_param(accessor, arg0)
=======
                            let r = <D as HostWithStore>::list_s64_param(accessor, arg0)
>>>>>>> b4475438
                                .await;
                            Ok(r)
                        })
                    },
                )?;
                inst.func_wrap_concurrent(
                    "list-f32-param",
                    move |
                        caller: &wasmtime::component::Accessor<T>,
                        (arg0,): (wasmtime::component::__internal::Vec<f32>,)|
                    {
                        wasmtime::component::__internal::Box::pin(async move {
                            let accessor = &caller.with_data(host_getter);
<<<<<<< HEAD
                            let r = <D as HostConcurrent>::list_f32_param(accessor, arg0)
=======
                            let r = <D as HostWithStore>::list_f32_param(accessor, arg0)
>>>>>>> b4475438
                                .await;
                            Ok(r)
                        })
                    },
                )?;
                inst.func_wrap_concurrent(
                    "list-f64-param",
                    move |
                        caller: &wasmtime::component::Accessor<T>,
                        (arg0,): (wasmtime::component::__internal::Vec<f64>,)|
                    {
                        wasmtime::component::__internal::Box::pin(async move {
                            let accessor = &caller.with_data(host_getter);
<<<<<<< HEAD
                            let r = <D as HostConcurrent>::list_f64_param(accessor, arg0)
=======
                            let r = <D as HostWithStore>::list_f64_param(accessor, arg0)
>>>>>>> b4475438
                                .await;
                            Ok(r)
                        })
                    },
                )?;
                inst.func_wrap_concurrent(
                    "list-u8-ret",
                    move |caller: &wasmtime::component::Accessor<T>, (): ()| {
                        wasmtime::component::__internal::Box::pin(async move {
                            let accessor = &caller.with_data(host_getter);
<<<<<<< HEAD
                            let r = <D as HostConcurrent>::list_u8_ret(accessor).await;
=======
                            let r = <D as HostWithStore>::list_u8_ret(accessor).await;
>>>>>>> b4475438
                            Ok((r,))
                        })
                    },
                )?;
                inst.func_wrap_concurrent(
                    "list-u16-ret",
                    move |caller: &wasmtime::component::Accessor<T>, (): ()| {
                        wasmtime::component::__internal::Box::pin(async move {
                            let accessor = &caller.with_data(host_getter);
<<<<<<< HEAD
                            let r = <D as HostConcurrent>::list_u16_ret(accessor).await;
=======
                            let r = <D as HostWithStore>::list_u16_ret(accessor).await;
>>>>>>> b4475438
                            Ok((r,))
                        })
                    },
                )?;
                inst.func_wrap_concurrent(
                    "list-u32-ret",
                    move |caller: &wasmtime::component::Accessor<T>, (): ()| {
                        wasmtime::component::__internal::Box::pin(async move {
                            let accessor = &caller.with_data(host_getter);
<<<<<<< HEAD
                            let r = <D as HostConcurrent>::list_u32_ret(accessor).await;
=======
                            let r = <D as HostWithStore>::list_u32_ret(accessor).await;
>>>>>>> b4475438
                            Ok((r,))
                        })
                    },
                )?;
                inst.func_wrap_concurrent(
                    "list-u64-ret",
                    move |caller: &wasmtime::component::Accessor<T>, (): ()| {
                        wasmtime::component::__internal::Box::pin(async move {
                            let accessor = &caller.with_data(host_getter);
<<<<<<< HEAD
                            let r = <D as HostConcurrent>::list_u64_ret(accessor).await;
=======
                            let r = <D as HostWithStore>::list_u64_ret(accessor).await;
>>>>>>> b4475438
                            Ok((r,))
                        })
                    },
                )?;
                inst.func_wrap_concurrent(
                    "list-s8-ret",
                    move |caller: &wasmtime::component::Accessor<T>, (): ()| {
                        wasmtime::component::__internal::Box::pin(async move {
                            let accessor = &caller.with_data(host_getter);
<<<<<<< HEAD
                            let r = <D as HostConcurrent>::list_s8_ret(accessor).await;
=======
                            let r = <D as HostWithStore>::list_s8_ret(accessor).await;
>>>>>>> b4475438
                            Ok((r,))
                        })
                    },
                )?;
                inst.func_wrap_concurrent(
                    "list-s16-ret",
                    move |caller: &wasmtime::component::Accessor<T>, (): ()| {
                        wasmtime::component::__internal::Box::pin(async move {
                            let accessor = &caller.with_data(host_getter);
<<<<<<< HEAD
                            let r = <D as HostConcurrent>::list_s16_ret(accessor).await;
=======
                            let r = <D as HostWithStore>::list_s16_ret(accessor).await;
>>>>>>> b4475438
                            Ok((r,))
                        })
                    },
                )?;
                inst.func_wrap_concurrent(
                    "list-s32-ret",
                    move |caller: &wasmtime::component::Accessor<T>, (): ()| {
                        wasmtime::component::__internal::Box::pin(async move {
                            let accessor = &caller.with_data(host_getter);
<<<<<<< HEAD
                            let r = <D as HostConcurrent>::list_s32_ret(accessor).await;
=======
                            let r = <D as HostWithStore>::list_s32_ret(accessor).await;
>>>>>>> b4475438
                            Ok((r,))
                        })
                    },
                )?;
                inst.func_wrap_concurrent(
                    "list-s64-ret",
                    move |caller: &wasmtime::component::Accessor<T>, (): ()| {
                        wasmtime::component::__internal::Box::pin(async move {
                            let accessor = &caller.with_data(host_getter);
<<<<<<< HEAD
                            let r = <D as HostConcurrent>::list_s64_ret(accessor).await;
=======
                            let r = <D as HostWithStore>::list_s64_ret(accessor).await;
>>>>>>> b4475438
                            Ok((r,))
                        })
                    },
                )?;
                inst.func_wrap_concurrent(
                    "list-f32-ret",
                    move |caller: &wasmtime::component::Accessor<T>, (): ()| {
                        wasmtime::component::__internal::Box::pin(async move {
                            let accessor = &caller.with_data(host_getter);
<<<<<<< HEAD
                            let r = <D as HostConcurrent>::list_f32_ret(accessor).await;
=======
                            let r = <D as HostWithStore>::list_f32_ret(accessor).await;
>>>>>>> b4475438
                            Ok((r,))
                        })
                    },
                )?;
                inst.func_wrap_concurrent(
                    "list-f64-ret",
                    move |caller: &wasmtime::component::Accessor<T>, (): ()| {
                        wasmtime::component::__internal::Box::pin(async move {
                            let accessor = &caller.with_data(host_getter);
<<<<<<< HEAD
                            let r = <D as HostConcurrent>::list_f64_ret(accessor).await;
=======
                            let r = <D as HostWithStore>::list_f64_ret(accessor).await;
>>>>>>> b4475438
                            Ok((r,))
                        })
                    },
                )?;
                inst.func_wrap_concurrent(
                    "tuple-list",
                    move |
                        caller: &wasmtime::component::Accessor<T>,
                        (arg0,): (wasmtime::component::__internal::Vec<(u8, i8)>,)|
                    {
                        wasmtime::component::__internal::Box::pin(async move {
                            let accessor = &caller.with_data(host_getter);
<<<<<<< HEAD
                            let r = <D as HostConcurrent>::tuple_list(accessor, arg0)
=======
                            let r = <D as HostWithStore>::tuple_list(accessor, arg0)
>>>>>>> b4475438
                                .await;
                            Ok((r,))
                        })
                    },
                )?;
                inst.func_wrap_concurrent(
                    "string-list-arg",
                    move |
                        caller: &wasmtime::component::Accessor<T>,
                        (
                            arg0,
                        ): (
                            wasmtime::component::__internal::Vec<
                                wasmtime::component::__internal::String,
                            >,
                        )|
                    {
                        wasmtime::component::__internal::Box::pin(async move {
                            let accessor = &caller.with_data(host_getter);
<<<<<<< HEAD
                            let r = <D as HostConcurrent>::string_list_arg(
                                    accessor,
                                    arg0,
                                )
=======
                            let r = <D as HostWithStore>::string_list_arg(accessor, arg0)
>>>>>>> b4475438
                                .await;
                            Ok(r)
                        })
                    },
                )?;
                inst.func_wrap_concurrent(
                    "string-list-ret",
                    move |caller: &wasmtime::component::Accessor<T>, (): ()| {
                        wasmtime::component::__internal::Box::pin(async move {
                            let accessor = &caller.with_data(host_getter);
<<<<<<< HEAD
                            let r = <D as HostConcurrent>::string_list_ret(accessor)
=======
                            let r = <D as HostWithStore>::string_list_ret(accessor)
>>>>>>> b4475438
                                .await;
                            Ok((r,))
                        })
                    },
                )?;
                inst.func_wrap_concurrent(
                    "tuple-string-list",
                    move |
                        caller: &wasmtime::component::Accessor<T>,
                        (
                            arg0,
                        ): (
                            wasmtime::component::__internal::Vec<
                                (u8, wasmtime::component::__internal::String),
                            >,
                        )|
                    {
                        wasmtime::component::__internal::Box::pin(async move {
                            let accessor = &caller.with_data(host_getter);
<<<<<<< HEAD
                            let r = <D as HostConcurrent>::tuple_string_list(
=======
                            let r = <D as HostWithStore>::tuple_string_list(
>>>>>>> b4475438
                                    accessor,
                                    arg0,
                                )
                                .await;
                            Ok((r,))
                        })
                    },
                )?;
                inst.func_wrap_concurrent(
                    "string-list",
                    move |
                        caller: &wasmtime::component::Accessor<T>,
                        (
                            arg0,
                        ): (
                            wasmtime::component::__internal::Vec<
                                wasmtime::component::__internal::String,
                            >,
                        )|
                    {
                        wasmtime::component::__internal::Box::pin(async move {
                            let accessor = &caller.with_data(host_getter);
<<<<<<< HEAD
                            let r = <D as HostConcurrent>::string_list(accessor, arg0)
=======
                            let r = <D as HostWithStore>::string_list(accessor, arg0)
>>>>>>> b4475438
                                .await;
                            Ok((r,))
                        })
                    },
                )?;
                inst.func_wrap_concurrent(
                    "record-list",
                    move |
                        caller: &wasmtime::component::Accessor<T>,
                        (arg0,): (wasmtime::component::__internal::Vec<SomeRecord>,)|
                    {
                        wasmtime::component::__internal::Box::pin(async move {
                            let accessor = &caller.with_data(host_getter);
<<<<<<< HEAD
                            let r = <D as HostConcurrent>::record_list(accessor, arg0)
=======
                            let r = <D as HostWithStore>::record_list(accessor, arg0)
>>>>>>> b4475438
                                .await;
                            Ok((r,))
                        })
                    },
                )?;
                inst.func_wrap_concurrent(
                    "record-list-reverse",
                    move |
                        caller: &wasmtime::component::Accessor<T>,
                        (arg0,): (wasmtime::component::__internal::Vec<OtherRecord>,)|
                    {
                        wasmtime::component::__internal::Box::pin(async move {
                            let accessor = &caller.with_data(host_getter);
<<<<<<< HEAD
                            let r = <D as HostConcurrent>::record_list_reverse(
=======
                            let r = <D as HostWithStore>::record_list_reverse(
>>>>>>> b4475438
                                    accessor,
                                    arg0,
                                )
                                .await;
                            Ok((r,))
                        })
                    },
                )?;
                inst.func_wrap_concurrent(
                    "variant-list",
                    move |
                        caller: &wasmtime::component::Accessor<T>,
                        (arg0,): (wasmtime::component::__internal::Vec<SomeVariant>,)|
                    {
                        wasmtime::component::__internal::Box::pin(async move {
                            let accessor = &caller.with_data(host_getter);
<<<<<<< HEAD
                            let r = <D as HostConcurrent>::variant_list(accessor, arg0)
=======
                            let r = <D as HostWithStore>::variant_list(accessor, arg0)
>>>>>>> b4475438
                                .await;
                            Ok((r,))
                        })
                    },
                )?;
                inst.func_wrap_concurrent(
                    "load-store-everything",
                    move |
                        caller: &wasmtime::component::Accessor<T>,
                        (arg0,): (LoadStoreAllSizes,)|
                    {
                        wasmtime::component::__internal::Box::pin(async move {
                            let accessor = &caller.with_data(host_getter);
<<<<<<< HEAD
                            let r = <D as HostConcurrent>::load_store_everything(
=======
                            let r = <D as HostWithStore>::load_store_everything(
>>>>>>> b4475438
                                    accessor,
                                    arg0,
                                )
                                .await;
                            Ok((r,))
                        })
                    },
                )?;
                Ok(())
            }
        }
    }
}
pub mod exports {
    pub mod foo {
        pub mod foo {
            #[allow(clippy::all)]
            pub mod lists {
                #[allow(unused_imports)]
                use wasmtime::component::__internal::{anyhow, Box};
                #[derive(wasmtime::component::ComponentType)]
                #[derive(wasmtime::component::Lift)]
                #[derive(wasmtime::component::Lower)]
                #[component(record)]
                #[derive(Clone)]
                pub struct OtherRecord {
                    #[component(name = "a1")]
                    pub a1: u32,
                    #[component(name = "a2")]
                    pub a2: u64,
                    #[component(name = "a3")]
                    pub a3: i32,
                    #[component(name = "a4")]
                    pub a4: i64,
                    #[component(name = "b")]
                    pub b: wasmtime::component::__internal::String,
                    #[component(name = "c")]
                    pub c: wasmtime::component::__internal::Vec<u8>,
                }
                impl core::fmt::Debug for OtherRecord {
                    fn fmt(
                        &self,
                        f: &mut core::fmt::Formatter<'_>,
                    ) -> core::fmt::Result {
                        f.debug_struct("OtherRecord")
                            .field("a1", &self.a1)
                            .field("a2", &self.a2)
                            .field("a3", &self.a3)
                            .field("a4", &self.a4)
                            .field("b", &self.b)
                            .field("c", &self.c)
                            .finish()
                    }
                }
                const _: () = {
                    assert!(
                        48 == < OtherRecord as wasmtime::component::ComponentType
                        >::SIZE32
                    );
                    assert!(
                        8 == < OtherRecord as wasmtime::component::ComponentType
                        >::ALIGN32
                    );
                };
                #[derive(wasmtime::component::ComponentType)]
                #[derive(wasmtime::component::Lift)]
                #[derive(wasmtime::component::Lower)]
                #[component(record)]
                #[derive(Clone)]
                pub struct SomeRecord {
                    #[component(name = "x")]
                    pub x: wasmtime::component::__internal::String,
                    #[component(name = "y")]
                    pub y: OtherRecord,
                    #[component(name = "z")]
                    pub z: wasmtime::component::__internal::Vec<OtherRecord>,
                    #[component(name = "c1")]
                    pub c1: u32,
                    #[component(name = "c2")]
                    pub c2: u64,
                    #[component(name = "c3")]
                    pub c3: i32,
                    #[component(name = "c4")]
                    pub c4: i64,
                }
                impl core::fmt::Debug for SomeRecord {
                    fn fmt(
                        &self,
                        f: &mut core::fmt::Formatter<'_>,
                    ) -> core::fmt::Result {
                        f.debug_struct("SomeRecord")
                            .field("x", &self.x)
                            .field("y", &self.y)
                            .field("z", &self.z)
                            .field("c1", &self.c1)
                            .field("c2", &self.c2)
                            .field("c3", &self.c3)
                            .field("c4", &self.c4)
                            .finish()
                    }
                }
                const _: () = {
                    assert!(
                        96 == < SomeRecord as wasmtime::component::ComponentType
                        >::SIZE32
                    );
                    assert!(
                        8 == < SomeRecord as wasmtime::component::ComponentType
                        >::ALIGN32
                    );
                };
                #[derive(wasmtime::component::ComponentType)]
                #[derive(wasmtime::component::Lift)]
                #[derive(wasmtime::component::Lower)]
                #[component(variant)]
                #[derive(Clone)]
                pub enum OtherVariant {
                    #[component(name = "a")]
                    A,
                    #[component(name = "b")]
                    B(u32),
                    #[component(name = "c")]
                    C(wasmtime::component::__internal::String),
                }
                impl core::fmt::Debug for OtherVariant {
                    fn fmt(
                        &self,
                        f: &mut core::fmt::Formatter<'_>,
                    ) -> core::fmt::Result {
                        match self {
                            OtherVariant::A => f.debug_tuple("OtherVariant::A").finish(),
                            OtherVariant::B(e) => {
                                f.debug_tuple("OtherVariant::B").field(e).finish()
                            }
                            OtherVariant::C(e) => {
                                f.debug_tuple("OtherVariant::C").field(e).finish()
                            }
                        }
                    }
                }
                const _: () = {
                    assert!(
                        12 == < OtherVariant as wasmtime::component::ComponentType
                        >::SIZE32
                    );
                    assert!(
                        4 == < OtherVariant as wasmtime::component::ComponentType
                        >::ALIGN32
                    );
                };
                #[derive(wasmtime::component::ComponentType)]
                #[derive(wasmtime::component::Lift)]
                #[derive(wasmtime::component::Lower)]
                #[component(variant)]
                #[derive(Clone)]
                pub enum SomeVariant {
                    #[component(name = "a")]
                    A(wasmtime::component::__internal::String),
                    #[component(name = "b")]
                    B,
                    #[component(name = "c")]
                    C(u32),
                    #[component(name = "d")]
                    D(wasmtime::component::__internal::Vec<OtherVariant>),
                }
                impl core::fmt::Debug for SomeVariant {
                    fn fmt(
                        &self,
                        f: &mut core::fmt::Formatter<'_>,
                    ) -> core::fmt::Result {
                        match self {
                            SomeVariant::A(e) => {
                                f.debug_tuple("SomeVariant::A").field(e).finish()
                            }
                            SomeVariant::B => f.debug_tuple("SomeVariant::B").finish(),
                            SomeVariant::C(e) => {
                                f.debug_tuple("SomeVariant::C").field(e).finish()
                            }
                            SomeVariant::D(e) => {
                                f.debug_tuple("SomeVariant::D").field(e).finish()
                            }
                        }
                    }
                }
                const _: () = {
                    assert!(
                        12 == < SomeVariant as wasmtime::component::ComponentType
                        >::SIZE32
                    );
                    assert!(
                        4 == < SomeVariant as wasmtime::component::ComponentType
                        >::ALIGN32
                    );
                };
                pub type LoadStoreAllSizes = wasmtime::component::__internal::Vec<
                    (
                        wasmtime::component::__internal::String,
                        u8,
                        i8,
                        u16,
                        i16,
                        u32,
                        i32,
                        u64,
                        i64,
                        f32,
                        f64,
                        char,
                    ),
                >;
                const _: () = {
                    assert!(
                        8 == < LoadStoreAllSizes as wasmtime::component::ComponentType
                        >::SIZE32
                    );
                    assert!(
                        4 == < LoadStoreAllSizes as wasmtime::component::ComponentType
                        >::ALIGN32
                    );
                };
                pub struct Guest {
                    list_u8_param: wasmtime::component::Func,
                    list_u16_param: wasmtime::component::Func,
                    list_u32_param: wasmtime::component::Func,
                    list_u64_param: wasmtime::component::Func,
                    list_s8_param: wasmtime::component::Func,
                    list_s16_param: wasmtime::component::Func,
                    list_s32_param: wasmtime::component::Func,
                    list_s64_param: wasmtime::component::Func,
                    list_f32_param: wasmtime::component::Func,
                    list_f64_param: wasmtime::component::Func,
                    list_u8_ret: wasmtime::component::Func,
                    list_u16_ret: wasmtime::component::Func,
                    list_u32_ret: wasmtime::component::Func,
                    list_u64_ret: wasmtime::component::Func,
                    list_s8_ret: wasmtime::component::Func,
                    list_s16_ret: wasmtime::component::Func,
                    list_s32_ret: wasmtime::component::Func,
                    list_s64_ret: wasmtime::component::Func,
                    list_f32_ret: wasmtime::component::Func,
                    list_f64_ret: wasmtime::component::Func,
                    tuple_list: wasmtime::component::Func,
                    string_list_arg: wasmtime::component::Func,
                    string_list_ret: wasmtime::component::Func,
                    tuple_string_list: wasmtime::component::Func,
                    string_list: wasmtime::component::Func,
                    record_list: wasmtime::component::Func,
                    record_list_reverse: wasmtime::component::Func,
                    variant_list: wasmtime::component::Func,
                    load_store_everything: wasmtime::component::Func,
                }
                #[derive(Clone)]
                pub struct GuestIndices {
                    list_u8_param: wasmtime::component::ComponentExportIndex,
                    list_u16_param: wasmtime::component::ComponentExportIndex,
                    list_u32_param: wasmtime::component::ComponentExportIndex,
                    list_u64_param: wasmtime::component::ComponentExportIndex,
                    list_s8_param: wasmtime::component::ComponentExportIndex,
                    list_s16_param: wasmtime::component::ComponentExportIndex,
                    list_s32_param: wasmtime::component::ComponentExportIndex,
                    list_s64_param: wasmtime::component::ComponentExportIndex,
                    list_f32_param: wasmtime::component::ComponentExportIndex,
                    list_f64_param: wasmtime::component::ComponentExportIndex,
                    list_u8_ret: wasmtime::component::ComponentExportIndex,
                    list_u16_ret: wasmtime::component::ComponentExportIndex,
                    list_u32_ret: wasmtime::component::ComponentExportIndex,
                    list_u64_ret: wasmtime::component::ComponentExportIndex,
                    list_s8_ret: wasmtime::component::ComponentExportIndex,
                    list_s16_ret: wasmtime::component::ComponentExportIndex,
                    list_s32_ret: wasmtime::component::ComponentExportIndex,
                    list_s64_ret: wasmtime::component::ComponentExportIndex,
                    list_f32_ret: wasmtime::component::ComponentExportIndex,
                    list_f64_ret: wasmtime::component::ComponentExportIndex,
                    tuple_list: wasmtime::component::ComponentExportIndex,
                    string_list_arg: wasmtime::component::ComponentExportIndex,
                    string_list_ret: wasmtime::component::ComponentExportIndex,
                    tuple_string_list: wasmtime::component::ComponentExportIndex,
                    string_list: wasmtime::component::ComponentExportIndex,
                    record_list: wasmtime::component::ComponentExportIndex,
                    record_list_reverse: wasmtime::component::ComponentExportIndex,
                    variant_list: wasmtime::component::ComponentExportIndex,
                    load_store_everything: wasmtime::component::ComponentExportIndex,
                }
                impl GuestIndices {
                    /// Constructor for [`GuestIndices`] which takes a
                    /// [`Component`](wasmtime::component::Component) as input and can be executed
                    /// before instantiation.
                    ///
                    /// This constructor can be used to front-load string lookups to find exports
                    /// within a component.
                    pub fn new<_T>(
                        _instance_pre: &wasmtime::component::InstancePre<_T>,
                    ) -> wasmtime::Result<GuestIndices> {
                        let instance = _instance_pre
                            .component()
                            .get_export_index(None, "foo:foo/lists")
                            .ok_or_else(|| {
                                anyhow::anyhow!(
                                    "no exported instance named `foo:foo/lists`"
                                )
                            })?;
                        let mut lookup = move |name| {
                            _instance_pre
                                .component()
                                .get_export_index(Some(&instance), name)
                                .ok_or_else(|| {
                                    anyhow::anyhow!(
                                        "instance export `foo:foo/lists` does \
                not have export `{name}`"
                                    )
                                })
                        };
                        let _ = &mut lookup;
                        let list_u8_param = lookup("list-u8-param")?;
                        let list_u16_param = lookup("list-u16-param")?;
                        let list_u32_param = lookup("list-u32-param")?;
                        let list_u64_param = lookup("list-u64-param")?;
                        let list_s8_param = lookup("list-s8-param")?;
                        let list_s16_param = lookup("list-s16-param")?;
                        let list_s32_param = lookup("list-s32-param")?;
                        let list_s64_param = lookup("list-s64-param")?;
                        let list_f32_param = lookup("list-f32-param")?;
                        let list_f64_param = lookup("list-f64-param")?;
                        let list_u8_ret = lookup("list-u8-ret")?;
                        let list_u16_ret = lookup("list-u16-ret")?;
                        let list_u32_ret = lookup("list-u32-ret")?;
                        let list_u64_ret = lookup("list-u64-ret")?;
                        let list_s8_ret = lookup("list-s8-ret")?;
                        let list_s16_ret = lookup("list-s16-ret")?;
                        let list_s32_ret = lookup("list-s32-ret")?;
                        let list_s64_ret = lookup("list-s64-ret")?;
                        let list_f32_ret = lookup("list-f32-ret")?;
                        let list_f64_ret = lookup("list-f64-ret")?;
                        let tuple_list = lookup("tuple-list")?;
                        let string_list_arg = lookup("string-list-arg")?;
                        let string_list_ret = lookup("string-list-ret")?;
                        let tuple_string_list = lookup("tuple-string-list")?;
                        let string_list = lookup("string-list")?;
                        let record_list = lookup("record-list")?;
                        let record_list_reverse = lookup("record-list-reverse")?;
                        let variant_list = lookup("variant-list")?;
                        let load_store_everything = lookup("load-store-everything")?;
                        Ok(GuestIndices {
                            list_u8_param,
                            list_u16_param,
                            list_u32_param,
                            list_u64_param,
                            list_s8_param,
                            list_s16_param,
                            list_s32_param,
                            list_s64_param,
                            list_f32_param,
                            list_f64_param,
                            list_u8_ret,
                            list_u16_ret,
                            list_u32_ret,
                            list_u64_ret,
                            list_s8_ret,
                            list_s16_ret,
                            list_s32_ret,
                            list_s64_ret,
                            list_f32_ret,
                            list_f64_ret,
                            tuple_list,
                            string_list_arg,
                            string_list_ret,
                            tuple_string_list,
                            string_list,
                            record_list,
                            record_list_reverse,
                            variant_list,
                            load_store_everything,
                        })
                    }
                    pub fn load(
                        &self,
                        mut store: impl wasmtime::AsContextMut,
                        instance: &wasmtime::component::Instance,
                    ) -> wasmtime::Result<Guest> {
                        let _instance = instance;
                        let _instance_pre = _instance.instance_pre(&store);
                        let _instance_type = _instance_pre.instance_type();
                        let mut store = store.as_context_mut();
                        let _ = &mut store;
                        let list_u8_param = *_instance
                            .get_typed_func::<
                                (&[u8],),
                                (),
                            >(&mut store, &self.list_u8_param)?
                            .func();
                        let list_u16_param = *_instance
                            .get_typed_func::<
                                (&[u16],),
                                (),
                            >(&mut store, &self.list_u16_param)?
                            .func();
                        let list_u32_param = *_instance
                            .get_typed_func::<
                                (&[u32],),
                                (),
                            >(&mut store, &self.list_u32_param)?
                            .func();
                        let list_u64_param = *_instance
                            .get_typed_func::<
                                (&[u64],),
                                (),
                            >(&mut store, &self.list_u64_param)?
                            .func();
                        let list_s8_param = *_instance
                            .get_typed_func::<
                                (&[i8],),
                                (),
                            >(&mut store, &self.list_s8_param)?
                            .func();
                        let list_s16_param = *_instance
                            .get_typed_func::<
                                (&[i16],),
                                (),
                            >(&mut store, &self.list_s16_param)?
                            .func();
                        let list_s32_param = *_instance
                            .get_typed_func::<
                                (&[i32],),
                                (),
                            >(&mut store, &self.list_s32_param)?
                            .func();
                        let list_s64_param = *_instance
                            .get_typed_func::<
                                (&[i64],),
                                (),
                            >(&mut store, &self.list_s64_param)?
                            .func();
                        let list_f32_param = *_instance
                            .get_typed_func::<
                                (&[f32],),
                                (),
                            >(&mut store, &self.list_f32_param)?
                            .func();
                        let list_f64_param = *_instance
                            .get_typed_func::<
                                (&[f64],),
                                (),
                            >(&mut store, &self.list_f64_param)?
                            .func();
                        let list_u8_ret = *_instance
                            .get_typed_func::<
                                (),
                                (wasmtime::component::__internal::Vec<u8>,),
                            >(&mut store, &self.list_u8_ret)?
                            .func();
                        let list_u16_ret = *_instance
                            .get_typed_func::<
                                (),
                                (wasmtime::component::__internal::Vec<u16>,),
                            >(&mut store, &self.list_u16_ret)?
                            .func();
                        let list_u32_ret = *_instance
                            .get_typed_func::<
                                (),
                                (wasmtime::component::__internal::Vec<u32>,),
                            >(&mut store, &self.list_u32_ret)?
                            .func();
                        let list_u64_ret = *_instance
                            .get_typed_func::<
                                (),
                                (wasmtime::component::__internal::Vec<u64>,),
                            >(&mut store, &self.list_u64_ret)?
                            .func();
                        let list_s8_ret = *_instance
                            .get_typed_func::<
                                (),
                                (wasmtime::component::__internal::Vec<i8>,),
                            >(&mut store, &self.list_s8_ret)?
                            .func();
                        let list_s16_ret = *_instance
                            .get_typed_func::<
                                (),
                                (wasmtime::component::__internal::Vec<i16>,),
                            >(&mut store, &self.list_s16_ret)?
                            .func();
                        let list_s32_ret = *_instance
                            .get_typed_func::<
                                (),
                                (wasmtime::component::__internal::Vec<i32>,),
                            >(&mut store, &self.list_s32_ret)?
                            .func();
                        let list_s64_ret = *_instance
                            .get_typed_func::<
                                (),
                                (wasmtime::component::__internal::Vec<i64>,),
                            >(&mut store, &self.list_s64_ret)?
                            .func();
                        let list_f32_ret = *_instance
                            .get_typed_func::<
                                (),
                                (wasmtime::component::__internal::Vec<f32>,),
                            >(&mut store, &self.list_f32_ret)?
                            .func();
                        let list_f64_ret = *_instance
                            .get_typed_func::<
                                (),
                                (wasmtime::component::__internal::Vec<f64>,),
                            >(&mut store, &self.list_f64_ret)?
                            .func();
                        let tuple_list = *_instance
                            .get_typed_func::<
                                (&[(u8, i8)],),
                                (wasmtime::component::__internal::Vec<(i64, u32)>,),
                            >(&mut store, &self.tuple_list)?
                            .func();
                        let string_list_arg = *_instance
                            .get_typed_func::<
                                (&[wasmtime::component::__internal::String],),
                                (),
                            >(&mut store, &self.string_list_arg)?
                            .func();
                        let string_list_ret = *_instance
                            .get_typed_func::<
                                (),
                                (
                                    wasmtime::component::__internal::Vec<
                                        wasmtime::component::__internal::String,
                                    >,
                                ),
                            >(&mut store, &self.string_list_ret)?
                            .func();
                        let tuple_string_list = *_instance
                            .get_typed_func::<
                                (&[(u8, wasmtime::component::__internal::String)],),
                                (
                                    wasmtime::component::__internal::Vec<
                                        (wasmtime::component::__internal::String, u8),
                                    >,
                                ),
                            >(&mut store, &self.tuple_string_list)?
                            .func();
                        let string_list = *_instance
                            .get_typed_func::<
                                (&[wasmtime::component::__internal::String],),
                                (
                                    wasmtime::component::__internal::Vec<
                                        wasmtime::component::__internal::String,
                                    >,
                                ),
                            >(&mut store, &self.string_list)?
                            .func();
                        let record_list = *_instance
                            .get_typed_func::<
                                (&[SomeRecord],),
                                (wasmtime::component::__internal::Vec<OtherRecord>,),
                            >(&mut store, &self.record_list)?
                            .func();
                        let record_list_reverse = *_instance
                            .get_typed_func::<
                                (&[OtherRecord],),
                                (wasmtime::component::__internal::Vec<SomeRecord>,),
                            >(&mut store, &self.record_list_reverse)?
                            .func();
                        let variant_list = *_instance
                            .get_typed_func::<
                                (&[SomeVariant],),
                                (wasmtime::component::__internal::Vec<OtherVariant>,),
                            >(&mut store, &self.variant_list)?
                            .func();
                        let load_store_everything = *_instance
                            .get_typed_func::<
                                (&LoadStoreAllSizes,),
                                (LoadStoreAllSizes,),
                            >(&mut store, &self.load_store_everything)?
                            .func();
                        Ok(Guest {
                            list_u8_param,
                            list_u16_param,
                            list_u32_param,
                            list_u64_param,
                            list_s8_param,
                            list_s16_param,
                            list_s32_param,
                            list_s64_param,
                            list_f32_param,
                            list_f64_param,
                            list_u8_ret,
                            list_u16_ret,
                            list_u32_ret,
                            list_u64_ret,
                            list_s8_ret,
                            list_s16_ret,
                            list_s32_ret,
                            list_s64_ret,
                            list_f32_ret,
                            list_f64_ret,
                            tuple_list,
                            string_list_arg,
                            string_list_ret,
                            tuple_string_list,
                            string_list,
                            record_list,
                            record_list_reverse,
                            variant_list,
                            load_store_everything,
                        })
                    }
                }
                impl Guest {
                    pub async fn call_list_u8_param<_T, _D>(
                        &self,
                        accessor: &wasmtime::component::Accessor<_T, _D>,
                        arg0: wasmtime::component::__internal::Vec<u8>,
                    ) -> wasmtime::Result<()>
                    where
                        _T: Send,
                        _D: wasmtime::component::HasData,
                    {
                        let callee = unsafe {
                            wasmtime::component::TypedFunc::<
                                (wasmtime::component::__internal::Vec<u8>,),
                                (),
                            >::new_unchecked(self.list_u8_param)
                        };
                        let () = callee.call_concurrent(accessor, (arg0,)).await?;
                        Ok(())
                    }
                    pub async fn call_list_u16_param<_T, _D>(
                        &self,
                        accessor: &wasmtime::component::Accessor<_T, _D>,
                        arg0: wasmtime::component::__internal::Vec<u16>,
                    ) -> wasmtime::Result<()>
                    where
                        _T: Send,
                        _D: wasmtime::component::HasData,
                    {
                        let callee = unsafe {
                            wasmtime::component::TypedFunc::<
                                (wasmtime::component::__internal::Vec<u16>,),
                                (),
                            >::new_unchecked(self.list_u16_param)
                        };
                        let () = callee.call_concurrent(accessor, (arg0,)).await?;
                        Ok(())
                    }
                    pub async fn call_list_u32_param<_T, _D>(
                        &self,
                        accessor: &wasmtime::component::Accessor<_T, _D>,
                        arg0: wasmtime::component::__internal::Vec<u32>,
                    ) -> wasmtime::Result<()>
                    where
                        _T: Send,
                        _D: wasmtime::component::HasData,
                    {
                        let callee = unsafe {
                            wasmtime::component::TypedFunc::<
                                (wasmtime::component::__internal::Vec<u32>,),
                                (),
                            >::new_unchecked(self.list_u32_param)
                        };
                        let () = callee.call_concurrent(accessor, (arg0,)).await?;
                        Ok(())
                    }
                    pub async fn call_list_u64_param<_T, _D>(
                        &self,
                        accessor: &wasmtime::component::Accessor<_T, _D>,
                        arg0: wasmtime::component::__internal::Vec<u64>,
                    ) -> wasmtime::Result<()>
                    where
                        _T: Send,
                        _D: wasmtime::component::HasData,
                    {
                        let callee = unsafe {
                            wasmtime::component::TypedFunc::<
                                (wasmtime::component::__internal::Vec<u64>,),
                                (),
                            >::new_unchecked(self.list_u64_param)
                        };
                        let () = callee.call_concurrent(accessor, (arg0,)).await?;
                        Ok(())
                    }
                    pub async fn call_list_s8_param<_T, _D>(
                        &self,
                        accessor: &wasmtime::component::Accessor<_T, _D>,
                        arg0: wasmtime::component::__internal::Vec<i8>,
                    ) -> wasmtime::Result<()>
                    where
                        _T: Send,
                        _D: wasmtime::component::HasData,
                    {
                        let callee = unsafe {
                            wasmtime::component::TypedFunc::<
                                (wasmtime::component::__internal::Vec<i8>,),
                                (),
                            >::new_unchecked(self.list_s8_param)
                        };
                        let () = callee.call_concurrent(accessor, (arg0,)).await?;
                        Ok(())
                    }
                    pub async fn call_list_s16_param<_T, _D>(
                        &self,
                        accessor: &wasmtime::component::Accessor<_T, _D>,
                        arg0: wasmtime::component::__internal::Vec<i16>,
                    ) -> wasmtime::Result<()>
                    where
                        _T: Send,
                        _D: wasmtime::component::HasData,
                    {
                        let callee = unsafe {
                            wasmtime::component::TypedFunc::<
                                (wasmtime::component::__internal::Vec<i16>,),
                                (),
                            >::new_unchecked(self.list_s16_param)
                        };
                        let () = callee.call_concurrent(accessor, (arg0,)).await?;
                        Ok(())
                    }
                    pub async fn call_list_s32_param<_T, _D>(
                        &self,
                        accessor: &wasmtime::component::Accessor<_T, _D>,
                        arg0: wasmtime::component::__internal::Vec<i32>,
                    ) -> wasmtime::Result<()>
                    where
                        _T: Send,
                        _D: wasmtime::component::HasData,
                    {
                        let callee = unsafe {
                            wasmtime::component::TypedFunc::<
                                (wasmtime::component::__internal::Vec<i32>,),
                                (),
                            >::new_unchecked(self.list_s32_param)
                        };
                        let () = callee.call_concurrent(accessor, (arg0,)).await?;
                        Ok(())
                    }
                    pub async fn call_list_s64_param<_T, _D>(
                        &self,
                        accessor: &wasmtime::component::Accessor<_T, _D>,
                        arg0: wasmtime::component::__internal::Vec<i64>,
                    ) -> wasmtime::Result<()>
                    where
                        _T: Send,
                        _D: wasmtime::component::HasData,
                    {
                        let callee = unsafe {
                            wasmtime::component::TypedFunc::<
                                (wasmtime::component::__internal::Vec<i64>,),
                                (),
                            >::new_unchecked(self.list_s64_param)
                        };
                        let () = callee.call_concurrent(accessor, (arg0,)).await?;
                        Ok(())
                    }
                    pub async fn call_list_f32_param<_T, _D>(
                        &self,
                        accessor: &wasmtime::component::Accessor<_T, _D>,
                        arg0: wasmtime::component::__internal::Vec<f32>,
                    ) -> wasmtime::Result<()>
                    where
                        _T: Send,
                        _D: wasmtime::component::HasData,
                    {
                        let callee = unsafe {
                            wasmtime::component::TypedFunc::<
                                (wasmtime::component::__internal::Vec<f32>,),
                                (),
                            >::new_unchecked(self.list_f32_param)
                        };
                        let () = callee.call_concurrent(accessor, (arg0,)).await?;
                        Ok(())
                    }
                    pub async fn call_list_f64_param<_T, _D>(
                        &self,
                        accessor: &wasmtime::component::Accessor<_T, _D>,
                        arg0: wasmtime::component::__internal::Vec<f64>,
                    ) -> wasmtime::Result<()>
                    where
                        _T: Send,
                        _D: wasmtime::component::HasData,
                    {
                        let callee = unsafe {
                            wasmtime::component::TypedFunc::<
                                (wasmtime::component::__internal::Vec<f64>,),
                                (),
                            >::new_unchecked(self.list_f64_param)
                        };
                        let () = callee.call_concurrent(accessor, (arg0,)).await?;
                        Ok(())
                    }
                    pub async fn call_list_u8_ret<_T, _D>(
                        &self,
                        accessor: &wasmtime::component::Accessor<_T, _D>,
                    ) -> wasmtime::Result<wasmtime::component::__internal::Vec<u8>>
                    where
                        _T: Send,
                        _D: wasmtime::component::HasData,
                    {
                        let callee = unsafe {
                            wasmtime::component::TypedFunc::<
                                (),
                                (wasmtime::component::__internal::Vec<u8>,),
                            >::new_unchecked(self.list_u8_ret)
                        };
                        let (ret0,) = callee.call_concurrent(accessor, ()).await?;
                        Ok(ret0)
                    }
                    pub async fn call_list_u16_ret<_T, _D>(
                        &self,
                        accessor: &wasmtime::component::Accessor<_T, _D>,
                    ) -> wasmtime::Result<wasmtime::component::__internal::Vec<u16>>
                    where
                        _T: Send,
                        _D: wasmtime::component::HasData,
                    {
                        let callee = unsafe {
                            wasmtime::component::TypedFunc::<
                                (),
                                (wasmtime::component::__internal::Vec<u16>,),
                            >::new_unchecked(self.list_u16_ret)
                        };
                        let (ret0,) = callee.call_concurrent(accessor, ()).await?;
                        Ok(ret0)
                    }
                    pub async fn call_list_u32_ret<_T, _D>(
                        &self,
                        accessor: &wasmtime::component::Accessor<_T, _D>,
                    ) -> wasmtime::Result<wasmtime::component::__internal::Vec<u32>>
                    where
                        _T: Send,
                        _D: wasmtime::component::HasData,
                    {
                        let callee = unsafe {
                            wasmtime::component::TypedFunc::<
                                (),
                                (wasmtime::component::__internal::Vec<u32>,),
                            >::new_unchecked(self.list_u32_ret)
                        };
                        let (ret0,) = callee.call_concurrent(accessor, ()).await?;
                        Ok(ret0)
                    }
                    pub async fn call_list_u64_ret<_T, _D>(
                        &self,
                        accessor: &wasmtime::component::Accessor<_T, _D>,
                    ) -> wasmtime::Result<wasmtime::component::__internal::Vec<u64>>
                    where
                        _T: Send,
                        _D: wasmtime::component::HasData,
                    {
                        let callee = unsafe {
                            wasmtime::component::TypedFunc::<
                                (),
                                (wasmtime::component::__internal::Vec<u64>,),
                            >::new_unchecked(self.list_u64_ret)
                        };
                        let (ret0,) = callee.call_concurrent(accessor, ()).await?;
                        Ok(ret0)
                    }
                    pub async fn call_list_s8_ret<_T, _D>(
                        &self,
                        accessor: &wasmtime::component::Accessor<_T, _D>,
                    ) -> wasmtime::Result<wasmtime::component::__internal::Vec<i8>>
                    where
                        _T: Send,
                        _D: wasmtime::component::HasData,
                    {
                        let callee = unsafe {
                            wasmtime::component::TypedFunc::<
                                (),
                                (wasmtime::component::__internal::Vec<i8>,),
                            >::new_unchecked(self.list_s8_ret)
                        };
                        let (ret0,) = callee.call_concurrent(accessor, ()).await?;
                        Ok(ret0)
                    }
                    pub async fn call_list_s16_ret<_T, _D>(
                        &self,
                        accessor: &wasmtime::component::Accessor<_T, _D>,
                    ) -> wasmtime::Result<wasmtime::component::__internal::Vec<i16>>
                    where
                        _T: Send,
                        _D: wasmtime::component::HasData,
                    {
                        let callee = unsafe {
                            wasmtime::component::TypedFunc::<
                                (),
                                (wasmtime::component::__internal::Vec<i16>,),
                            >::new_unchecked(self.list_s16_ret)
                        };
                        let (ret0,) = callee.call_concurrent(accessor, ()).await?;
                        Ok(ret0)
                    }
                    pub async fn call_list_s32_ret<_T, _D>(
                        &self,
                        accessor: &wasmtime::component::Accessor<_T, _D>,
                    ) -> wasmtime::Result<wasmtime::component::__internal::Vec<i32>>
                    where
                        _T: Send,
                        _D: wasmtime::component::HasData,
                    {
                        let callee = unsafe {
                            wasmtime::component::TypedFunc::<
                                (),
                                (wasmtime::component::__internal::Vec<i32>,),
                            >::new_unchecked(self.list_s32_ret)
                        };
                        let (ret0,) = callee.call_concurrent(accessor, ()).await?;
                        Ok(ret0)
                    }
                    pub async fn call_list_s64_ret<_T, _D>(
                        &self,
                        accessor: &wasmtime::component::Accessor<_T, _D>,
                    ) -> wasmtime::Result<wasmtime::component::__internal::Vec<i64>>
                    where
                        _T: Send,
                        _D: wasmtime::component::HasData,
                    {
                        let callee = unsafe {
                            wasmtime::component::TypedFunc::<
                                (),
                                (wasmtime::component::__internal::Vec<i64>,),
                            >::new_unchecked(self.list_s64_ret)
                        };
                        let (ret0,) = callee.call_concurrent(accessor, ()).await?;
                        Ok(ret0)
                    }
                    pub async fn call_list_f32_ret<_T, _D>(
                        &self,
                        accessor: &wasmtime::component::Accessor<_T, _D>,
                    ) -> wasmtime::Result<wasmtime::component::__internal::Vec<f32>>
                    where
                        _T: Send,
                        _D: wasmtime::component::HasData,
                    {
                        let callee = unsafe {
                            wasmtime::component::TypedFunc::<
                                (),
                                (wasmtime::component::__internal::Vec<f32>,),
                            >::new_unchecked(self.list_f32_ret)
                        };
                        let (ret0,) = callee.call_concurrent(accessor, ()).await?;
                        Ok(ret0)
                    }
                    pub async fn call_list_f64_ret<_T, _D>(
                        &self,
                        accessor: &wasmtime::component::Accessor<_T, _D>,
                    ) -> wasmtime::Result<wasmtime::component::__internal::Vec<f64>>
                    where
                        _T: Send,
                        _D: wasmtime::component::HasData,
                    {
                        let callee = unsafe {
                            wasmtime::component::TypedFunc::<
                                (),
                                (wasmtime::component::__internal::Vec<f64>,),
                            >::new_unchecked(self.list_f64_ret)
                        };
                        let (ret0,) = callee.call_concurrent(accessor, ()).await?;
                        Ok(ret0)
                    }
                    pub async fn call_tuple_list<_T, _D>(
                        &self,
                        accessor: &wasmtime::component::Accessor<_T, _D>,
                        arg0: wasmtime::component::__internal::Vec<(u8, i8)>,
                    ) -> wasmtime::Result<
                        wasmtime::component::__internal::Vec<(i64, u32)>,
                    >
                    where
                        _T: Send,
                        _D: wasmtime::component::HasData,
                    {
                        let callee = unsafe {
                            wasmtime::component::TypedFunc::<
                                (wasmtime::component::__internal::Vec<(u8, i8)>,),
                                (wasmtime::component::__internal::Vec<(i64, u32)>,),
                            >::new_unchecked(self.tuple_list)
                        };
                        let (ret0,) = callee.call_concurrent(accessor, (arg0,)).await?;
                        Ok(ret0)
                    }
                    pub async fn call_string_list_arg<_T, _D>(
                        &self,
                        accessor: &wasmtime::component::Accessor<_T, _D>,
                        arg0: wasmtime::component::__internal::Vec<
                            wasmtime::component::__internal::String,
                        >,
                    ) -> wasmtime::Result<()>
                    where
                        _T: Send,
                        _D: wasmtime::component::HasData,
                    {
                        let callee = unsafe {
                            wasmtime::component::TypedFunc::<
                                (
                                    wasmtime::component::__internal::Vec<
                                        wasmtime::component::__internal::String,
                                    >,
                                ),
                                (),
                            >::new_unchecked(self.string_list_arg)
                        };
                        let () = callee.call_concurrent(accessor, (arg0,)).await?;
                        Ok(())
                    }
                    pub async fn call_string_list_ret<_T, _D>(
                        &self,
                        accessor: &wasmtime::component::Accessor<_T, _D>,
                    ) -> wasmtime::Result<
                        wasmtime::component::__internal::Vec<
                            wasmtime::component::__internal::String,
                        >,
                    >
                    where
                        _T: Send,
                        _D: wasmtime::component::HasData,
                    {
                        let callee = unsafe {
                            wasmtime::component::TypedFunc::<
                                (),
                                (
                                    wasmtime::component::__internal::Vec<
                                        wasmtime::component::__internal::String,
                                    >,
                                ),
                            >::new_unchecked(self.string_list_ret)
                        };
                        let (ret0,) = callee.call_concurrent(accessor, ()).await?;
                        Ok(ret0)
                    }
                    pub async fn call_tuple_string_list<_T, _D>(
                        &self,
                        accessor: &wasmtime::component::Accessor<_T, _D>,
                        arg0: wasmtime::component::__internal::Vec<
                            (u8, wasmtime::component::__internal::String),
                        >,
                    ) -> wasmtime::Result<
                        wasmtime::component::__internal::Vec<
                            (wasmtime::component::__internal::String, u8),
                        >,
                    >
                    where
                        _T: Send,
                        _D: wasmtime::component::HasData,
                    {
                        let callee = unsafe {
                            wasmtime::component::TypedFunc::<
                                (
                                    wasmtime::component::__internal::Vec<
                                        (u8, wasmtime::component::__internal::String),
                                    >,
                                ),
                                (
                                    wasmtime::component::__internal::Vec<
                                        (wasmtime::component::__internal::String, u8),
                                    >,
                                ),
                            >::new_unchecked(self.tuple_string_list)
                        };
                        let (ret0,) = callee.call_concurrent(accessor, (arg0,)).await?;
                        Ok(ret0)
                    }
                    pub async fn call_string_list<_T, _D>(
                        &self,
                        accessor: &wasmtime::component::Accessor<_T, _D>,
                        arg0: wasmtime::component::__internal::Vec<
                            wasmtime::component::__internal::String,
                        >,
                    ) -> wasmtime::Result<
                        wasmtime::component::__internal::Vec<
                            wasmtime::component::__internal::String,
                        >,
                    >
                    where
                        _T: Send,
                        _D: wasmtime::component::HasData,
                    {
                        let callee = unsafe {
                            wasmtime::component::TypedFunc::<
                                (
                                    wasmtime::component::__internal::Vec<
                                        wasmtime::component::__internal::String,
                                    >,
                                ),
                                (
                                    wasmtime::component::__internal::Vec<
                                        wasmtime::component::__internal::String,
                                    >,
                                ),
                            >::new_unchecked(self.string_list)
                        };
                        let (ret0,) = callee.call_concurrent(accessor, (arg0,)).await?;
                        Ok(ret0)
                    }
                    pub async fn call_record_list<_T, _D>(
                        &self,
                        accessor: &wasmtime::component::Accessor<_T, _D>,
                        arg0: wasmtime::component::__internal::Vec<SomeRecord>,
                    ) -> wasmtime::Result<
                        wasmtime::component::__internal::Vec<OtherRecord>,
                    >
                    where
                        _T: Send,
                        _D: wasmtime::component::HasData,
                    {
                        let callee = unsafe {
                            wasmtime::component::TypedFunc::<
                                (wasmtime::component::__internal::Vec<SomeRecord>,),
                                (wasmtime::component::__internal::Vec<OtherRecord>,),
                            >::new_unchecked(self.record_list)
                        };
                        let (ret0,) = callee.call_concurrent(accessor, (arg0,)).await?;
                        Ok(ret0)
                    }
                    pub async fn call_record_list_reverse<_T, _D>(
                        &self,
                        accessor: &wasmtime::component::Accessor<_T, _D>,
                        arg0: wasmtime::component::__internal::Vec<OtherRecord>,
                    ) -> wasmtime::Result<
                        wasmtime::component::__internal::Vec<SomeRecord>,
                    >
                    where
                        _T: Send,
                        _D: wasmtime::component::HasData,
                    {
                        let callee = unsafe {
                            wasmtime::component::TypedFunc::<
                                (wasmtime::component::__internal::Vec<OtherRecord>,),
                                (wasmtime::component::__internal::Vec<SomeRecord>,),
                            >::new_unchecked(self.record_list_reverse)
                        };
                        let (ret0,) = callee.call_concurrent(accessor, (arg0,)).await?;
                        Ok(ret0)
                    }
                    pub async fn call_variant_list<_T, _D>(
                        &self,
                        accessor: &wasmtime::component::Accessor<_T, _D>,
                        arg0: wasmtime::component::__internal::Vec<SomeVariant>,
                    ) -> wasmtime::Result<
                        wasmtime::component::__internal::Vec<OtherVariant>,
                    >
                    where
                        _T: Send,
                        _D: wasmtime::component::HasData,
                    {
                        let callee = unsafe {
                            wasmtime::component::TypedFunc::<
                                (wasmtime::component::__internal::Vec<SomeVariant>,),
                                (wasmtime::component::__internal::Vec<OtherVariant>,),
                            >::new_unchecked(self.variant_list)
                        };
                        let (ret0,) = callee.call_concurrent(accessor, (arg0,)).await?;
                        Ok(ret0)
                    }
                    pub async fn call_load_store_everything<_T, _D>(
                        &self,
                        accessor: &wasmtime::component::Accessor<_T, _D>,
                        arg0: LoadStoreAllSizes,
                    ) -> wasmtime::Result<LoadStoreAllSizes>
                    where
                        _T: Send,
                        _D: wasmtime::component::HasData,
                    {
                        let callee = unsafe {
                            wasmtime::component::TypedFunc::<
                                (LoadStoreAllSizes,),
                                (LoadStoreAllSizes,),
                            >::new_unchecked(self.load_store_everything)
                        };
                        let (ret0,) = callee.call_concurrent(accessor, (arg0,)).await?;
                        Ok(ret0)
                    }
                }
            }
        }
    }
}<|MERGE_RESOLUTION|>--- conflicted
+++ resolved
@@ -544,11 +544,7 @@
                     {
                         wasmtime::component::__internal::Box::pin(async move {
                             let accessor = &caller.with_data(host_getter);
-<<<<<<< HEAD
-                            let r = <D as HostConcurrent>::list_u8_param(accessor, arg0)
-=======
                             let r = <D as HostWithStore>::list_u8_param(accessor, arg0)
->>>>>>> b4475438
                                 .await;
                             Ok(r)
                         })
@@ -562,11 +558,7 @@
                     {
                         wasmtime::component::__internal::Box::pin(async move {
                             let accessor = &caller.with_data(host_getter);
-<<<<<<< HEAD
-                            let r = <D as HostConcurrent>::list_u16_param(accessor, arg0)
-=======
                             let r = <D as HostWithStore>::list_u16_param(accessor, arg0)
->>>>>>> b4475438
                                 .await;
                             Ok(r)
                         })
@@ -580,11 +572,7 @@
                     {
                         wasmtime::component::__internal::Box::pin(async move {
                             let accessor = &caller.with_data(host_getter);
-<<<<<<< HEAD
-                            let r = <D as HostConcurrent>::list_u32_param(accessor, arg0)
-=======
                             let r = <D as HostWithStore>::list_u32_param(accessor, arg0)
->>>>>>> b4475438
                                 .await;
                             Ok(r)
                         })
@@ -598,11 +586,7 @@
                     {
                         wasmtime::component::__internal::Box::pin(async move {
                             let accessor = &caller.with_data(host_getter);
-<<<<<<< HEAD
-                            let r = <D as HostConcurrent>::list_u64_param(accessor, arg0)
-=======
                             let r = <D as HostWithStore>::list_u64_param(accessor, arg0)
->>>>>>> b4475438
                                 .await;
                             Ok(r)
                         })
@@ -616,11 +600,7 @@
                     {
                         wasmtime::component::__internal::Box::pin(async move {
                             let accessor = &caller.with_data(host_getter);
-<<<<<<< HEAD
-                            let r = <D as HostConcurrent>::list_s8_param(accessor, arg0)
-=======
                             let r = <D as HostWithStore>::list_s8_param(accessor, arg0)
->>>>>>> b4475438
                                 .await;
                             Ok(r)
                         })
@@ -634,11 +614,7 @@
                     {
                         wasmtime::component::__internal::Box::pin(async move {
                             let accessor = &caller.with_data(host_getter);
-<<<<<<< HEAD
-                            let r = <D as HostConcurrent>::list_s16_param(accessor, arg0)
-=======
                             let r = <D as HostWithStore>::list_s16_param(accessor, arg0)
->>>>>>> b4475438
                                 .await;
                             Ok(r)
                         })
@@ -652,11 +628,7 @@
                     {
                         wasmtime::component::__internal::Box::pin(async move {
                             let accessor = &caller.with_data(host_getter);
-<<<<<<< HEAD
-                            let r = <D as HostConcurrent>::list_s32_param(accessor, arg0)
-=======
                             let r = <D as HostWithStore>::list_s32_param(accessor, arg0)
->>>>>>> b4475438
                                 .await;
                             Ok(r)
                         })
@@ -670,11 +642,7 @@
                     {
                         wasmtime::component::__internal::Box::pin(async move {
                             let accessor = &caller.with_data(host_getter);
-<<<<<<< HEAD
-                            let r = <D as HostConcurrent>::list_s64_param(accessor, arg0)
-=======
                             let r = <D as HostWithStore>::list_s64_param(accessor, arg0)
->>>>>>> b4475438
                                 .await;
                             Ok(r)
                         })
@@ -688,11 +656,7 @@
                     {
                         wasmtime::component::__internal::Box::pin(async move {
                             let accessor = &caller.with_data(host_getter);
-<<<<<<< HEAD
-                            let r = <D as HostConcurrent>::list_f32_param(accessor, arg0)
-=======
                             let r = <D as HostWithStore>::list_f32_param(accessor, arg0)
->>>>>>> b4475438
                                 .await;
                             Ok(r)
                         })
@@ -706,11 +670,7 @@
                     {
                         wasmtime::component::__internal::Box::pin(async move {
                             let accessor = &caller.with_data(host_getter);
-<<<<<<< HEAD
-                            let r = <D as HostConcurrent>::list_f64_param(accessor, arg0)
-=======
                             let r = <D as HostWithStore>::list_f64_param(accessor, arg0)
->>>>>>> b4475438
                                 .await;
                             Ok(r)
                         })
@@ -721,11 +681,7 @@
                     move |caller: &wasmtime::component::Accessor<T>, (): ()| {
                         wasmtime::component::__internal::Box::pin(async move {
                             let accessor = &caller.with_data(host_getter);
-<<<<<<< HEAD
-                            let r = <D as HostConcurrent>::list_u8_ret(accessor).await;
-=======
                             let r = <D as HostWithStore>::list_u8_ret(accessor).await;
->>>>>>> b4475438
                             Ok((r,))
                         })
                     },
@@ -735,11 +691,7 @@
                     move |caller: &wasmtime::component::Accessor<T>, (): ()| {
                         wasmtime::component::__internal::Box::pin(async move {
                             let accessor = &caller.with_data(host_getter);
-<<<<<<< HEAD
-                            let r = <D as HostConcurrent>::list_u16_ret(accessor).await;
-=======
                             let r = <D as HostWithStore>::list_u16_ret(accessor).await;
->>>>>>> b4475438
                             Ok((r,))
                         })
                     },
@@ -749,11 +701,7 @@
                     move |caller: &wasmtime::component::Accessor<T>, (): ()| {
                         wasmtime::component::__internal::Box::pin(async move {
                             let accessor = &caller.with_data(host_getter);
-<<<<<<< HEAD
-                            let r = <D as HostConcurrent>::list_u32_ret(accessor).await;
-=======
                             let r = <D as HostWithStore>::list_u32_ret(accessor).await;
->>>>>>> b4475438
                             Ok((r,))
                         })
                     },
@@ -763,11 +711,7 @@
                     move |caller: &wasmtime::component::Accessor<T>, (): ()| {
                         wasmtime::component::__internal::Box::pin(async move {
                             let accessor = &caller.with_data(host_getter);
-<<<<<<< HEAD
-                            let r = <D as HostConcurrent>::list_u64_ret(accessor).await;
-=======
                             let r = <D as HostWithStore>::list_u64_ret(accessor).await;
->>>>>>> b4475438
                             Ok((r,))
                         })
                     },
@@ -777,11 +721,7 @@
                     move |caller: &wasmtime::component::Accessor<T>, (): ()| {
                         wasmtime::component::__internal::Box::pin(async move {
                             let accessor = &caller.with_data(host_getter);
-<<<<<<< HEAD
-                            let r = <D as HostConcurrent>::list_s8_ret(accessor).await;
-=======
                             let r = <D as HostWithStore>::list_s8_ret(accessor).await;
->>>>>>> b4475438
                             Ok((r,))
                         })
                     },
@@ -791,11 +731,7 @@
                     move |caller: &wasmtime::component::Accessor<T>, (): ()| {
                         wasmtime::component::__internal::Box::pin(async move {
                             let accessor = &caller.with_data(host_getter);
-<<<<<<< HEAD
-                            let r = <D as HostConcurrent>::list_s16_ret(accessor).await;
-=======
                             let r = <D as HostWithStore>::list_s16_ret(accessor).await;
->>>>>>> b4475438
                             Ok((r,))
                         })
                     },
@@ -805,11 +741,7 @@
                     move |caller: &wasmtime::component::Accessor<T>, (): ()| {
                         wasmtime::component::__internal::Box::pin(async move {
                             let accessor = &caller.with_data(host_getter);
-<<<<<<< HEAD
-                            let r = <D as HostConcurrent>::list_s32_ret(accessor).await;
-=======
                             let r = <D as HostWithStore>::list_s32_ret(accessor).await;
->>>>>>> b4475438
                             Ok((r,))
                         })
                     },
@@ -819,11 +751,7 @@
                     move |caller: &wasmtime::component::Accessor<T>, (): ()| {
                         wasmtime::component::__internal::Box::pin(async move {
                             let accessor = &caller.with_data(host_getter);
-<<<<<<< HEAD
-                            let r = <D as HostConcurrent>::list_s64_ret(accessor).await;
-=======
                             let r = <D as HostWithStore>::list_s64_ret(accessor).await;
->>>>>>> b4475438
                             Ok((r,))
                         })
                     },
@@ -833,11 +761,7 @@
                     move |caller: &wasmtime::component::Accessor<T>, (): ()| {
                         wasmtime::component::__internal::Box::pin(async move {
                             let accessor = &caller.with_data(host_getter);
-<<<<<<< HEAD
-                            let r = <D as HostConcurrent>::list_f32_ret(accessor).await;
-=======
                             let r = <D as HostWithStore>::list_f32_ret(accessor).await;
->>>>>>> b4475438
                             Ok((r,))
                         })
                     },
@@ -847,11 +771,7 @@
                     move |caller: &wasmtime::component::Accessor<T>, (): ()| {
                         wasmtime::component::__internal::Box::pin(async move {
                             let accessor = &caller.with_data(host_getter);
-<<<<<<< HEAD
-                            let r = <D as HostConcurrent>::list_f64_ret(accessor).await;
-=======
                             let r = <D as HostWithStore>::list_f64_ret(accessor).await;
->>>>>>> b4475438
                             Ok((r,))
                         })
                     },
@@ -864,11 +784,7 @@
                     {
                         wasmtime::component::__internal::Box::pin(async move {
                             let accessor = &caller.with_data(host_getter);
-<<<<<<< HEAD
-                            let r = <D as HostConcurrent>::tuple_list(accessor, arg0)
-=======
                             let r = <D as HostWithStore>::tuple_list(accessor, arg0)
->>>>>>> b4475438
                                 .await;
                             Ok((r,))
                         })
@@ -888,14 +804,7 @@
                     {
                         wasmtime::component::__internal::Box::pin(async move {
                             let accessor = &caller.with_data(host_getter);
-<<<<<<< HEAD
-                            let r = <D as HostConcurrent>::string_list_arg(
-                                    accessor,
-                                    arg0,
-                                )
-=======
                             let r = <D as HostWithStore>::string_list_arg(accessor, arg0)
->>>>>>> b4475438
                                 .await;
                             Ok(r)
                         })
@@ -906,11 +815,7 @@
                     move |caller: &wasmtime::component::Accessor<T>, (): ()| {
                         wasmtime::component::__internal::Box::pin(async move {
                             let accessor = &caller.with_data(host_getter);
-<<<<<<< HEAD
-                            let r = <D as HostConcurrent>::string_list_ret(accessor)
-=======
                             let r = <D as HostWithStore>::string_list_ret(accessor)
->>>>>>> b4475438
                                 .await;
                             Ok((r,))
                         })
@@ -930,11 +835,7 @@
                     {
                         wasmtime::component::__internal::Box::pin(async move {
                             let accessor = &caller.with_data(host_getter);
-<<<<<<< HEAD
-                            let r = <D as HostConcurrent>::tuple_string_list(
-=======
                             let r = <D as HostWithStore>::tuple_string_list(
->>>>>>> b4475438
                                     accessor,
                                     arg0,
                                 )
@@ -957,11 +858,7 @@
                     {
                         wasmtime::component::__internal::Box::pin(async move {
                             let accessor = &caller.with_data(host_getter);
-<<<<<<< HEAD
-                            let r = <D as HostConcurrent>::string_list(accessor, arg0)
-=======
                             let r = <D as HostWithStore>::string_list(accessor, arg0)
->>>>>>> b4475438
                                 .await;
                             Ok((r,))
                         })
@@ -975,11 +872,7 @@
                     {
                         wasmtime::component::__internal::Box::pin(async move {
                             let accessor = &caller.with_data(host_getter);
-<<<<<<< HEAD
-                            let r = <D as HostConcurrent>::record_list(accessor, arg0)
-=======
                             let r = <D as HostWithStore>::record_list(accessor, arg0)
->>>>>>> b4475438
                                 .await;
                             Ok((r,))
                         })
@@ -993,11 +886,7 @@
                     {
                         wasmtime::component::__internal::Box::pin(async move {
                             let accessor = &caller.with_data(host_getter);
-<<<<<<< HEAD
-                            let r = <D as HostConcurrent>::record_list_reverse(
-=======
                             let r = <D as HostWithStore>::record_list_reverse(
->>>>>>> b4475438
                                     accessor,
                                     arg0,
                                 )
@@ -1014,11 +903,7 @@
                     {
                         wasmtime::component::__internal::Box::pin(async move {
                             let accessor = &caller.with_data(host_getter);
-<<<<<<< HEAD
-                            let r = <D as HostConcurrent>::variant_list(accessor, arg0)
-=======
                             let r = <D as HostWithStore>::variant_list(accessor, arg0)
->>>>>>> b4475438
                                 .await;
                             Ok((r,))
                         })
@@ -1032,11 +917,7 @@
                     {
                         wasmtime::component::__internal::Box::pin(async move {
                             let accessor = &caller.with_data(host_getter);
-<<<<<<< HEAD
-                            let r = <D as HostConcurrent>::load_store_everything(
-=======
                             let r = <D as HostWithStore>::load_store_everything(
->>>>>>> b4475438
                                     accessor,
                                     arg0,
                                 )
