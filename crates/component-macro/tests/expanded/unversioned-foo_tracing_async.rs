/// Auto-generated bindings for a pre-instantiated version of a
/// component which implements the world `nope`.
///
/// This structure is created through [`NopePre::new`] which
/// takes a [`InstancePre`](wasmtime::component::InstancePre) that
/// has been created through a [`Linker`](wasmtime::component::Linker).
///
/// For more information see [`Nope`] as well.
pub struct NopePre<T: 'static> {
    instance_pre: wasmtime::component::InstancePre<T>,
    indices: NopeIndices,
}
impl<T: 'static> Clone for NopePre<T> {
    fn clone(&self) -> Self {
        Self {
            instance_pre: self.instance_pre.clone(),
            indices: self.indices.clone(),
        }
    }
}
impl<_T: 'static> NopePre<_T> {
    /// Creates a new copy of `NopePre` bindings which can then
    /// be used to instantiate into a particular store.
    ///
    /// This method may fail if the component behind `instance_pre`
    /// does not have the required exports.
    pub fn new(
        instance_pre: wasmtime::component::InstancePre<_T>,
    ) -> wasmtime::Result<Self> {
        let indices = NopeIndices::new(&instance_pre)?;
        Ok(Self { instance_pre, indices })
    }
    pub fn engine(&self) -> &wasmtime::Engine {
        self.instance_pre.engine()
    }
    pub fn instance_pre(&self) -> &wasmtime::component::InstancePre<_T> {
        &self.instance_pre
    }
    /// Instantiates a new instance of [`Nope`] within the
    /// `store` provided.
    ///
    /// This function will use `self` as the pre-instantiated
    /// instance to perform instantiation. Afterwards the preloaded
    /// indices in `self` are used to lookup all exports on the
    /// resulting instance.
    pub async fn instantiate_async(
        &self,
        mut store: impl wasmtime::AsContextMut<Data = _T>,
    ) -> wasmtime::Result<Nope>
    where
        _T: Send,
    {
        let mut store = store.as_context_mut();
        let instance = self.instance_pre.instantiate_async(&mut store).await?;
        self.indices.load(&mut store, &instance)
    }
}
/// Auto-generated bindings for index of the exports of
/// `nope`.
///
/// This is an implementation detail of [`NopePre`] and can
/// be constructed if needed as well.
///
/// For more information see [`Nope`] as well.
#[derive(Clone)]
pub struct NopeIndices {}
/// Auto-generated bindings for an instance a component which
/// implements the world `nope`.
///
/// This structure can be created through a number of means
/// depending on your requirements and what you have on hand:
///
/// * The most convenient way is to use
///   [`Nope::instantiate_async`] which only needs a
///   [`Store`], [`Component`], and [`Linker`].
///
/// * Alternatively you can create a [`NopePre`] ahead of
///   time with a [`Component`] to front-load string lookups
///   of exports once instead of per-instantiation. This
///   method then uses [`NopePre::instantiate_async`] to
///   create a [`Nope`].
///
/// * If you've instantiated the instance yourself already
///   then you can use [`Nope::new`].
///
/// These methods are all equivalent to one another and move
/// around the tradeoff of what work is performed when.
///
/// [`Store`]: wasmtime::Store
/// [`Component`]: wasmtime::component::Component
/// [`Linker`]: wasmtime::component::Linker
pub struct Nope {}
const _: () = {
    #[allow(unused_imports)]
    use wasmtime::component::__internal::anyhow;
    impl NopeIndices {
        /// Creates a new copy of `NopeIndices` bindings which can then
        /// be used to instantiate into a particular store.
        ///
        /// This method may fail if the component does not have the
        /// required exports.
        pub fn new<_T>(
            _instance_pre: &wasmtime::component::InstancePre<_T>,
        ) -> wasmtime::Result<Self> {
            let _component = _instance_pre.component();
            let _instance_type = _instance_pre.instance_type();
            Ok(NopeIndices {})
        }
        /// Uses the indices stored in `self` to load an instance
        /// of [`Nope`] from the instance provided.
        ///
        /// Note that at this time this method will additionally
        /// perform type-checks of all exports.
        pub fn load(
            &self,
            mut store: impl wasmtime::AsContextMut,
            instance: &wasmtime::component::Instance,
        ) -> wasmtime::Result<Nope> {
            let _ = &mut store;
            let _instance = instance;
            Ok(Nope {})
        }
    }
    impl Nope {
        /// Convenience wrapper around [`NopePre::new`] and
        /// [`NopePre::instantiate_async`].
        pub async fn instantiate_async<_T: 'static>(
            store: impl wasmtime::AsContextMut<Data = _T>,
            component: &wasmtime::component::Component,
            linker: &wasmtime::component::Linker<_T>,
        ) -> wasmtime::Result<Nope>
        where
            _T: Send,
        {
            let pre = linker.instantiate_pre(component)?;
            NopePre::new(pre)?.instantiate_async(store).await
        }
        /// Convenience wrapper around [`NopeIndices::new`] and
        /// [`NopeIndices::load`].
        pub fn new(
            mut store: impl wasmtime::AsContextMut,
            instance: &wasmtime::component::Instance,
        ) -> wasmtime::Result<Nope> {
            let indices = NopeIndices::new(&instance.instance_pre(&store))?;
            indices.load(&mut store, instance)
        }
        pub fn add_to_linker<T, D>(
            linker: &mut wasmtime::component::Linker<T>,
            host_getter: fn(&mut T) -> D::Data<'_>,
        ) -> wasmtime::Result<()>
        where
            D: wasmtime::component::HasData,
            for<'a> D::Data<'a>: foo::foo::a::Host + Send,
            T: 'static + Send,
        {
            foo::foo::a::add_to_linker::<T, D>(linker, host_getter)?;
            Ok(())
        }
    }
};
pub mod foo {
    pub mod foo {
        #[allow(clippy::all)]
        pub mod a {
            #[allow(unused_imports)]
            use wasmtime::component::__internal::{anyhow, Box};
            #[derive(wasmtime::component::ComponentType)]
            #[derive(wasmtime::component::Lift)]
            #[derive(wasmtime::component::Lower)]
            #[component(variant)]
            #[derive(Clone)]
            pub enum Error {
                #[component(name = "other")]
                Other(wasmtime::component::__internal::String),
            }
            impl core::fmt::Debug for Error {
                fn fmt(&self, f: &mut core::fmt::Formatter<'_>) -> core::fmt::Result {
                    match self {
                        Error::Other(e) => {
                            f.debug_tuple("Error::Other").field(e).finish()
                        }
                    }
                }
            }
            impl core::fmt::Display for Error {
                fn fmt(&self, f: &mut core::fmt::Formatter<'_>) -> core::fmt::Result {
                    write!(f, "{:?}", self)
                }
            }
            impl core::error::Error for Error {}
            const _: () = {
                assert!(12 == < Error as wasmtime::component::ComponentType >::SIZE32);
                assert!(4 == < Error as wasmtime::component::ComponentType >::ALIGN32);
            };
            #[wasmtime::component::__internal::trait_variant_make(::core::marker::Send)]
            pub trait Host: Send {
                async fn g(&mut self) -> Result<(), Error>;
            }
<<<<<<< HEAD
            impl<_T: Host + Send> Host for &mut _T {
=======
            impl<_T: Host + ?Sized + Send> Host for &mut _T {
>>>>>>> a6065df9
                async fn g(&mut self) -> Result<(), Error> {
                    Host::g(*self).await
                }
            }
            pub fn add_to_linker<T, D>(
                linker: &mut wasmtime::component::Linker<T>,
                host_getter: fn(&mut T) -> D::Data<'_>,
            ) -> wasmtime::Result<()>
            where
                D: wasmtime::component::HasData,
                for<'a> D::Data<'a>: Host,
                T: 'static + Send,
            {
                let mut inst = linker.instance("foo:foo/a")?;
                inst.func_wrap_async(
                    "g",
                    move |mut caller: wasmtime::StoreContextMut<'_, T>, (): ()| {
                        use tracing::Instrument;
                        let span = tracing::span!(
                            tracing::Level::TRACE, "wit-bindgen import", module = "a",
                            function = "g",
                        );
                        wasmtime::component::__internal::Box::new(
                            async move {
                                tracing::event!(tracing::Level::TRACE, "call");
                                let host = &mut host_getter(caller.data_mut());
                                let r = Host::g(host).await;
                                tracing::event!(
                                    tracing::Level::TRACE, result = tracing::field::debug(& r),
                                    "return"
                                );
                                Ok((r,))
                            }
                                .instrument(span),
                        )
                    },
                )?;
                Ok(())
            }
        }
    }
}<|MERGE_RESOLUTION|>--- conflicted
+++ resolved
@@ -196,11 +196,7 @@
             pub trait Host: Send {
                 async fn g(&mut self) -> Result<(), Error>;
             }
-<<<<<<< HEAD
-            impl<_T: Host + Send> Host for &mut _T {
-=======
             impl<_T: Host + ?Sized + Send> Host for &mut _T {
->>>>>>> a6065df9
                 async fn g(&mut self) -> Result<(), Error> {
                     Host::g(*self).await
                 }
