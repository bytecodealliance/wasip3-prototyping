--- conflicted
+++ resolved
@@ -226,7 +226,7 @@
                     rep: wasmtime::component::Resource<Y>,
                 ) -> wasmtime::Result<()>;
             }
-            impl<_T: HostY + Send> HostY for &mut _T {
+            impl<_T: HostY + ?Sized + Send> HostY for &mut _T {
                 async fn drop(
                     &mut self,
                     rep: wasmtime::component::Resource<Y>,
@@ -236,11 +236,7 @@
             }
             #[wasmtime::component::__internal::trait_variant_make(::core::marker::Send)]
             pub trait Host: Send + HostY {}
-<<<<<<< HEAD
-            impl<_T: Host + Send> Host for &mut _T {}
-=======
             impl<_T: Host + ?Sized + Send> Host for &mut _T {}
->>>>>>> a6065df9
             pub fn add_to_linker<T, D>(
                 linker: &mut wasmtime::component::Linker<T>,
                 host_getter: fn(&mut T) -> D::Data<'_>,
