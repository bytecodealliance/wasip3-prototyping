/// Auto-generated bindings for a pre-instantiated version of a
/// component which implements the world `the-world`.
///
/// This structure is created through [`TheWorldPre::new`] which
/// takes a [`InstancePre`](wasmtime::component::InstancePre) that
/// has been created through a [`Linker`](wasmtime::component::Linker).
///
/// For more information see [`TheWorld`] as well.
pub struct TheWorldPre<T: 'static> {
    instance_pre: wasmtime::component::InstancePre<T>,
    indices: TheWorldIndices,
}
impl<T: 'static> Clone for TheWorldPre<T> {
    fn clone(&self) -> Self {
        Self {
            instance_pre: self.instance_pre.clone(),
            indices: self.indices.clone(),
        }
    }
}
impl<_T: 'static> TheWorldPre<_T> {
    /// Creates a new copy of `TheWorldPre` bindings which can then
    /// be used to instantiate into a particular store.
    ///
    /// This method may fail if the component behind `instance_pre`
    /// does not have the required exports.
    pub fn new(
        instance_pre: wasmtime::component::InstancePre<_T>,
    ) -> wasmtime::Result<Self> {
        let indices = TheWorldIndices::new(&instance_pre)?;
        Ok(Self { instance_pre, indices })
    }
    pub fn engine(&self) -> &wasmtime::Engine {
        self.instance_pre.engine()
    }
    pub fn instance_pre(&self) -> &wasmtime::component::InstancePre<_T> {
        &self.instance_pre
    }
    /// Instantiates a new instance of [`TheWorld`] within the
    /// `store` provided.
    ///
    /// This function will use `self` as the pre-instantiated
    /// instance to perform instantiation. Afterwards the preloaded
    /// indices in `self` are used to lookup all exports on the
    /// resulting instance.
    pub async fn instantiate_async(
        &self,
        mut store: impl wasmtime::AsContextMut<Data = _T>,
    ) -> wasmtime::Result<TheWorld>
    where
        _T: Send,
    {
        let mut store = store.as_context_mut();
        let instance = self.instance_pre.instantiate_async(&mut store).await?;
        self.indices.load(&mut store, &instance)
    }
}
/// Auto-generated bindings for index of the exports of
/// `the-world`.
///
/// This is an implementation detail of [`TheWorldPre`] and can
/// be constructed if needed as well.
///
/// For more information see [`TheWorld`] as well.
#[derive(Clone)]
pub struct TheWorldIndices {
    interface0: exports::foo::foo::integers::GuestIndices,
}
/// Auto-generated bindings for an instance a component which
/// implements the world `the-world`.
///
/// This structure can be created through a number of means
/// depending on your requirements and what you have on hand:
///
/// * The most convenient way is to use
///   [`TheWorld::instantiate_async`] which only needs a
///   [`Store`], [`Component`], and [`Linker`].
///
/// * Alternatively you can create a [`TheWorldPre`] ahead of
///   time with a [`Component`] to front-load string lookups
///   of exports once instead of per-instantiation. This
///   method then uses [`TheWorldPre::instantiate_async`] to
///   create a [`TheWorld`].
///
/// * If you've instantiated the instance yourself already
///   then you can use [`TheWorld::new`].
///
/// These methods are all equivalent to one another and move
/// around the tradeoff of what work is performed when.
///
/// [`Store`]: wasmtime::Store
/// [`Component`]: wasmtime::component::Component
/// [`Linker`]: wasmtime::component::Linker
pub struct TheWorld {
    interface0: exports::foo::foo::integers::Guest,
}
const _: () = {
    #[allow(unused_imports)]
    use wasmtime::component::__internal::anyhow;
    impl TheWorldIndices {
        /// Creates a new copy of `TheWorldIndices` bindings which can then
        /// be used to instantiate into a particular store.
        ///
        /// This method may fail if the component does not have the
        /// required exports.
        pub fn new<_T>(
            _instance_pre: &wasmtime::component::InstancePre<_T>,
        ) -> wasmtime::Result<Self> {
            let _component = _instance_pre.component();
            let _instance_type = _instance_pre.instance_type();
            let interface0 = exports::foo::foo::integers::GuestIndices::new(
                _instance_pre,
            )?;
            Ok(TheWorldIndices { interface0 })
        }
        /// Uses the indices stored in `self` to load an instance
        /// of [`TheWorld`] from the instance provided.
        ///
        /// Note that at this time this method will additionally
        /// perform type-checks of all exports.
        pub fn load(
            &self,
            mut store: impl wasmtime::AsContextMut,
            instance: &wasmtime::component::Instance,
        ) -> wasmtime::Result<TheWorld> {
            let _ = &mut store;
            let _instance = instance;
            let interface0 = self.interface0.load(&mut store, &_instance)?;
            Ok(TheWorld { interface0 })
        }
    }
    impl TheWorld {
        /// Convenience wrapper around [`TheWorldPre::new`] and
        /// [`TheWorldPre::instantiate_async`].
        pub async fn instantiate_async<_T: 'static>(
            store: impl wasmtime::AsContextMut<Data = _T>,
            component: &wasmtime::component::Component,
            linker: &wasmtime::component::Linker<_T>,
        ) -> wasmtime::Result<TheWorld>
        where
            _T: Send,
        {
            let pre = linker.instantiate_pre(component)?;
            TheWorldPre::new(pre)?.instantiate_async(store).await
        }
        /// Convenience wrapper around [`TheWorldIndices::new`] and
        /// [`TheWorldIndices::load`].
        pub fn new(
            mut store: impl wasmtime::AsContextMut,
            instance: &wasmtime::component::Instance,
        ) -> wasmtime::Result<TheWorld> {
            let indices = TheWorldIndices::new(&instance.instance_pre(&store))?;
            indices.load(&mut store, instance)
        }
        pub fn add_to_linker<T, D>(
            linker: &mut wasmtime::component::Linker<T>,
            host_getter: fn(&mut T) -> D::Data<'_>,
        ) -> wasmtime::Result<()>
        where
            D: wasmtime::component::HasData,
            for<'a> D::Data<'a>: foo::foo::integers::Host + Send,
            T: 'static + Send,
        {
            foo::foo::integers::add_to_linker::<T, D>(linker, host_getter)?;
            Ok(())
        }
        pub fn foo_foo_integers(&self) -> &exports::foo::foo::integers::Guest {
            &self.interface0
        }
    }
};
pub mod foo {
    pub mod foo {
        #[allow(clippy::all)]
        pub mod integers {
            #[allow(unused_imports)]
            use wasmtime::component::__internal::{anyhow, Box};
            #[wasmtime::component::__internal::trait_variant_make(::core::marker::Send)]
            pub trait Host: Send {
                async fn a1(&mut self, x: u8) -> ();
                async fn a2(&mut self, x: i8) -> ();
                async fn a3(&mut self, x: u16) -> ();
                async fn a4(&mut self, x: i16) -> ();
                async fn a5(&mut self, x: u32) -> ();
                async fn a6(&mut self, x: i32) -> ();
                async fn a7(&mut self, x: u64) -> ();
                async fn a8(&mut self, x: i64) -> ();
                async fn a9(
                    &mut self,
                    p1: u8,
                    p2: i8,
                    p3: u16,
                    p4: i16,
                    p5: u32,
                    p6: i32,
                    p7: u64,
                    p8: i64,
                ) -> ();
                async fn r1(&mut self) -> u8;
                async fn r2(&mut self) -> i8;
                async fn r3(&mut self) -> u16;
                async fn r4(&mut self) -> i16;
                async fn r5(&mut self) -> u32;
                async fn r6(&mut self) -> i32;
                async fn r7(&mut self) -> u64;
                async fn r8(&mut self) -> i64;
                async fn pair_ret(&mut self) -> (i64, u8);
            }
<<<<<<< HEAD
            impl<_T: Host + Send> Host for &mut _T {
=======
            impl<_T: Host + ?Sized + Send> Host for &mut _T {
>>>>>>> a6065df9
                async fn a1(&mut self, x: u8) -> () {
                    Host::a1(*self, x).await
                }
                async fn a2(&mut self, x: i8) -> () {
                    Host::a2(*self, x).await
                }
                async fn a3(&mut self, x: u16) -> () {
                    Host::a3(*self, x).await
                }
                async fn a4(&mut self, x: i16) -> () {
                    Host::a4(*self, x).await
                }
                async fn a5(&mut self, x: u32) -> () {
                    Host::a5(*self, x).await
                }
                async fn a6(&mut self, x: i32) -> () {
                    Host::a6(*self, x).await
                }
                async fn a7(&mut self, x: u64) -> () {
                    Host::a7(*self, x).await
                }
                async fn a8(&mut self, x: i64) -> () {
                    Host::a8(*self, x).await
                }
                async fn a9(
                    &mut self,
                    p1: u8,
                    p2: i8,
                    p3: u16,
                    p4: i16,
                    p5: u32,
                    p6: i32,
                    p7: u64,
                    p8: i64,
                ) -> () {
                    Host::a9(*self, p1, p2, p3, p4, p5, p6, p7, p8).await
                }
                async fn r1(&mut self) -> u8 {
                    Host::r1(*self).await
                }
                async fn r2(&mut self) -> i8 {
                    Host::r2(*self).await
                }
                async fn r3(&mut self) -> u16 {
                    Host::r3(*self).await
                }
                async fn r4(&mut self) -> i16 {
                    Host::r4(*self).await
                }
                async fn r5(&mut self) -> u32 {
                    Host::r5(*self).await
                }
                async fn r6(&mut self) -> i32 {
                    Host::r6(*self).await
                }
                async fn r7(&mut self) -> u64 {
                    Host::r7(*self).await
                }
                async fn r8(&mut self) -> i64 {
                    Host::r8(*self).await
                }
                async fn pair_ret(&mut self) -> (i64, u8) {
                    Host::pair_ret(*self).await
                }
            }
            pub fn add_to_linker<T, D>(
                linker: &mut wasmtime::component::Linker<T>,
                host_getter: fn(&mut T) -> D::Data<'_>,
            ) -> wasmtime::Result<()>
            where
                D: wasmtime::component::HasData,
                for<'a> D::Data<'a>: Host,
                T: 'static + Send,
            {
                let mut inst = linker.instance("foo:foo/integers")?;
                inst.func_wrap_async(
                    "a1",
                    move |mut caller: wasmtime::StoreContextMut<'_, T>, (arg0,): (u8,)| {
                        use tracing::Instrument;
                        let span = tracing::span!(
                            tracing::Level::TRACE, "wit-bindgen import", module =
                            "integers", function = "a1",
                        );
                        wasmtime::component::__internal::Box::new(
                            async move {
                                tracing::event!(
                                    tracing::Level::TRACE, x = tracing::field::debug(& arg0),
                                    "call"
                                );
                                let host = &mut host_getter(caller.data_mut());
                                let r = Host::a1(host, arg0).await;
                                tracing::event!(
                                    tracing::Level::TRACE, result = tracing::field::debug(& r),
                                    "return"
                                );
                                Ok(r)
                            }
                                .instrument(span),
                        )
                    },
                )?;
                inst.func_wrap_async(
                    "a2",
                    move |mut caller: wasmtime::StoreContextMut<'_, T>, (arg0,): (i8,)| {
                        use tracing::Instrument;
                        let span = tracing::span!(
                            tracing::Level::TRACE, "wit-bindgen import", module =
                            "integers", function = "a2",
                        );
                        wasmtime::component::__internal::Box::new(
                            async move {
                                tracing::event!(
                                    tracing::Level::TRACE, x = tracing::field::debug(& arg0),
                                    "call"
                                );
                                let host = &mut host_getter(caller.data_mut());
                                let r = Host::a2(host, arg0).await;
                                tracing::event!(
                                    tracing::Level::TRACE, result = tracing::field::debug(& r),
                                    "return"
                                );
                                Ok(r)
                            }
                                .instrument(span),
                        )
                    },
                )?;
                inst.func_wrap_async(
                    "a3",
                    move |mut caller: wasmtime::StoreContextMut<'_, T>, (arg0,): (u16,)| {
                        use tracing::Instrument;
                        let span = tracing::span!(
                            tracing::Level::TRACE, "wit-bindgen import", module =
                            "integers", function = "a3",
                        );
                        wasmtime::component::__internal::Box::new(
                            async move {
                                tracing::event!(
                                    tracing::Level::TRACE, x = tracing::field::debug(& arg0),
                                    "call"
                                );
                                let host = &mut host_getter(caller.data_mut());
                                let r = Host::a3(host, arg0).await;
                                tracing::event!(
                                    tracing::Level::TRACE, result = tracing::field::debug(& r),
                                    "return"
                                );
                                Ok(r)
                            }
                                .instrument(span),
                        )
                    },
                )?;
                inst.func_wrap_async(
                    "a4",
                    move |mut caller: wasmtime::StoreContextMut<'_, T>, (arg0,): (i16,)| {
                        use tracing::Instrument;
                        let span = tracing::span!(
                            tracing::Level::TRACE, "wit-bindgen import", module =
                            "integers", function = "a4",
                        );
                        wasmtime::component::__internal::Box::new(
                            async move {
                                tracing::event!(
                                    tracing::Level::TRACE, x = tracing::field::debug(& arg0),
                                    "call"
                                );
                                let host = &mut host_getter(caller.data_mut());
                                let r = Host::a4(host, arg0).await;
                                tracing::event!(
                                    tracing::Level::TRACE, result = tracing::field::debug(& r),
                                    "return"
                                );
                                Ok(r)
                            }
                                .instrument(span),
                        )
                    },
                )?;
                inst.func_wrap_async(
                    "a5",
                    move |mut caller: wasmtime::StoreContextMut<'_, T>, (arg0,): (u32,)| {
                        use tracing::Instrument;
                        let span = tracing::span!(
                            tracing::Level::TRACE, "wit-bindgen import", module =
                            "integers", function = "a5",
                        );
                        wasmtime::component::__internal::Box::new(
                            async move {
                                tracing::event!(
                                    tracing::Level::TRACE, x = tracing::field::debug(& arg0),
                                    "call"
                                );
                                let host = &mut host_getter(caller.data_mut());
                                let r = Host::a5(host, arg0).await;
                                tracing::event!(
                                    tracing::Level::TRACE, result = tracing::field::debug(& r),
                                    "return"
                                );
                                Ok(r)
                            }
                                .instrument(span),
                        )
                    },
                )?;
                inst.func_wrap_async(
                    "a6",
                    move |mut caller: wasmtime::StoreContextMut<'_, T>, (arg0,): (i32,)| {
                        use tracing::Instrument;
                        let span = tracing::span!(
                            tracing::Level::TRACE, "wit-bindgen import", module =
                            "integers", function = "a6",
                        );
                        wasmtime::component::__internal::Box::new(
                            async move {
                                tracing::event!(
                                    tracing::Level::TRACE, x = tracing::field::debug(& arg0),
                                    "call"
                                );
                                let host = &mut host_getter(caller.data_mut());
                                let r = Host::a6(host, arg0).await;
                                tracing::event!(
                                    tracing::Level::TRACE, result = tracing::field::debug(& r),
                                    "return"
                                );
                                Ok(r)
                            }
                                .instrument(span),
                        )
                    },
                )?;
                inst.func_wrap_async(
                    "a7",
                    move |mut caller: wasmtime::StoreContextMut<'_, T>, (arg0,): (u64,)| {
                        use tracing::Instrument;
                        let span = tracing::span!(
                            tracing::Level::TRACE, "wit-bindgen import", module =
                            "integers", function = "a7",
                        );
                        wasmtime::component::__internal::Box::new(
                            async move {
                                tracing::event!(
                                    tracing::Level::TRACE, x = tracing::field::debug(& arg0),
                                    "call"
                                );
                                let host = &mut host_getter(caller.data_mut());
                                let r = Host::a7(host, arg0).await;
                                tracing::event!(
                                    tracing::Level::TRACE, result = tracing::field::debug(& r),
                                    "return"
                                );
                                Ok(r)
                            }
                                .instrument(span),
                        )
                    },
                )?;
                inst.func_wrap_async(
                    "a8",
                    move |mut caller: wasmtime::StoreContextMut<'_, T>, (arg0,): (i64,)| {
                        use tracing::Instrument;
                        let span = tracing::span!(
                            tracing::Level::TRACE, "wit-bindgen import", module =
                            "integers", function = "a8",
                        );
                        wasmtime::component::__internal::Box::new(
                            async move {
                                tracing::event!(
                                    tracing::Level::TRACE, x = tracing::field::debug(& arg0),
                                    "call"
                                );
                                let host = &mut host_getter(caller.data_mut());
                                let r = Host::a8(host, arg0).await;
                                tracing::event!(
                                    tracing::Level::TRACE, result = tracing::field::debug(& r),
                                    "return"
                                );
                                Ok(r)
                            }
                                .instrument(span),
                        )
                    },
                )?;
                inst.func_wrap_async(
                    "a9",
                    move |
                        mut caller: wasmtime::StoreContextMut<'_, T>,
                        (
                            arg0,
                            arg1,
                            arg2,
                            arg3,
                            arg4,
                            arg5,
                            arg6,
                            arg7,
                        ): (u8, i8, u16, i16, u32, i32, u64, i64)|
                    {
                        use tracing::Instrument;
                        let span = tracing::span!(
                            tracing::Level::TRACE, "wit-bindgen import", module =
                            "integers", function = "a9",
                        );
                        wasmtime::component::__internal::Box::new(
                            async move {
                                tracing::event!(
                                    tracing::Level::TRACE, p1 = tracing::field::debug(& arg0),
                                    p2 = tracing::field::debug(& arg1), p3 =
                                    tracing::field::debug(& arg2), p4 = tracing::field::debug(&
                                    arg3), p5 = tracing::field::debug(& arg4), p6 =
                                    tracing::field::debug(& arg5), p7 = tracing::field::debug(&
                                    arg6), p8 = tracing::field::debug(& arg7), "call"
                                );
                                let host = &mut host_getter(caller.data_mut());
                                let r = Host::a9(
                                        host,
                                        arg0,
                                        arg1,
                                        arg2,
                                        arg3,
                                        arg4,
                                        arg5,
                                        arg6,
                                        arg7,
                                    )
                                    .await;
                                tracing::event!(
                                    tracing::Level::TRACE, result = tracing::field::debug(& r),
                                    "return"
                                );
                                Ok(r)
                            }
                                .instrument(span),
                        )
                    },
                )?;
                inst.func_wrap_async(
                    "r1",
                    move |mut caller: wasmtime::StoreContextMut<'_, T>, (): ()| {
                        use tracing::Instrument;
                        let span = tracing::span!(
                            tracing::Level::TRACE, "wit-bindgen import", module =
                            "integers", function = "r1",
                        );
                        wasmtime::component::__internal::Box::new(
                            async move {
                                tracing::event!(tracing::Level::TRACE, "call");
                                let host = &mut host_getter(caller.data_mut());
                                let r = Host::r1(host).await;
                                tracing::event!(
                                    tracing::Level::TRACE, result = tracing::field::debug(& r),
                                    "return"
                                );
                                Ok((r,))
                            }
                                .instrument(span),
                        )
                    },
                )?;
                inst.func_wrap_async(
                    "r2",
                    move |mut caller: wasmtime::StoreContextMut<'_, T>, (): ()| {
                        use tracing::Instrument;
                        let span = tracing::span!(
                            tracing::Level::TRACE, "wit-bindgen import", module =
                            "integers", function = "r2",
                        );
                        wasmtime::component::__internal::Box::new(
                            async move {
                                tracing::event!(tracing::Level::TRACE, "call");
                                let host = &mut host_getter(caller.data_mut());
                                let r = Host::r2(host).await;
                                tracing::event!(
                                    tracing::Level::TRACE, result = tracing::field::debug(& r),
                                    "return"
                                );
                                Ok((r,))
                            }
                                .instrument(span),
                        )
                    },
                )?;
                inst.func_wrap_async(
                    "r3",
                    move |mut caller: wasmtime::StoreContextMut<'_, T>, (): ()| {
                        use tracing::Instrument;
                        let span = tracing::span!(
                            tracing::Level::TRACE, "wit-bindgen import", module =
                            "integers", function = "r3",
                        );
                        wasmtime::component::__internal::Box::new(
                            async move {
                                tracing::event!(tracing::Level::TRACE, "call");
                                let host = &mut host_getter(caller.data_mut());
                                let r = Host::r3(host).await;
                                tracing::event!(
                                    tracing::Level::TRACE, result = tracing::field::debug(& r),
                                    "return"
                                );
                                Ok((r,))
                            }
                                .instrument(span),
                        )
                    },
                )?;
                inst.func_wrap_async(
                    "r4",
                    move |mut caller: wasmtime::StoreContextMut<'_, T>, (): ()| {
                        use tracing::Instrument;
                        let span = tracing::span!(
                            tracing::Level::TRACE, "wit-bindgen import", module =
                            "integers", function = "r4",
                        );
                        wasmtime::component::__internal::Box::new(
                            async move {
                                tracing::event!(tracing::Level::TRACE, "call");
                                let host = &mut host_getter(caller.data_mut());
                                let r = Host::r4(host).await;
                                tracing::event!(
                                    tracing::Level::TRACE, result = tracing::field::debug(& r),
                                    "return"
                                );
                                Ok((r,))
                            }
                                .instrument(span),
                        )
                    },
                )?;
                inst.func_wrap_async(
                    "r5",
                    move |mut caller: wasmtime::StoreContextMut<'_, T>, (): ()| {
                        use tracing::Instrument;
                        let span = tracing::span!(
                            tracing::Level::TRACE, "wit-bindgen import", module =
                            "integers", function = "r5",
                        );
                        wasmtime::component::__internal::Box::new(
                            async move {
                                tracing::event!(tracing::Level::TRACE, "call");
                                let host = &mut host_getter(caller.data_mut());
                                let r = Host::r5(host).await;
                                tracing::event!(
                                    tracing::Level::TRACE, result = tracing::field::debug(& r),
                                    "return"
                                );
                                Ok((r,))
                            }
                                .instrument(span),
                        )
                    },
                )?;
                inst.func_wrap_async(
                    "r6",
                    move |mut caller: wasmtime::StoreContextMut<'_, T>, (): ()| {
                        use tracing::Instrument;
                        let span = tracing::span!(
                            tracing::Level::TRACE, "wit-bindgen import", module =
                            "integers", function = "r6",
                        );
                        wasmtime::component::__internal::Box::new(
                            async move {
                                tracing::event!(tracing::Level::TRACE, "call");
                                let host = &mut host_getter(caller.data_mut());
                                let r = Host::r6(host).await;
                                tracing::event!(
                                    tracing::Level::TRACE, result = tracing::field::debug(& r),
                                    "return"
                                );
                                Ok((r,))
                            }
                                .instrument(span),
                        )
                    },
                )?;
                inst.func_wrap_async(
                    "r7",
                    move |mut caller: wasmtime::StoreContextMut<'_, T>, (): ()| {
                        use tracing::Instrument;
                        let span = tracing::span!(
                            tracing::Level::TRACE, "wit-bindgen import", module =
                            "integers", function = "r7",
                        );
                        wasmtime::component::__internal::Box::new(
                            async move {
                                tracing::event!(tracing::Level::TRACE, "call");
                                let host = &mut host_getter(caller.data_mut());
                                let r = Host::r7(host).await;
                                tracing::event!(
                                    tracing::Level::TRACE, result = tracing::field::debug(& r),
                                    "return"
                                );
                                Ok((r,))
                            }
                                .instrument(span),
                        )
                    },
                )?;
                inst.func_wrap_async(
                    "r8",
                    move |mut caller: wasmtime::StoreContextMut<'_, T>, (): ()| {
                        use tracing::Instrument;
                        let span = tracing::span!(
                            tracing::Level::TRACE, "wit-bindgen import", module =
                            "integers", function = "r8",
                        );
                        wasmtime::component::__internal::Box::new(
                            async move {
                                tracing::event!(tracing::Level::TRACE, "call");
                                let host = &mut host_getter(caller.data_mut());
                                let r = Host::r8(host).await;
                                tracing::event!(
                                    tracing::Level::TRACE, result = tracing::field::debug(& r),
                                    "return"
                                );
                                Ok((r,))
                            }
                                .instrument(span),
                        )
                    },
                )?;
                inst.func_wrap_async(
                    "pair-ret",
                    move |mut caller: wasmtime::StoreContextMut<'_, T>, (): ()| {
                        use tracing::Instrument;
                        let span = tracing::span!(
                            tracing::Level::TRACE, "wit-bindgen import", module =
                            "integers", function = "pair-ret",
                        );
                        wasmtime::component::__internal::Box::new(
                            async move {
                                tracing::event!(tracing::Level::TRACE, "call");
                                let host = &mut host_getter(caller.data_mut());
                                let r = Host::pair_ret(host).await;
                                tracing::event!(
                                    tracing::Level::TRACE, result = tracing::field::debug(& r),
                                    "return"
                                );
                                Ok((r,))
                            }
                                .instrument(span),
                        )
                    },
                )?;
                Ok(())
            }
        }
    }
}
pub mod exports {
    pub mod foo {
        pub mod foo {
            #[allow(clippy::all)]
            pub mod integers {
                #[allow(unused_imports)]
                use wasmtime::component::__internal::{anyhow, Box};
                pub struct Guest {
                    a1: wasmtime::component::Func,
                    a2: wasmtime::component::Func,
                    a3: wasmtime::component::Func,
                    a4: wasmtime::component::Func,
                    a5: wasmtime::component::Func,
                    a6: wasmtime::component::Func,
                    a7: wasmtime::component::Func,
                    a8: wasmtime::component::Func,
                    a9: wasmtime::component::Func,
                    r1: wasmtime::component::Func,
                    r2: wasmtime::component::Func,
                    r3: wasmtime::component::Func,
                    r4: wasmtime::component::Func,
                    r5: wasmtime::component::Func,
                    r6: wasmtime::component::Func,
                    r7: wasmtime::component::Func,
                    r8: wasmtime::component::Func,
                    pair_ret: wasmtime::component::Func,
                }
                #[derive(Clone)]
                pub struct GuestIndices {
                    a1: wasmtime::component::ComponentExportIndex,
                    a2: wasmtime::component::ComponentExportIndex,
                    a3: wasmtime::component::ComponentExportIndex,
                    a4: wasmtime::component::ComponentExportIndex,
                    a5: wasmtime::component::ComponentExportIndex,
                    a6: wasmtime::component::ComponentExportIndex,
                    a7: wasmtime::component::ComponentExportIndex,
                    a8: wasmtime::component::ComponentExportIndex,
                    a9: wasmtime::component::ComponentExportIndex,
                    r1: wasmtime::component::ComponentExportIndex,
                    r2: wasmtime::component::ComponentExportIndex,
                    r3: wasmtime::component::ComponentExportIndex,
                    r4: wasmtime::component::ComponentExportIndex,
                    r5: wasmtime::component::ComponentExportIndex,
                    r6: wasmtime::component::ComponentExportIndex,
                    r7: wasmtime::component::ComponentExportIndex,
                    r8: wasmtime::component::ComponentExportIndex,
                    pair_ret: wasmtime::component::ComponentExportIndex,
                }
                impl GuestIndices {
                    /// Constructor for [`GuestIndices`] which takes a
                    /// [`Component`](wasmtime::component::Component) as input and can be executed
                    /// before instantiation.
                    ///
                    /// This constructor can be used to front-load string lookups to find exports
                    /// within a component.
                    pub fn new<_T>(
                        _instance_pre: &wasmtime::component::InstancePre<_T>,
                    ) -> wasmtime::Result<GuestIndices> {
                        let instance = _instance_pre
                            .component()
                            .get_export_index(None, "foo:foo/integers")
                            .ok_or_else(|| {
                                anyhow::anyhow!(
                                    "no exported instance named `foo:foo/integers`"
                                )
                            })?;
                        let mut lookup = move |name| {
                            _instance_pre
                                .component()
                                .get_export_index(Some(&instance), name)
                                .ok_or_else(|| {
                                    anyhow::anyhow!(
                                        "instance export `foo:foo/integers` does \
                not have export `{name}`"
                                    )
                                })
                        };
                        let _ = &mut lookup;
                        let a1 = lookup("a1")?;
                        let a2 = lookup("a2")?;
                        let a3 = lookup("a3")?;
                        let a4 = lookup("a4")?;
                        let a5 = lookup("a5")?;
                        let a6 = lookup("a6")?;
                        let a7 = lookup("a7")?;
                        let a8 = lookup("a8")?;
                        let a9 = lookup("a9")?;
                        let r1 = lookup("r1")?;
                        let r2 = lookup("r2")?;
                        let r3 = lookup("r3")?;
                        let r4 = lookup("r4")?;
                        let r5 = lookup("r5")?;
                        let r6 = lookup("r6")?;
                        let r7 = lookup("r7")?;
                        let r8 = lookup("r8")?;
                        let pair_ret = lookup("pair-ret")?;
                        Ok(GuestIndices {
                            a1,
                            a2,
                            a3,
                            a4,
                            a5,
                            a6,
                            a7,
                            a8,
                            a9,
                            r1,
                            r2,
                            r3,
                            r4,
                            r5,
                            r6,
                            r7,
                            r8,
                            pair_ret,
                        })
                    }
                    pub fn load(
                        &self,
                        mut store: impl wasmtime::AsContextMut,
                        instance: &wasmtime::component::Instance,
                    ) -> wasmtime::Result<Guest> {
                        let _instance = instance;
                        let _instance_pre = _instance.instance_pre(&store);
                        let _instance_type = _instance_pre.instance_type();
                        let mut store = store.as_context_mut();
                        let _ = &mut store;
                        let a1 = *_instance
                            .get_typed_func::<(u8,), ()>(&mut store, &self.a1)?
                            .func();
                        let a2 = *_instance
                            .get_typed_func::<(i8,), ()>(&mut store, &self.a2)?
                            .func();
                        let a3 = *_instance
                            .get_typed_func::<(u16,), ()>(&mut store, &self.a3)?
                            .func();
                        let a4 = *_instance
                            .get_typed_func::<(i16,), ()>(&mut store, &self.a4)?
                            .func();
                        let a5 = *_instance
                            .get_typed_func::<(u32,), ()>(&mut store, &self.a5)?
                            .func();
                        let a6 = *_instance
                            .get_typed_func::<(i32,), ()>(&mut store, &self.a6)?
                            .func();
                        let a7 = *_instance
                            .get_typed_func::<(u64,), ()>(&mut store, &self.a7)?
                            .func();
                        let a8 = *_instance
                            .get_typed_func::<(i64,), ()>(&mut store, &self.a8)?
                            .func();
                        let a9 = *_instance
                            .get_typed_func::<
                                (u8, i8, u16, i16, u32, i32, u64, i64),
                                (),
                            >(&mut store, &self.a9)?
                            .func();
                        let r1 = *_instance
                            .get_typed_func::<(), (u8,)>(&mut store, &self.r1)?
                            .func();
                        let r2 = *_instance
                            .get_typed_func::<(), (i8,)>(&mut store, &self.r2)?
                            .func();
                        let r3 = *_instance
                            .get_typed_func::<(), (u16,)>(&mut store, &self.r3)?
                            .func();
                        let r4 = *_instance
                            .get_typed_func::<(), (i16,)>(&mut store, &self.r4)?
                            .func();
                        let r5 = *_instance
                            .get_typed_func::<(), (u32,)>(&mut store, &self.r5)?
                            .func();
                        let r6 = *_instance
                            .get_typed_func::<(), (i32,)>(&mut store, &self.r6)?
                            .func();
                        let r7 = *_instance
                            .get_typed_func::<(), (u64,)>(&mut store, &self.r7)?
                            .func();
                        let r8 = *_instance
                            .get_typed_func::<(), (i64,)>(&mut store, &self.r8)?
                            .func();
                        let pair_ret = *_instance
                            .get_typed_func::<
                                (),
                                ((i64, u8),),
                            >(&mut store, &self.pair_ret)?
                            .func();
                        Ok(Guest {
                            a1,
                            a2,
                            a3,
                            a4,
                            a5,
                            a6,
                            a7,
                            a8,
                            a9,
                            r1,
                            r2,
                            r3,
                            r4,
                            r5,
                            r6,
                            r7,
                            r8,
                            pair_ret,
                        })
                    }
                }
                impl Guest {
                    pub async fn call_a1<S: wasmtime::AsContextMut>(
                        &self,
                        mut store: S,
                        arg0: u8,
                    ) -> wasmtime::Result<()>
                    where
                        <S as wasmtime::AsContext>::Data: Send + 'static,
                    {
                        use tracing::Instrument;
                        let span = tracing::span!(
                            tracing::Level::TRACE, "wit-bindgen export", module =
                            "foo:foo/integers", function = "a1",
                        );
                        let callee = unsafe {
                            wasmtime::component::TypedFunc::<
                                (u8,),
                                (),
                            >::new_unchecked(self.a1)
                        };
                        let () = callee
                            .call_async(store.as_context_mut(), (arg0,))
                            .instrument(span.clone())
                            .await?;
                        callee
                            .post_return_async(store.as_context_mut())
                            .instrument(span)
                            .await?;
                        Ok(())
                    }
                    pub async fn call_a2<S: wasmtime::AsContextMut>(
                        &self,
                        mut store: S,
                        arg0: i8,
                    ) -> wasmtime::Result<()>
                    where
                        <S as wasmtime::AsContext>::Data: Send + 'static,
                    {
                        use tracing::Instrument;
                        let span = tracing::span!(
                            tracing::Level::TRACE, "wit-bindgen export", module =
                            "foo:foo/integers", function = "a2",
                        );
                        let callee = unsafe {
                            wasmtime::component::TypedFunc::<
                                (i8,),
                                (),
                            >::new_unchecked(self.a2)
                        };
                        let () = callee
                            .call_async(store.as_context_mut(), (arg0,))
                            .instrument(span.clone())
                            .await?;
                        callee
                            .post_return_async(store.as_context_mut())
                            .instrument(span)
                            .await?;
                        Ok(())
                    }
                    pub async fn call_a3<S: wasmtime::AsContextMut>(
                        &self,
                        mut store: S,
                        arg0: u16,
                    ) -> wasmtime::Result<()>
                    where
                        <S as wasmtime::AsContext>::Data: Send + 'static,
                    {
                        use tracing::Instrument;
                        let span = tracing::span!(
                            tracing::Level::TRACE, "wit-bindgen export", module =
                            "foo:foo/integers", function = "a3",
                        );
                        let callee = unsafe {
                            wasmtime::component::TypedFunc::<
                                (u16,),
                                (),
                            >::new_unchecked(self.a3)
                        };
                        let () = callee
                            .call_async(store.as_context_mut(), (arg0,))
                            .instrument(span.clone())
                            .await?;
                        callee
                            .post_return_async(store.as_context_mut())
                            .instrument(span)
                            .await?;
                        Ok(())
                    }
                    pub async fn call_a4<S: wasmtime::AsContextMut>(
                        &self,
                        mut store: S,
                        arg0: i16,
                    ) -> wasmtime::Result<()>
                    where
                        <S as wasmtime::AsContext>::Data: Send + 'static,
                    {
                        use tracing::Instrument;
                        let span = tracing::span!(
                            tracing::Level::TRACE, "wit-bindgen export", module =
                            "foo:foo/integers", function = "a4",
                        );
                        let callee = unsafe {
                            wasmtime::component::TypedFunc::<
                                (i16,),
                                (),
                            >::new_unchecked(self.a4)
                        };
                        let () = callee
                            .call_async(store.as_context_mut(), (arg0,))
                            .instrument(span.clone())
                            .await?;
                        callee
                            .post_return_async(store.as_context_mut())
                            .instrument(span)
                            .await?;
                        Ok(())
                    }
                    pub async fn call_a5<S: wasmtime::AsContextMut>(
                        &self,
                        mut store: S,
                        arg0: u32,
                    ) -> wasmtime::Result<()>
                    where
                        <S as wasmtime::AsContext>::Data: Send + 'static,
                    {
                        use tracing::Instrument;
                        let span = tracing::span!(
                            tracing::Level::TRACE, "wit-bindgen export", module =
                            "foo:foo/integers", function = "a5",
                        );
                        let callee = unsafe {
                            wasmtime::component::TypedFunc::<
                                (u32,),
                                (),
                            >::new_unchecked(self.a5)
                        };
                        let () = callee
                            .call_async(store.as_context_mut(), (arg0,))
                            .instrument(span.clone())
                            .await?;
                        callee
                            .post_return_async(store.as_context_mut())
                            .instrument(span)
                            .await?;
                        Ok(())
                    }
                    pub async fn call_a6<S: wasmtime::AsContextMut>(
                        &self,
                        mut store: S,
                        arg0: i32,
                    ) -> wasmtime::Result<()>
                    where
                        <S as wasmtime::AsContext>::Data: Send + 'static,
                    {
                        use tracing::Instrument;
                        let span = tracing::span!(
                            tracing::Level::TRACE, "wit-bindgen export", module =
                            "foo:foo/integers", function = "a6",
                        );
                        let callee = unsafe {
                            wasmtime::component::TypedFunc::<
                                (i32,),
                                (),
                            >::new_unchecked(self.a6)
                        };
                        let () = callee
                            .call_async(store.as_context_mut(), (arg0,))
                            .instrument(span.clone())
                            .await?;
                        callee
                            .post_return_async(store.as_context_mut())
                            .instrument(span)
                            .await?;
                        Ok(())
                    }
                    pub async fn call_a7<S: wasmtime::AsContextMut>(
                        &self,
                        mut store: S,
                        arg0: u64,
                    ) -> wasmtime::Result<()>
                    where
                        <S as wasmtime::AsContext>::Data: Send + 'static,
                    {
                        use tracing::Instrument;
                        let span = tracing::span!(
                            tracing::Level::TRACE, "wit-bindgen export", module =
                            "foo:foo/integers", function = "a7",
                        );
                        let callee = unsafe {
                            wasmtime::component::TypedFunc::<
                                (u64,),
                                (),
                            >::new_unchecked(self.a7)
                        };
                        let () = callee
                            .call_async(store.as_context_mut(), (arg0,))
                            .instrument(span.clone())
                            .await?;
                        callee
                            .post_return_async(store.as_context_mut())
                            .instrument(span)
                            .await?;
                        Ok(())
                    }
                    pub async fn call_a8<S: wasmtime::AsContextMut>(
                        &self,
                        mut store: S,
                        arg0: i64,
                    ) -> wasmtime::Result<()>
                    where
                        <S as wasmtime::AsContext>::Data: Send + 'static,
                    {
                        use tracing::Instrument;
                        let span = tracing::span!(
                            tracing::Level::TRACE, "wit-bindgen export", module =
                            "foo:foo/integers", function = "a8",
                        );
                        let callee = unsafe {
                            wasmtime::component::TypedFunc::<
                                (i64,),
                                (),
                            >::new_unchecked(self.a8)
                        };
                        let () = callee
                            .call_async(store.as_context_mut(), (arg0,))
                            .instrument(span.clone())
                            .await?;
                        callee
                            .post_return_async(store.as_context_mut())
                            .instrument(span)
                            .await?;
                        Ok(())
                    }
                    pub async fn call_a9<S: wasmtime::AsContextMut>(
                        &self,
                        mut store: S,
                        arg0: u8,
                        arg1: i8,
                        arg2: u16,
                        arg3: i16,
                        arg4: u32,
                        arg5: i32,
                        arg6: u64,
                        arg7: i64,
                    ) -> wasmtime::Result<()>
                    where
                        <S as wasmtime::AsContext>::Data: Send + 'static,
                    {
                        use tracing::Instrument;
                        let span = tracing::span!(
                            tracing::Level::TRACE, "wit-bindgen export", module =
                            "foo:foo/integers", function = "a9",
                        );
                        let callee = unsafe {
                            wasmtime::component::TypedFunc::<
                                (u8, i8, u16, i16, u32, i32, u64, i64),
                                (),
                            >::new_unchecked(self.a9)
                        };
                        let () = callee
                            .call_async(
                                store.as_context_mut(),
                                (arg0, arg1, arg2, arg3, arg4, arg5, arg6, arg7),
                            )
                            .instrument(span.clone())
                            .await?;
                        callee
                            .post_return_async(store.as_context_mut())
                            .instrument(span)
                            .await?;
                        Ok(())
                    }
                    pub async fn call_r1<S: wasmtime::AsContextMut>(
                        &self,
                        mut store: S,
                    ) -> wasmtime::Result<u8>
                    where
                        <S as wasmtime::AsContext>::Data: Send + 'static,
                    {
                        use tracing::Instrument;
                        let span = tracing::span!(
                            tracing::Level::TRACE, "wit-bindgen export", module =
                            "foo:foo/integers", function = "r1",
                        );
                        let callee = unsafe {
                            wasmtime::component::TypedFunc::<
                                (),
                                (u8,),
                            >::new_unchecked(self.r1)
                        };
                        let (ret0,) = callee
                            .call_async(store.as_context_mut(), ())
                            .instrument(span.clone())
                            .await?;
                        callee
                            .post_return_async(store.as_context_mut())
                            .instrument(span)
                            .await?;
                        Ok(ret0)
                    }
                    pub async fn call_r2<S: wasmtime::AsContextMut>(
                        &self,
                        mut store: S,
                    ) -> wasmtime::Result<i8>
                    where
                        <S as wasmtime::AsContext>::Data: Send + 'static,
                    {
                        use tracing::Instrument;
                        let span = tracing::span!(
                            tracing::Level::TRACE, "wit-bindgen export", module =
                            "foo:foo/integers", function = "r2",
                        );
                        let callee = unsafe {
                            wasmtime::component::TypedFunc::<
                                (),
                                (i8,),
                            >::new_unchecked(self.r2)
                        };
                        let (ret0,) = callee
                            .call_async(store.as_context_mut(), ())
                            .instrument(span.clone())
                            .await?;
                        callee
                            .post_return_async(store.as_context_mut())
                            .instrument(span)
                            .await?;
                        Ok(ret0)
                    }
                    pub async fn call_r3<S: wasmtime::AsContextMut>(
                        &self,
                        mut store: S,
                    ) -> wasmtime::Result<u16>
                    where
                        <S as wasmtime::AsContext>::Data: Send + 'static,
                    {
                        use tracing::Instrument;
                        let span = tracing::span!(
                            tracing::Level::TRACE, "wit-bindgen export", module =
                            "foo:foo/integers", function = "r3",
                        );
                        let callee = unsafe {
                            wasmtime::component::TypedFunc::<
                                (),
                                (u16,),
                            >::new_unchecked(self.r3)
                        };
                        let (ret0,) = callee
                            .call_async(store.as_context_mut(), ())
                            .instrument(span.clone())
                            .await?;
                        callee
                            .post_return_async(store.as_context_mut())
                            .instrument(span)
                            .await?;
                        Ok(ret0)
                    }
                    pub async fn call_r4<S: wasmtime::AsContextMut>(
                        &self,
                        mut store: S,
                    ) -> wasmtime::Result<i16>
                    where
                        <S as wasmtime::AsContext>::Data: Send + 'static,
                    {
                        use tracing::Instrument;
                        let span = tracing::span!(
                            tracing::Level::TRACE, "wit-bindgen export", module =
                            "foo:foo/integers", function = "r4",
                        );
                        let callee = unsafe {
                            wasmtime::component::TypedFunc::<
                                (),
                                (i16,),
                            >::new_unchecked(self.r4)
                        };
                        let (ret0,) = callee
                            .call_async(store.as_context_mut(), ())
                            .instrument(span.clone())
                            .await?;
                        callee
                            .post_return_async(store.as_context_mut())
                            .instrument(span)
                            .await?;
                        Ok(ret0)
                    }
                    pub async fn call_r5<S: wasmtime::AsContextMut>(
                        &self,
                        mut store: S,
                    ) -> wasmtime::Result<u32>
                    where
                        <S as wasmtime::AsContext>::Data: Send + 'static,
                    {
                        use tracing::Instrument;
                        let span = tracing::span!(
                            tracing::Level::TRACE, "wit-bindgen export", module =
                            "foo:foo/integers", function = "r5",
                        );
                        let callee = unsafe {
                            wasmtime::component::TypedFunc::<
                                (),
                                (u32,),
                            >::new_unchecked(self.r5)
                        };
                        let (ret0,) = callee
                            .call_async(store.as_context_mut(), ())
                            .instrument(span.clone())
                            .await?;
                        callee
                            .post_return_async(store.as_context_mut())
                            .instrument(span)
                            .await?;
                        Ok(ret0)
                    }
                    pub async fn call_r6<S: wasmtime::AsContextMut>(
                        &self,
                        mut store: S,
                    ) -> wasmtime::Result<i32>
                    where
                        <S as wasmtime::AsContext>::Data: Send + 'static,
                    {
                        use tracing::Instrument;
                        let span = tracing::span!(
                            tracing::Level::TRACE, "wit-bindgen export", module =
                            "foo:foo/integers", function = "r6",
                        );
                        let callee = unsafe {
                            wasmtime::component::TypedFunc::<
                                (),
                                (i32,),
                            >::new_unchecked(self.r6)
                        };
                        let (ret0,) = callee
                            .call_async(store.as_context_mut(), ())
                            .instrument(span.clone())
                            .await?;
                        callee
                            .post_return_async(store.as_context_mut())
                            .instrument(span)
                            .await?;
                        Ok(ret0)
                    }
                    pub async fn call_r7<S: wasmtime::AsContextMut>(
                        &self,
                        mut store: S,
                    ) -> wasmtime::Result<u64>
                    where
                        <S as wasmtime::AsContext>::Data: Send + 'static,
                    {
                        use tracing::Instrument;
                        let span = tracing::span!(
                            tracing::Level::TRACE, "wit-bindgen export", module =
                            "foo:foo/integers", function = "r7",
                        );
                        let callee = unsafe {
                            wasmtime::component::TypedFunc::<
                                (),
                                (u64,),
                            >::new_unchecked(self.r7)
                        };
                        let (ret0,) = callee
                            .call_async(store.as_context_mut(), ())
                            .instrument(span.clone())
                            .await?;
                        callee
                            .post_return_async(store.as_context_mut())
                            .instrument(span)
                            .await?;
                        Ok(ret0)
                    }
                    pub async fn call_r8<S: wasmtime::AsContextMut>(
                        &self,
                        mut store: S,
                    ) -> wasmtime::Result<i64>
                    where
                        <S as wasmtime::AsContext>::Data: Send + 'static,
                    {
                        use tracing::Instrument;
                        let span = tracing::span!(
                            tracing::Level::TRACE, "wit-bindgen export", module =
                            "foo:foo/integers", function = "r8",
                        );
                        let callee = unsafe {
                            wasmtime::component::TypedFunc::<
                                (),
                                (i64,),
                            >::new_unchecked(self.r8)
                        };
                        let (ret0,) = callee
                            .call_async(store.as_context_mut(), ())
                            .instrument(span.clone())
                            .await?;
                        callee
                            .post_return_async(store.as_context_mut())
                            .instrument(span)
                            .await?;
                        Ok(ret0)
                    }
                    pub async fn call_pair_ret<S: wasmtime::AsContextMut>(
                        &self,
                        mut store: S,
                    ) -> wasmtime::Result<(i64, u8)>
                    where
                        <S as wasmtime::AsContext>::Data: Send + 'static,
                    {
                        use tracing::Instrument;
                        let span = tracing::span!(
                            tracing::Level::TRACE, "wit-bindgen export", module =
                            "foo:foo/integers", function = "pair-ret",
                        );
                        let callee = unsafe {
                            wasmtime::component::TypedFunc::<
                                (),
                                ((i64, u8),),
                            >::new_unchecked(self.pair_ret)
                        };
                        let (ret0,) = callee
                            .call_async(store.as_context_mut(), ())
                            .instrument(span.clone())
                            .await?;
                        callee
                            .post_return_async(store.as_context_mut())
                            .instrument(span)
                            .await?;
                        Ok(ret0)
                    }
                }
            }
        }
    }
}<|MERGE_RESOLUTION|>--- conflicted
+++ resolved
@@ -206,11 +206,7 @@
                 async fn r8(&mut self) -> i64;
                 async fn pair_ret(&mut self) -> (i64, u8);
             }
-<<<<<<< HEAD
-            impl<_T: Host + Send> Host for &mut _T {
-=======
             impl<_T: Host + ?Sized + Send> Host for &mut _T {
->>>>>>> a6065df9
                 async fn a1(&mut self, x: u8) -> () {
                     Host::a1(*self, x).await
                 }
