--- conflicted
+++ resolved
@@ -189,11 +189,7 @@
             pub trait Host: Send {
                 async fn a(&mut self) -> Foo;
             }
-<<<<<<< HEAD
-            impl<_T: Host + Send> Host for &mut _T {
-=======
             impl<_T: Host + ?Sized + Send> Host for &mut _T {
->>>>>>> a6065df9
                 async fn a(&mut self) -> Foo {
                     Host::a(*self).await
                 }
@@ -234,11 +230,7 @@
             pub trait Host: Send {
                 async fn a(&mut self) -> Foo;
             }
-<<<<<<< HEAD
-            impl<_T: Host + Send> Host for &mut _T {
-=======
             impl<_T: Host + ?Sized + Send> Host for &mut _T {
->>>>>>> a6065df9
                 async fn a(&mut self) -> Foo {
                     Host::a(*self).await
                 }
@@ -279,11 +271,7 @@
             pub trait Host: Send {
                 async fn a(&mut self) -> Foo;
             }
-<<<<<<< HEAD
-            impl<_T: Host + Send> Host for &mut _T {
-=======
             impl<_T: Host + ?Sized + Send> Host for &mut _T {
->>>>>>> a6065df9
                 async fn a(&mut self) -> Foo {
                     Host::a(*self).await
                 }
@@ -326,11 +314,7 @@
     pub trait Host: Send {
         async fn b(&mut self) -> Foo;
     }
-<<<<<<< HEAD
-    impl<_T: Host + Send> Host for &mut _T {
-=======
     impl<_T: Host + ?Sized + Send> Host for &mut _T {
->>>>>>> a6065df9
         async fn b(&mut self) -> Foo {
             Host::b(*self).await
         }
