/// Auto-generated bindings for a pre-instantiated version of a
/// component which implements the world `wasi`.
///
/// This structure is created through [`WasiPre::new`] which
/// takes a [`InstancePre`](wasmtime::component::InstancePre) that
/// has been created through a [`Linker`](wasmtime::component::Linker).
///
/// For more information see [`Wasi`] as well.
pub struct WasiPre<T: 'static> {
    instance_pre: wasmtime::component::InstancePre<T>,
    indices: WasiIndices,
}
impl<T: 'static> Clone for WasiPre<T> {
    fn clone(&self) -> Self {
        Self {
            instance_pre: self.instance_pre.clone(),
            indices: self.indices.clone(),
        }
    }
}
impl<_T: 'static> WasiPre<_T> {
    /// Creates a new copy of `WasiPre` bindings which can then
    /// be used to instantiate into a particular store.
    ///
    /// This method may fail if the component behind `instance_pre`
    /// does not have the required exports.
    pub fn new(
        instance_pre: wasmtime::component::InstancePre<_T>,
    ) -> wasmtime::Result<Self> {
        let indices = WasiIndices::new(&instance_pre)?;
        Ok(Self { instance_pre, indices })
    }
    pub fn engine(&self) -> &wasmtime::Engine {
        self.instance_pre.engine()
    }
    pub fn instance_pre(&self) -> &wasmtime::component::InstancePre<_T> {
        &self.instance_pre
    }
    /// Instantiates a new instance of [`Wasi`] within the
    /// `store` provided.
    ///
    /// This function will use `self` as the pre-instantiated
    /// instance to perform instantiation. Afterwards the preloaded
    /// indices in `self` are used to lookup all exports on the
    /// resulting instance.
    pub fn instantiate(
        &self,
        mut store: impl wasmtime::AsContextMut<Data = _T>,
    ) -> wasmtime::Result<Wasi> {
        let mut store = store.as_context_mut();
        let instance = self.instance_pre.instantiate(&mut store)?;
        self.indices.load(&mut store, &instance)
    }
}
/// Auto-generated bindings for index of the exports of
/// `wasi`.
///
/// This is an implementation detail of [`WasiPre`] and can
/// be constructed if needed as well.
///
/// For more information see [`Wasi`] as well.
#[derive(Clone)]
pub struct WasiIndices {}
/// Auto-generated bindings for an instance a component which
/// implements the world `wasi`.
///
/// This structure can be created through a number of means
/// depending on your requirements and what you have on hand:
///
/// * The most convenient way is to use
///   [`Wasi::instantiate`] which only needs a
///   [`Store`], [`Component`], and [`Linker`].
///
/// * Alternatively you can create a [`WasiPre`] ahead of
///   time with a [`Component`] to front-load string lookups
///   of exports once instead of per-instantiation. This
///   method then uses [`WasiPre::instantiate`] to
///   create a [`Wasi`].
///
/// * If you've instantiated the instance yourself already
///   then you can use [`Wasi::new`].
///
/// These methods are all equivalent to one another and move
/// around the tradeoff of what work is performed when.
///
/// [`Store`]: wasmtime::Store
/// [`Component`]: wasmtime::component::Component
/// [`Linker`]: wasmtime::component::Linker
pub struct Wasi {}
const _: () = {
    #[allow(unused_imports)]
    use wasmtime::component::__internal::anyhow;
    impl WasiIndices {
        /// Creates a new copy of `WasiIndices` bindings which can then
        /// be used to instantiate into a particular store.
        ///
        /// This method may fail if the component does not have the
        /// required exports.
        pub fn new<_T>(
            _instance_pre: &wasmtime::component::InstancePre<_T>,
        ) -> wasmtime::Result<Self> {
            let _component = _instance_pre.component();
            let _instance_type = _instance_pre.instance_type();
            Ok(WasiIndices {})
        }
        /// Uses the indices stored in `self` to load an instance
        /// of [`Wasi`] from the instance provided.
        ///
        /// Note that at this time this method will additionally
        /// perform type-checks of all exports.
        pub fn load(
            &self,
            mut store: impl wasmtime::AsContextMut,
            instance: &wasmtime::component::Instance,
        ) -> wasmtime::Result<Wasi> {
            let _ = &mut store;
            let _instance = instance;
            Ok(Wasi {})
        }
    }
    impl Wasi {
        /// Convenience wrapper around [`WasiPre::new`] and
        /// [`WasiPre::instantiate`].
        pub fn instantiate<_T: 'static>(
            store: impl wasmtime::AsContextMut<Data = _T>,
            component: &wasmtime::component::Component,
            linker: &wasmtime::component::Linker<_T>,
        ) -> wasmtime::Result<Wasi> {
            let pre = linker.instantiate_pre(component)?;
            WasiPre::new(pre)?.instantiate(store)
        }
        /// Convenience wrapper around [`WasiIndices::new`] and
        /// [`WasiIndices::load`].
        pub fn new(
            mut store: impl wasmtime::AsContextMut,
            instance: &wasmtime::component::Instance,
        ) -> wasmtime::Result<Wasi> {
            let indices = WasiIndices::new(&instance.instance_pre(&store))?;
            indices.load(&mut store, instance)
        }
        pub fn add_to_linker<T, D>(
            linker: &mut wasmtime::component::Linker<T>,
            host_getter: fn(&mut T) -> D::Data<'_>,
        ) -> wasmtime::Result<()>
        where
            D: wasmtime::component::HasData,
            for<'a> D::Data<
                'a,
            >: foo::foo::wasi_filesystem::Host + foo::foo::wall_clock::Host,
            T: 'static,
        {
            foo::foo::wasi_filesystem::add_to_linker::<T, D>(linker, host_getter)?;
            foo::foo::wall_clock::add_to_linker::<T, D>(linker, host_getter)?;
            Ok(())
        }
    }
};
pub mod foo {
    pub mod foo {
        #[allow(clippy::all)]
        pub mod wasi_filesystem {
            #[allow(unused_imports)]
            use wasmtime::component::__internal::{anyhow, Box};
            #[derive(wasmtime::component::ComponentType)]
            #[derive(wasmtime::component::Lift)]
            #[derive(wasmtime::component::Lower)]
            #[component(record)]
            #[derive(Clone, Copy)]
            pub struct DescriptorStat {}
            impl core::fmt::Debug for DescriptorStat {
                fn fmt(&self, f: &mut core::fmt::Formatter<'_>) -> core::fmt::Result {
                    f.debug_struct("DescriptorStat").finish()
                }
            }
            const _: () = {
                assert!(
                    0 == < DescriptorStat as wasmtime::component::ComponentType >::SIZE32
                );
                assert!(
                    1 == < DescriptorStat as wasmtime::component::ComponentType
                    >::ALIGN32
                );
            };
            #[derive(wasmtime::component::ComponentType)]
            #[derive(wasmtime::component::Lift)]
            #[derive(wasmtime::component::Lower)]
            #[component(enum)]
            #[derive(Clone, Copy, Eq, PartialEq)]
            #[repr(u8)]
            pub enum Errno {
                #[component(name = "e")]
                E,
            }
            impl Errno {
                pub fn name(&self) -> &'static str {
                    match self {
                        Errno::E => "e",
                    }
                }
                pub fn message(&self) -> &'static str {
                    match self {
                        Errno::E => "",
                    }
                }
            }
            impl core::fmt::Debug for Errno {
                fn fmt(&self, f: &mut core::fmt::Formatter<'_>) -> core::fmt::Result {
                    f.debug_struct("Errno")
                        .field("code", &(*self as i32))
                        .field("name", &self.name())
                        .field("message", &self.message())
                        .finish()
                }
            }
            impl core::fmt::Display for Errno {
                fn fmt(&self, f: &mut core::fmt::Formatter<'_>) -> core::fmt::Result {
                    write!(f, "{} (error {})", self.name(), * self as i32)
                }
            }
            impl core::error::Error for Errno {}
            const _: () = {
                assert!(1 == < Errno as wasmtime::component::ComponentType >::SIZE32);
                assert!(1 == < Errno as wasmtime::component::ComponentType >::ALIGN32);
            };
            pub trait Host {
                fn create_directory_at(&mut self) -> Result<(), Errno>;
                fn stat(&mut self) -> Result<DescriptorStat, Errno>;
            }
<<<<<<< HEAD
            impl<_T: Host> Host for &mut _T {
=======
            impl<_T: Host + ?Sized> Host for &mut _T {
>>>>>>> a6065df9
                fn create_directory_at(&mut self) -> Result<(), Errno> {
                    Host::create_directory_at(*self)
                }
                fn stat(&mut self) -> Result<DescriptorStat, Errno> {
                    Host::stat(*self)
                }
            }
            pub fn add_to_linker<T, D>(
                linker: &mut wasmtime::component::Linker<T>,
                host_getter: fn(&mut T) -> D::Data<'_>,
            ) -> wasmtime::Result<()>
            where
                D: wasmtime::component::HasData,
                for<'a> D::Data<'a>: Host,
                T: 'static,
            {
                let mut inst = linker.instance("foo:foo/wasi-filesystem")?;
                inst.func_wrap(
                    "create-directory-at",
                    move |mut caller: wasmtime::StoreContextMut<'_, T>, (): ()| {
                        let host = &mut host_getter(caller.data_mut());
                        let r = Host::create_directory_at(host);
                        Ok((r,))
                    },
                )?;
                inst.func_wrap(
                    "stat",
                    move |mut caller: wasmtime::StoreContextMut<'_, T>, (): ()| {
                        let host = &mut host_getter(caller.data_mut());
                        let r = Host::stat(host);
                        Ok((r,))
                    },
                )?;
                Ok(())
            }
        }
        #[allow(clippy::all)]
        pub mod wall_clock {
            #[allow(unused_imports)]
            use wasmtime::component::__internal::{anyhow, Box};
            #[derive(wasmtime::component::ComponentType)]
            #[derive(wasmtime::component::Lift)]
            #[derive(wasmtime::component::Lower)]
            #[component(record)]
            #[derive(Clone, Copy)]
            pub struct WallClock {}
            impl core::fmt::Debug for WallClock {
                fn fmt(&self, f: &mut core::fmt::Formatter<'_>) -> core::fmt::Result {
                    f.debug_struct("WallClock").finish()
                }
            }
            const _: () = {
                assert!(
                    0 == < WallClock as wasmtime::component::ComponentType >::SIZE32
                );
                assert!(
                    1 == < WallClock as wasmtime::component::ComponentType >::ALIGN32
                );
            };
            pub trait Host {}
<<<<<<< HEAD
            impl<_T: Host> Host for &mut _T {}
=======
            impl<_T: Host + ?Sized> Host for &mut _T {}
>>>>>>> a6065df9
            pub fn add_to_linker<T, D>(
                linker: &mut wasmtime::component::Linker<T>,
                host_getter: fn(&mut T) -> D::Data<'_>,
            ) -> wasmtime::Result<()>
            where
                D: wasmtime::component::HasData,
                for<'a> D::Data<'a>: Host,
                T: 'static,
            {
                let mut inst = linker.instance("foo:foo/wall-clock")?;
                Ok(())
            }
        }
    }
}<|MERGE_RESOLUTION|>--- conflicted
+++ resolved
@@ -226,11 +226,7 @@
                 fn create_directory_at(&mut self) -> Result<(), Errno>;
                 fn stat(&mut self) -> Result<DescriptorStat, Errno>;
             }
-<<<<<<< HEAD
-            impl<_T: Host> Host for &mut _T {
-=======
             impl<_T: Host + ?Sized> Host for &mut _T {
->>>>>>> a6065df9
                 fn create_directory_at(&mut self) -> Result<(), Errno> {
                     Host::create_directory_at(*self)
                 }
@@ -291,11 +287,7 @@
                 );
             };
             pub trait Host {}
-<<<<<<< HEAD
-            impl<_T: Host> Host for &mut _T {}
-=======
             impl<_T: Host + ?Sized> Host for &mut _T {}
->>>>>>> a6065df9
             pub fn add_to_linker<T, D>(
                 linker: &mut wasmtime::component::Linker<T>,
                 host_getter: fn(&mut T) -> D::Data<'_>,
