/// Auto-generated bindings for a pre-instantiated version of a
/// component which implements the world `the-world`.
///
/// This structure is created through [`TheWorldPre::new`] which
/// takes a [`InstancePre`](wasmtime::component::InstancePre) that
/// has been created through a [`Linker`](wasmtime::component::Linker).
///
/// For more information see [`TheWorld`] as well.
pub struct TheWorldPre<T: 'static> {
    instance_pre: wasmtime::component::InstancePre<T>,
    indices: TheWorldIndices,
}
impl<T: 'static> Clone for TheWorldPre<T> {
    fn clone(&self) -> Self {
        Self {
            instance_pre: self.instance_pre.clone(),
            indices: self.indices.clone(),
        }
    }
}
impl<_T: 'static> TheWorldPre<_T> {
    /// Creates a new copy of `TheWorldPre` bindings which can then
    /// be used to instantiate into a particular store.
    ///
    /// This method may fail if the component behind `instance_pre`
    /// does not have the required exports.
    pub fn new(
        instance_pre: wasmtime::component::InstancePre<_T>,
    ) -> wasmtime::Result<Self> {
        let indices = TheWorldIndices::new(&instance_pre)?;
        Ok(Self { instance_pre, indices })
    }
    pub fn engine(&self) -> &wasmtime::Engine {
        self.instance_pre.engine()
    }
    pub fn instance_pre(&self) -> &wasmtime::component::InstancePre<_T> {
        &self.instance_pre
    }
    /// Instantiates a new instance of [`TheWorld`] within the
    /// `store` provided.
    ///
    /// This function will use `self` as the pre-instantiated
    /// instance to perform instantiation. Afterwards the preloaded
    /// indices in `self` are used to lookup all exports on the
    /// resulting instance.
    pub async fn instantiate_async(
        &self,
        mut store: impl wasmtime::AsContextMut<Data = _T>,
    ) -> wasmtime::Result<TheWorld>
    where
        _T: Send,
    {
        let mut store = store.as_context_mut();
        let instance = self.instance_pre.instantiate_async(&mut store).await?;
        self.indices.load(&mut store, &instance)
    }
}
/// Auto-generated bindings for index of the exports of
/// `the-world`.
///
/// This is an implementation detail of [`TheWorldPre`] and can
/// be constructed if needed as well.
///
/// For more information see [`TheWorld`] as well.
#[derive(Clone)]
pub struct TheWorldIndices {
    interface0: exports::foo::foo::strings::GuestIndices,
}
/// Auto-generated bindings for an instance a component which
/// implements the world `the-world`.
///
/// This structure can be created through a number of means
/// depending on your requirements and what you have on hand:
///
/// * The most convenient way is to use
///   [`TheWorld::instantiate_async`] which only needs a
///   [`Store`], [`Component`], and [`Linker`].
///
/// * Alternatively you can create a [`TheWorldPre`] ahead of
///   time with a [`Component`] to front-load string lookups
///   of exports once instead of per-instantiation. This
///   method then uses [`TheWorldPre::instantiate_async`] to
///   create a [`TheWorld`].
///
/// * If you've instantiated the instance yourself already
///   then you can use [`TheWorld::new`].
///
/// These methods are all equivalent to one another and move
/// around the tradeoff of what work is performed when.
///
/// [`Store`]: wasmtime::Store
/// [`Component`]: wasmtime::component::Component
/// [`Linker`]: wasmtime::component::Linker
pub struct TheWorld {
    interface0: exports::foo::foo::strings::Guest,
}
const _: () = {
    #[allow(unused_imports)]
    use wasmtime::component::__internal::anyhow;
    impl TheWorldIndices {
        /// Creates a new copy of `TheWorldIndices` bindings which can then
        /// be used to instantiate into a particular store.
        ///
        /// This method may fail if the component does not have the
        /// required exports.
        pub fn new<_T>(
            _instance_pre: &wasmtime::component::InstancePre<_T>,
        ) -> wasmtime::Result<Self> {
            let _component = _instance_pre.component();
            let _instance_type = _instance_pre.instance_type();
            let interface0 = exports::foo::foo::strings::GuestIndices::new(
                _instance_pre,
            )?;
            Ok(TheWorldIndices { interface0 })
        }
        /// Uses the indices stored in `self` to load an instance
        /// of [`TheWorld`] from the instance provided.
        ///
        /// Note that at this time this method will additionally
        /// perform type-checks of all exports.
        pub fn load(
            &self,
            mut store: impl wasmtime::AsContextMut,
            instance: &wasmtime::component::Instance,
        ) -> wasmtime::Result<TheWorld> {
            let _ = &mut store;
            let _instance = instance;
            let interface0 = self.interface0.load(&mut store, &_instance)?;
            Ok(TheWorld { interface0 })
        }
    }
    impl TheWorld {
        /// Convenience wrapper around [`TheWorldPre::new`] and
        /// [`TheWorldPre::instantiate_async`].
        pub async fn instantiate_async<_T: 'static>(
            store: impl wasmtime::AsContextMut<Data = _T>,
            component: &wasmtime::component::Component,
            linker: &wasmtime::component::Linker<_T>,
        ) -> wasmtime::Result<TheWorld>
        where
            _T: Send,
        {
            let pre = linker.instantiate_pre(component)?;
            TheWorldPre::new(pre)?.instantiate_async(store).await
        }
        /// Convenience wrapper around [`TheWorldIndices::new`] and
        /// [`TheWorldIndices::load`].
        pub fn new(
            mut store: impl wasmtime::AsContextMut,
            instance: &wasmtime::component::Instance,
        ) -> wasmtime::Result<TheWorld> {
            let indices = TheWorldIndices::new(&instance.instance_pre(&store))?;
            indices.load(&mut store, instance)
        }
        pub fn add_to_linker<T, D>(
            linker: &mut wasmtime::component::Linker<T>,
            host_getter: fn(&mut T) -> D::Data<'_>,
        ) -> wasmtime::Result<()>
        where
            D: wasmtime::component::HasData,
            for<'a> D::Data<'a>: foo::foo::strings::Host + Send,
            T: 'static + Send,
        {
            foo::foo::strings::add_to_linker::<T, D>(linker, host_getter)?;
            Ok(())
        }
        pub fn foo_foo_strings(&self) -> &exports::foo::foo::strings::Guest {
            &self.interface0
        }
    }
};
pub mod foo {
    pub mod foo {
        #[allow(clippy::all)]
        pub mod strings {
            #[allow(unused_imports)]
            use wasmtime::component::__internal::{anyhow, Box};
            #[wasmtime::component::__internal::trait_variant_make(::core::marker::Send)]
            pub trait Host: Send {
                async fn a(&mut self, x: wasmtime::component::__internal::String) -> ();
                async fn b(&mut self) -> wasmtime::component::__internal::String;
                async fn c(
                    &mut self,
                    a: wasmtime::component::__internal::String,
                    b: wasmtime::component::__internal::String,
                ) -> wasmtime::component::__internal::String;
            }
<<<<<<< HEAD
            impl<_T: Host + Send> Host for &mut _T {
=======
            impl<_T: Host + ?Sized + Send> Host for &mut _T {
>>>>>>> a6065df9
                async fn a(&mut self, x: wasmtime::component::__internal::String) -> () {
                    Host::a(*self, x).await
                }
                async fn b(&mut self) -> wasmtime::component::__internal::String {
                    Host::b(*self).await
                }
                async fn c(
                    &mut self,
                    a: wasmtime::component::__internal::String,
                    b: wasmtime::component::__internal::String,
                ) -> wasmtime::component::__internal::String {
                    Host::c(*self, a, b).await
                }
            }
            pub fn add_to_linker<T, D>(
                linker: &mut wasmtime::component::Linker<T>,
                host_getter: fn(&mut T) -> D::Data<'_>,
            ) -> wasmtime::Result<()>
            where
                D: wasmtime::component::HasData,
                for<'a> D::Data<'a>: Host,
                T: 'static + Send,
            {
                let mut inst = linker.instance("foo:foo/strings")?;
                inst.func_wrap_async(
                    "a",
                    move |
                        mut caller: wasmtime::StoreContextMut<'_, T>,
                        (arg0,): (wasmtime::component::__internal::String,)|
                    {
                        use tracing::Instrument;
                        let span = tracing::span!(
                            tracing::Level::TRACE, "wit-bindgen import", module =
                            "strings", function = "a",
                        );
                        wasmtime::component::__internal::Box::new(
                            async move {
                                tracing::event!(
                                    tracing::Level::TRACE, x = tracing::field::debug(& arg0),
                                    "call"
                                );
                                let host = &mut host_getter(caller.data_mut());
                                let r = Host::a(host, arg0).await;
                                tracing::event!(
                                    tracing::Level::TRACE, result = tracing::field::debug(& r),
                                    "return"
                                );
                                Ok(r)
                            }
                                .instrument(span),
                        )
                    },
                )?;
                inst.func_wrap_async(
                    "b",
                    move |mut caller: wasmtime::StoreContextMut<'_, T>, (): ()| {
                        use tracing::Instrument;
                        let span = tracing::span!(
                            tracing::Level::TRACE, "wit-bindgen import", module =
                            "strings", function = "b",
                        );
                        wasmtime::component::__internal::Box::new(
                            async move {
                                tracing::event!(tracing::Level::TRACE, "call");
                                let host = &mut host_getter(caller.data_mut());
                                let r = Host::b(host).await;
                                tracing::event!(
                                    tracing::Level::TRACE, result = tracing::field::debug(& r),
                                    "return"
                                );
                                Ok((r,))
                            }
                                .instrument(span),
                        )
                    },
                )?;
                inst.func_wrap_async(
                    "c",
                    move |
                        mut caller: wasmtime::StoreContextMut<'_, T>,
                        (
                            arg0,
                            arg1,
                        ): (
                            wasmtime::component::__internal::String,
                            wasmtime::component::__internal::String,
                        )|
                    {
                        use tracing::Instrument;
                        let span = tracing::span!(
                            tracing::Level::TRACE, "wit-bindgen import", module =
                            "strings", function = "c",
                        );
                        wasmtime::component::__internal::Box::new(
                            async move {
                                tracing::event!(
                                    tracing::Level::TRACE, a = tracing::field::debug(& arg0), b
                                    = tracing::field::debug(& arg1), "call"
                                );
                                let host = &mut host_getter(caller.data_mut());
                                let r = Host::c(host, arg0, arg1).await;
                                tracing::event!(
                                    tracing::Level::TRACE, result = tracing::field::debug(& r),
                                    "return"
                                );
                                Ok((r,))
                            }
                                .instrument(span),
                        )
                    },
                )?;
                Ok(())
            }
        }
    }
}
pub mod exports {
    pub mod foo {
        pub mod foo {
            #[allow(clippy::all)]
            pub mod strings {
                #[allow(unused_imports)]
                use wasmtime::component::__internal::{anyhow, Box};
                pub struct Guest {
                    a: wasmtime::component::Func,
                    b: wasmtime::component::Func,
                    c: wasmtime::component::Func,
                }
                #[derive(Clone)]
                pub struct GuestIndices {
                    a: wasmtime::component::ComponentExportIndex,
                    b: wasmtime::component::ComponentExportIndex,
                    c: wasmtime::component::ComponentExportIndex,
                }
                impl GuestIndices {
                    /// Constructor for [`GuestIndices`] which takes a
                    /// [`Component`](wasmtime::component::Component) as input and can be executed
                    /// before instantiation.
                    ///
                    /// This constructor can be used to front-load string lookups to find exports
                    /// within a component.
                    pub fn new<_T>(
                        _instance_pre: &wasmtime::component::InstancePre<_T>,
                    ) -> wasmtime::Result<GuestIndices> {
                        let instance = _instance_pre
                            .component()
                            .get_export_index(None, "foo:foo/strings")
                            .ok_or_else(|| {
                                anyhow::anyhow!(
                                    "no exported instance named `foo:foo/strings`"
                                )
                            })?;
                        let mut lookup = move |name| {
                            _instance_pre
                                .component()
                                .get_export_index(Some(&instance), name)
                                .ok_or_else(|| {
                                    anyhow::anyhow!(
                                        "instance export `foo:foo/strings` does \
                not have export `{name}`"
                                    )
                                })
                        };
                        let _ = &mut lookup;
                        let a = lookup("a")?;
                        let b = lookup("b")?;
                        let c = lookup("c")?;
                        Ok(GuestIndices { a, b, c })
                    }
                    pub fn load(
                        &self,
                        mut store: impl wasmtime::AsContextMut,
                        instance: &wasmtime::component::Instance,
                    ) -> wasmtime::Result<Guest> {
                        let _instance = instance;
                        let _instance_pre = _instance.instance_pre(&store);
                        let _instance_type = _instance_pre.instance_type();
                        let mut store = store.as_context_mut();
                        let _ = &mut store;
                        let a = *_instance
                            .get_typed_func::<(&str,), ()>(&mut store, &self.a)?
                            .func();
                        let b = *_instance
                            .get_typed_func::<
                                (),
                                (wasmtime::component::__internal::String,),
                            >(&mut store, &self.b)?
                            .func();
                        let c = *_instance
                            .get_typed_func::<
                                (&str, &str),
                                (wasmtime::component::__internal::String,),
                            >(&mut store, &self.c)?
                            .func();
                        Ok(Guest { a, b, c })
                    }
                }
                impl Guest {
                    pub async fn call_a<S: wasmtime::AsContextMut>(
                        &self,
                        mut store: S,
                        arg0: &str,
                    ) -> wasmtime::Result<()>
                    where
                        <S as wasmtime::AsContext>::Data: Send + 'static,
                    {
                        use tracing::Instrument;
                        let span = tracing::span!(
                            tracing::Level::TRACE, "wit-bindgen export", module =
                            "foo:foo/strings", function = "a",
                        );
                        let callee = unsafe {
                            wasmtime::component::TypedFunc::<
                                (&str,),
                                (),
                            >::new_unchecked(self.a)
                        };
                        let () = callee
                            .call_async(store.as_context_mut(), (arg0,))
                            .instrument(span.clone())
                            .await?;
                        callee
                            .post_return_async(store.as_context_mut())
                            .instrument(span)
                            .await?;
                        Ok(())
                    }
                    pub async fn call_b<S: wasmtime::AsContextMut>(
                        &self,
                        mut store: S,
                    ) -> wasmtime::Result<wasmtime::component::__internal::String>
                    where
                        <S as wasmtime::AsContext>::Data: Send + 'static,
                    {
                        use tracing::Instrument;
                        let span = tracing::span!(
                            tracing::Level::TRACE, "wit-bindgen export", module =
                            "foo:foo/strings", function = "b",
                        );
                        let callee = unsafe {
                            wasmtime::component::TypedFunc::<
                                (),
                                (wasmtime::component::__internal::String,),
                            >::new_unchecked(self.b)
                        };
                        let (ret0,) = callee
                            .call_async(store.as_context_mut(), ())
                            .instrument(span.clone())
                            .await?;
                        callee
                            .post_return_async(store.as_context_mut())
                            .instrument(span)
                            .await?;
                        Ok(ret0)
                    }
                    pub async fn call_c<S: wasmtime::AsContextMut>(
                        &self,
                        mut store: S,
                        arg0: &str,
                        arg1: &str,
                    ) -> wasmtime::Result<wasmtime::component::__internal::String>
                    where
                        <S as wasmtime::AsContext>::Data: Send + 'static,
                    {
                        use tracing::Instrument;
                        let span = tracing::span!(
                            tracing::Level::TRACE, "wit-bindgen export", module =
                            "foo:foo/strings", function = "c",
                        );
                        let callee = unsafe {
                            wasmtime::component::TypedFunc::<
                                (&str, &str),
                                (wasmtime::component::__internal::String,),
                            >::new_unchecked(self.c)
                        };
                        let (ret0,) = callee
                            .call_async(store.as_context_mut(), (arg0, arg1))
                            .instrument(span.clone())
                            .await?;
                        callee
                            .post_return_async(store.as_context_mut())
                            .instrument(span)
                            .await?;
                        Ok(ret0)
                    }
                }
            }
        }
    }
}<|MERGE_RESOLUTION|>--- conflicted
+++ resolved
@@ -185,11 +185,7 @@
                     b: wasmtime::component::__internal::String,
                 ) -> wasmtime::component::__internal::String;
             }
-<<<<<<< HEAD
-            impl<_T: Host + Send> Host for &mut _T {
-=======
             impl<_T: Host + ?Sized + Send> Host for &mut _T {
->>>>>>> a6065df9
                 async fn a(&mut self, x: wasmtime::component::__internal::String) -> () {
                     Host::a(*self, x).await
                 }
