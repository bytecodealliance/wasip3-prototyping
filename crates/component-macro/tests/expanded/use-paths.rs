--- conflicted
+++ resolved
@@ -181,11 +181,7 @@
             pub trait Host {
                 fn a(&mut self) -> Foo;
             }
-<<<<<<< HEAD
-            impl<_T: Host> Host for &mut _T {
-=======
             impl<_T: Host + ?Sized> Host for &mut _T {
->>>>>>> a6065df9
                 fn a(&mut self) -> Foo {
                     Host::a(*self)
                 }
@@ -223,11 +219,7 @@
             pub trait Host {
                 fn a(&mut self) -> Foo;
             }
-<<<<<<< HEAD
-            impl<_T: Host> Host for &mut _T {
-=======
             impl<_T: Host + ?Sized> Host for &mut _T {
->>>>>>> a6065df9
                 fn a(&mut self) -> Foo {
                     Host::a(*self)
                 }
@@ -265,11 +257,7 @@
             pub trait Host {
                 fn a(&mut self) -> Foo;
             }
-<<<<<<< HEAD
-            impl<_T: Host> Host for &mut _T {
-=======
             impl<_T: Host + ?Sized> Host for &mut _T {
->>>>>>> a6065df9
                 fn a(&mut self) -> Foo {
                     Host::a(*self)
                 }
@@ -309,11 +297,7 @@
     pub trait Host {
         fn b(&mut self) -> Foo;
     }
-<<<<<<< HEAD
-    impl<_T: Host> Host for &mut _T {
-=======
     impl<_T: Host + ?Sized> Host for &mut _T {
->>>>>>> a6065df9
         fn b(&mut self) -> Foo {
             Host::b(*self)
         }
