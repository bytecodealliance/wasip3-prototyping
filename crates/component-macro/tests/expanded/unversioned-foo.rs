/// Auto-generated bindings for a pre-instantiated version of a
/// component which implements the world `nope`.
///
/// This structure is created through [`NopePre::new`] which
/// takes a [`InstancePre`](wasmtime::component::InstancePre) that
/// has been created through a [`Linker`](wasmtime::component::Linker).
///
/// For more information see [`Nope`] as well.
pub struct NopePre<T: 'static> {
    instance_pre: wasmtime::component::InstancePre<T>,
    indices: NopeIndices,
}
impl<T: 'static> Clone for NopePre<T> {
    fn clone(&self) -> Self {
        Self {
            instance_pre: self.instance_pre.clone(),
            indices: self.indices.clone(),
        }
    }
}
impl<_T: 'static> NopePre<_T> {
    /// Creates a new copy of `NopePre` bindings which can then
    /// be used to instantiate into a particular store.
    ///
    /// This method may fail if the component behind `instance_pre`
    /// does not have the required exports.
    pub fn new(
        instance_pre: wasmtime::component::InstancePre<_T>,
    ) -> wasmtime::Result<Self> {
        let indices = NopeIndices::new(&instance_pre)?;
        Ok(Self { instance_pre, indices })
    }
    pub fn engine(&self) -> &wasmtime::Engine {
        self.instance_pre.engine()
    }
    pub fn instance_pre(&self) -> &wasmtime::component::InstancePre<_T> {
        &self.instance_pre
    }
    /// Instantiates a new instance of [`Nope`] within the
    /// `store` provided.
    ///
    /// This function will use `self` as the pre-instantiated
    /// instance to perform instantiation. Afterwards the preloaded
    /// indices in `self` are used to lookup all exports on the
    /// resulting instance.
    pub fn instantiate(
        &self,
        mut store: impl wasmtime::AsContextMut<Data = _T>,
    ) -> wasmtime::Result<Nope> {
        let mut store = store.as_context_mut();
        let instance = self.instance_pre.instantiate(&mut store)?;
        self.indices.load(&mut store, &instance)
    }
}
/// Auto-generated bindings for index of the exports of
/// `nope`.
///
/// This is an implementation detail of [`NopePre`] and can
/// be constructed if needed as well.
///
/// For more information see [`Nope`] as well.
#[derive(Clone)]
pub struct NopeIndices {}
/// Auto-generated bindings for an instance a component which
/// implements the world `nope`.
///
/// This structure can be created through a number of means
/// depending on your requirements and what you have on hand:
///
/// * The most convenient way is to use
///   [`Nope::instantiate`] which only needs a
///   [`Store`], [`Component`], and [`Linker`].
///
/// * Alternatively you can create a [`NopePre`] ahead of
///   time with a [`Component`] to front-load string lookups
///   of exports once instead of per-instantiation. This
///   method then uses [`NopePre::instantiate`] to
///   create a [`Nope`].
///
/// * If you've instantiated the instance yourself already
///   then you can use [`Nope::new`].
///
/// These methods are all equivalent to one another and move
/// around the tradeoff of what work is performed when.
///
/// [`Store`]: wasmtime::Store
/// [`Component`]: wasmtime::component::Component
/// [`Linker`]: wasmtime::component::Linker
pub struct Nope {}
const _: () = {
    #[allow(unused_imports)]
    use wasmtime::component::__internal::anyhow;
    impl NopeIndices {
        /// Creates a new copy of `NopeIndices` bindings which can then
        /// be used to instantiate into a particular store.
        ///
        /// This method may fail if the component does not have the
        /// required exports.
        pub fn new<_T>(
            _instance_pre: &wasmtime::component::InstancePre<_T>,
        ) -> wasmtime::Result<Self> {
            let _component = _instance_pre.component();
            let _instance_type = _instance_pre.instance_type();
            Ok(NopeIndices {})
        }
        /// Uses the indices stored in `self` to load an instance
        /// of [`Nope`] from the instance provided.
        ///
        /// Note that at this time this method will additionally
        /// perform type-checks of all exports.
        pub fn load(
            &self,
            mut store: impl wasmtime::AsContextMut,
            instance: &wasmtime::component::Instance,
        ) -> wasmtime::Result<Nope> {
            let _ = &mut store;
            let _instance = instance;
            Ok(Nope {})
        }
    }
    impl Nope {
        /// Convenience wrapper around [`NopePre::new`] and
        /// [`NopePre::instantiate`].
        pub fn instantiate<_T: 'static>(
            store: impl wasmtime::AsContextMut<Data = _T>,
            component: &wasmtime::component::Component,
            linker: &wasmtime::component::Linker<_T>,
        ) -> wasmtime::Result<Nope> {
            let pre = linker.instantiate_pre(component)?;
            NopePre::new(pre)?.instantiate(store)
        }
        /// Convenience wrapper around [`NopeIndices::new`] and
        /// [`NopeIndices::load`].
        pub fn new(
            mut store: impl wasmtime::AsContextMut,
            instance: &wasmtime::component::Instance,
        ) -> wasmtime::Result<Nope> {
            let indices = NopeIndices::new(&instance.instance_pre(&store))?;
            indices.load(&mut store, instance)
        }
        pub fn add_to_linker<T, D>(
            linker: &mut wasmtime::component::Linker<T>,
            host_getter: fn(&mut T) -> D::Data<'_>,
        ) -> wasmtime::Result<()>
        where
            D: wasmtime::component::HasData,
            for<'a> D::Data<'a>: foo::foo::a::Host,
            T: 'static,
        {
            foo::foo::a::add_to_linker::<T, D>(linker, host_getter)?;
            Ok(())
        }
    }
};
pub mod foo {
    pub mod foo {
        #[allow(clippy::all)]
        pub mod a {
            #[allow(unused_imports)]
            use wasmtime::component::__internal::{anyhow, Box};
            #[derive(wasmtime::component::ComponentType)]
            #[derive(wasmtime::component::Lift)]
            #[derive(wasmtime::component::Lower)]
            #[component(variant)]
            #[derive(Clone)]
            pub enum Error {
                #[component(name = "other")]
                Other(wasmtime::component::__internal::String),
            }
            impl core::fmt::Debug for Error {
                fn fmt(&self, f: &mut core::fmt::Formatter<'_>) -> core::fmt::Result {
                    match self {
                        Error::Other(e) => {
                            f.debug_tuple("Error::Other").field(e).finish()
                        }
                    }
                }
            }
            impl core::fmt::Display for Error {
                fn fmt(&self, f: &mut core::fmt::Formatter<'_>) -> core::fmt::Result {
                    write!(f, "{:?}", self)
                }
            }
            impl core::error::Error for Error {}
            const _: () = {
                assert!(12 == < Error as wasmtime::component::ComponentType >::SIZE32);
                assert!(4 == < Error as wasmtime::component::ComponentType >::ALIGN32);
            };
            pub trait Host {
                fn g(&mut self) -> Result<(), Error>;
            }
<<<<<<< HEAD
            impl<_T: Host> Host for &mut _T {
=======
            impl<_T: Host + ?Sized> Host for &mut _T {
>>>>>>> a6065df9
                fn g(&mut self) -> Result<(), Error> {
                    Host::g(*self)
                }
            }
            pub fn add_to_linker<T, D>(
                linker: &mut wasmtime::component::Linker<T>,
                host_getter: fn(&mut T) -> D::Data<'_>,
            ) -> wasmtime::Result<()>
            where
                D: wasmtime::component::HasData,
                for<'a> D::Data<'a>: Host,
                T: 'static,
            {
                let mut inst = linker.instance("foo:foo/a")?;
                inst.func_wrap(
                    "g",
                    move |mut caller: wasmtime::StoreContextMut<'_, T>, (): ()| {
                        let host = &mut host_getter(caller.data_mut());
                        let r = Host::g(host);
                        Ok((r,))
                    },
                )?;
                Ok(())
            }
        }
    }
}<|MERGE_RESOLUTION|>--- conflicted
+++ resolved
@@ -189,11 +189,7 @@
             pub trait Host {
                 fn g(&mut self) -> Result<(), Error>;
             }
-<<<<<<< HEAD
-            impl<_T: Host> Host for &mut _T {
-=======
             impl<_T: Host + ?Sized> Host for &mut _T {
->>>>>>> a6065df9
                 fn g(&mut self) -> Result<(), Error> {
                     Host::g(*self)
                 }
