/// Auto-generated bindings for a pre-instantiated version of a
/// component which implements the world `imports`.
///
/// This structure is created through [`ImportsPre::new`] which
/// takes a [`InstancePre`](wasmtime::component::InstancePre) that
/// has been created through a [`Linker`](wasmtime::component::Linker).
///
/// For more information see [`Imports`] as well.
pub struct ImportsPre<T: 'static> {
    instance_pre: wasmtime::component::InstancePre<T>,
    indices: ImportsIndices,
}
impl<T: 'static> Clone for ImportsPre<T> {
    fn clone(&self) -> Self {
        Self {
            instance_pre: self.instance_pre.clone(),
            indices: self.indices.clone(),
        }
    }
}
impl<_T: 'static> ImportsPre<_T> {
    /// Creates a new copy of `ImportsPre` bindings which can then
    /// be used to instantiate into a particular store.
    ///
    /// This method may fail if the component behind `instance_pre`
    /// does not have the required exports.
    pub fn new(
        instance_pre: wasmtime::component::InstancePre<_T>,
    ) -> wasmtime::Result<Self> {
        let indices = ImportsIndices::new(&instance_pre)?;
        Ok(Self { instance_pre, indices })
    }
    pub fn engine(&self) -> &wasmtime::Engine {
        self.instance_pre.engine()
    }
    pub fn instance_pre(&self) -> &wasmtime::component::InstancePre<_T> {
        &self.instance_pre
    }
    /// Instantiates a new instance of [`Imports`] within the
    /// `store` provided.
    ///
    /// This function will use `self` as the pre-instantiated
    /// instance to perform instantiation. Afterwards the preloaded
    /// indices in `self` are used to lookup all exports on the
    /// resulting instance.
    pub fn instantiate(
        &self,
        mut store: impl wasmtime::AsContextMut<Data = _T>,
    ) -> wasmtime::Result<Imports> {
        let mut store = store.as_context_mut();
        let instance = self.instance_pre.instantiate(&mut store)?;
        self.indices.load(&mut store, &instance)
    }
}
impl<_T: Send + 'static> ImportsPre<_T> {
    /// Same as [`Self::instantiate`], except with `async`.
    pub async fn instantiate_async(
        &self,
        mut store: impl wasmtime::AsContextMut<Data = _T>,
    ) -> wasmtime::Result<Imports> {
        let mut store = store.as_context_mut();
        let instance = self.instance_pre.instantiate_async(&mut store).await?;
        self.indices.load(&mut store, &instance)
    }
}
/// Auto-generated bindings for index of the exports of
/// `imports`.
///
/// This is an implementation detail of [`ImportsPre`] and can
/// be constructed if needed as well.
///
/// For more information see [`Imports`] as well.
#[derive(Clone)]
pub struct ImportsIndices {}
/// Auto-generated bindings for an instance a component which
/// implements the world `imports`.
///
/// This structure can be created through a number of means
/// depending on your requirements and what you have on hand:
///
/// * The most convenient way is to use
///   [`Imports::instantiate`] which only needs a
///   [`Store`], [`Component`], and [`Linker`].
///
/// * Alternatively you can create a [`ImportsPre`] ahead of
///   time with a [`Component`] to front-load string lookups
///   of exports once instead of per-instantiation. This
///   method then uses [`ImportsPre::instantiate`] to
///   create a [`Imports`].
///
/// * If you've instantiated the instance yourself already
///   then you can use [`Imports::new`].
///
/// These methods are all equivalent to one another and move
/// around the tradeoff of what work is performed when.
///
/// [`Store`]: wasmtime::Store
/// [`Component`]: wasmtime::component::Component
/// [`Linker`]: wasmtime::component::Linker
pub struct Imports {}
const _: () = {
    #[allow(unused_imports)]
    use wasmtime::component::__internal::anyhow;
    impl ImportsIndices {
        /// Creates a new copy of `ImportsIndices` bindings which can then
        /// be used to instantiate into a particular store.
        ///
        /// This method may fail if the component does not have the
        /// required exports.
        pub fn new<_T>(
            _instance_pre: &wasmtime::component::InstancePre<_T>,
        ) -> wasmtime::Result<Self> {
            let _component = _instance_pre.component();
            let _instance_type = _instance_pre.instance_type();
            Ok(ImportsIndices {})
        }
        /// Uses the indices stored in `self` to load an instance
        /// of [`Imports`] from the instance provided.
        ///
        /// Note that at this time this method will additionally
        /// perform type-checks of all exports.
        pub fn load(
            &self,
            mut store: impl wasmtime::AsContextMut,
            instance: &wasmtime::component::Instance,
        ) -> wasmtime::Result<Imports> {
            let _ = &mut store;
            let _instance = instance;
            Ok(Imports {})
        }
    }
    impl Imports {
        /// Convenience wrapper around [`ImportsPre::new`] and
        /// [`ImportsPre::instantiate`].
        pub fn instantiate<_T>(
            store: impl wasmtime::AsContextMut<Data = _T>,
            component: &wasmtime::component::Component,
            linker: &wasmtime::component::Linker<_T>,
        ) -> wasmtime::Result<Imports> {
            let pre = linker.instantiate_pre(component)?;
            ImportsPre::new(pre)?.instantiate(store)
        }
        /// Convenience wrapper around [`ImportsIndices::new`] and
        /// [`ImportsIndices::load`].
        pub fn new(
            mut store: impl wasmtime::AsContextMut,
            instance: &wasmtime::component::Instance,
        ) -> wasmtime::Result<Imports> {
            let indices = ImportsIndices::new(&instance.instance_pre(&store))?;
            indices.load(&mut store, instance)
        }
        /// Convenience wrapper around [`ImportsPre::new`] and
        /// [`ImportsPre::instantiate_async`].
        pub async fn instantiate_async<_T>(
            store: impl wasmtime::AsContextMut<Data = _T>,
            component: &wasmtime::component::Component,
            linker: &wasmtime::component::Linker<_T>,
        ) -> wasmtime::Result<Imports>
        where
            _T: Send,
        {
            let pre = linker.instantiate_pre(component)?;
            ImportsPre::new(pre)?.instantiate_async(store).await
        }
        pub fn add_to_linker<T, D>(
            linker: &mut wasmtime::component::Linker<T>,
            host_getter: fn(&mut T) -> D::Data<'_>,
        ) -> wasmtime::Result<()>
        where
            D: a::b::interface_with_live_type::HostWithStore
                + a::b::interface_with_dead_type::HostWithStore + Send,
            for<'a> D::Data<
                'a,
            >: a::b::interface_with_live_type::Host
                + a::b::interface_with_dead_type::Host + Send,
            T: 'static + Send,
        {
            a::b::interface_with_live_type::add_to_linker::<T, D>(linker, host_getter)?;
            a::b::interface_with_dead_type::add_to_linker::<T, D>(linker, host_getter)?;
            Ok(())
        }
    }
};
pub mod a {
    pub mod b {
        #[allow(clippy::all)]
        pub mod interface_with_live_type {
            #[allow(unused_imports)]
            use wasmtime::component::__internal::{anyhow, Box};
            #[derive(wasmtime::component::ComponentType)]
            #[derive(wasmtime::component::Lift)]
            #[derive(wasmtime::component::Lower)]
            #[component(record)]
            #[derive(Clone, Copy)]
            pub struct LiveType {
                #[component(name = "a")]
                pub a: u32,
            }
            impl core::fmt::Debug for LiveType {
                fn fmt(&self, f: &mut core::fmt::Formatter<'_>) -> core::fmt::Result {
                    f.debug_struct("LiveType").field("a", &self.a).finish()
                }
            }
            const _: () = {
                assert!(4 == < LiveType as wasmtime::component::ComponentType >::SIZE32);
                assert!(
                    4 == < LiveType as wasmtime::component::ComponentType >::ALIGN32
                );
            };
            pub trait HostWithStore: wasmtime::component::HasData + Send {
                fn f<T: 'static>(
                    accessor: &wasmtime::component::Accessor<T, Self>,
                ) -> impl ::core::future::Future<Output = LiveType> + Send;
            }
            pub trait Host: Send {}
            impl<_T: Host + ?Sized + Send> Host for &mut _T {}
            pub fn add_to_linker<T, D>(
                linker: &mut wasmtime::component::Linker<T>,
                host_getter: fn(&mut T) -> D::Data<'_>,
            ) -> wasmtime::Result<()>
            where
                D: HostWithStore,
                for<'a> D::Data<'a>: Host,
                T: 'static + Send,
            {
                let mut inst = linker.instance("a:b/interface-with-live-type")?;
                inst.func_wrap_concurrent(
                    "f",
                    move |caller: &wasmtime::component::Accessor<T>, (): ()| {
                        wasmtime::component::__internal::Box::pin(async move {
                            let accessor = &caller.with_data(host_getter);
<<<<<<< HEAD
                            let r = <D as HostConcurrent>::f(accessor).await;
=======
                            let r = <D as HostWithStore>::f(accessor).await;
>>>>>>> b4475438
                            Ok((r,))
                        })
                    },
                )?;
                Ok(())
            }
        }
        #[allow(clippy::all)]
        pub mod interface_with_dead_type {
            #[allow(unused_imports)]
            use wasmtime::component::__internal::{anyhow, Box};
            pub type LiveType = super::super::super::a::b::interface_with_live_type::LiveType;
            const _: () = {
                assert!(4 == < LiveType as wasmtime::component::ComponentType >::SIZE32);
                assert!(
                    4 == < LiveType as wasmtime::component::ComponentType >::ALIGN32
                );
            };
            #[derive(wasmtime::component::ComponentType)]
            #[derive(wasmtime::component::Lift)]
            #[derive(wasmtime::component::Lower)]
            #[component(record)]
            #[derive(Clone, Copy)]
            pub struct DeadType {
                #[component(name = "a")]
                pub a: u32,
            }
            impl core::fmt::Debug for DeadType {
                fn fmt(&self, f: &mut core::fmt::Formatter<'_>) -> core::fmt::Result {
                    f.debug_struct("DeadType").field("a", &self.a).finish()
                }
            }
            const _: () = {
                assert!(4 == < DeadType as wasmtime::component::ComponentType >::SIZE32);
                assert!(
                    4 == < DeadType as wasmtime::component::ComponentType >::ALIGN32
                );
            };
            #[derive(wasmtime::component::ComponentType)]
            #[derive(wasmtime::component::Lift)]
            #[derive(wasmtime::component::Lower)]
            #[component(variant)]
            #[derive(Clone, Copy)]
            pub enum V {
                #[component(name = "a")]
                A(LiveType),
                #[component(name = "b")]
                B(DeadType),
            }
            impl core::fmt::Debug for V {
                fn fmt(&self, f: &mut core::fmt::Formatter<'_>) -> core::fmt::Result {
                    match self {
                        V::A(e) => f.debug_tuple("V::A").field(e).finish(),
                        V::B(e) => f.debug_tuple("V::B").field(e).finish(),
                    }
                }
            }
            const _: () = {
                assert!(8 == < V as wasmtime::component::ComponentType >::SIZE32);
                assert!(4 == < V as wasmtime::component::ComponentType >::ALIGN32);
            };
            pub trait HostWithStore: wasmtime::component::HasData {}
            impl<_T: ?Sized> HostWithStore for _T
            where
                _T: wasmtime::component::HasData,
            {}
            pub trait Host {}
            impl<_T: Host + ?Sized> Host for &mut _T {}
            pub fn add_to_linker<T, D>(
                linker: &mut wasmtime::component::Linker<T>,
                host_getter: fn(&mut T) -> D::Data<'_>,
            ) -> wasmtime::Result<()>
            where
                D: HostWithStore,
                for<'a> D::Data<'a>: Host,
                T: 'static,
            {
                let mut inst = linker.instance("a:b/interface-with-dead-type")?;
                Ok(())
            }
        }
    }
}<|MERGE_RESOLUTION|>--- conflicted
+++ resolved
@@ -229,11 +229,7 @@
                     move |caller: &wasmtime::component::Accessor<T>, (): ()| {
                         wasmtime::component::__internal::Box::pin(async move {
                             let accessor = &caller.with_data(host_getter);
-<<<<<<< HEAD
-                            let r = <D as HostConcurrent>::f(accessor).await;
-=======
                             let r = <D as HostWithStore>::f(accessor).await;
->>>>>>> b4475438
                             Ok((r,))
                         })
                     },
