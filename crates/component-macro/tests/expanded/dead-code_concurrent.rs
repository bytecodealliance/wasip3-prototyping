/// Auto-generated bindings for a pre-instantiated version of a
/// component which implements the world `imports`.
///
/// This structure is created through [`ImportsPre::new`] which
/// takes a [`InstancePre`](wasmtime::component::InstancePre) that
/// has been created through a [`Linker`](wasmtime::component::Linker).
///
/// For more information see [`Imports`] as well.
pub struct ImportsPre<T> {
    instance_pre: wasmtime::component::InstancePre<T>,
    indices: ImportsIndices,
}
impl<T> Clone for ImportsPre<T> {
    fn clone(&self) -> Self {
        Self {
            instance_pre: self.instance_pre.clone(),
            indices: self.indices.clone(),
        }
    }
}
impl<_T> ImportsPre<_T> {
    /// Creates a new copy of `ImportsPre` bindings which can then
    /// be used to instantiate into a particular store.
    ///
    /// This method may fail if the component behind `instance_pre`
    /// does not have the required exports.
    pub fn new(
        instance_pre: wasmtime::component::InstancePre<_T>,
    ) -> wasmtime::Result<Self> {
        let indices = ImportsIndices::new(instance_pre.component())?;
        Ok(Self { instance_pre, indices })
    }
    pub fn engine(&self) -> &wasmtime::Engine {
        self.instance_pre.engine()
    }
    pub fn instance_pre(&self) -> &wasmtime::component::InstancePre<_T> {
        &self.instance_pre
    }
    /// Instantiates a new instance of [`Imports`] within the
    /// `store` provided.
    ///
    /// This function will use `self` as the pre-instantiated
    /// instance to perform instantiation. Afterwards the preloaded
    /// indices in `self` are used to lookup all exports on the
    /// resulting instance.
    pub async fn instantiate_async(
        &self,
        mut store: impl wasmtime::AsContextMut<Data = _T>,
    ) -> wasmtime::Result<Imports>
    where
        _T: Send,
    {
        let mut store = store.as_context_mut();
        let instance = self.instance_pre.instantiate_async(&mut store).await?;
        self.indices.load(&mut store, &instance)
    }
}
/// Auto-generated bindings for index of the exports of
/// `imports`.
///
/// This is an implementation detail of [`ImportsPre`] and can
/// be constructed if needed as well.
///
/// For more information see [`Imports`] as well.
#[derive(Clone)]
pub struct ImportsIndices {}
/// Auto-generated bindings for an instance a component which
/// implements the world `imports`.
///
/// This structure can be created through a number of means
/// depending on your requirements and what you have on hand:
///
/// * The most convenient way is to use
///   [`Imports::instantiate_async`] which only needs a
///   [`Store`], [`Component`], and [`Linker`].
///
/// * Alternatively you can create a [`ImportsPre`] ahead of
///   time with a [`Component`] to front-load string lookups
///   of exports once instead of per-instantiation. This
///   method then uses [`ImportsPre::instantiate_async`] to
///   create a [`Imports`].
///
/// * If you've instantiated the instance yourself already
///   then you can use [`Imports::new`].
///
/// * You can also access the guts of instantiation through
///   [`ImportsIndices::new_instance`] followed
///   by [`ImportsIndices::load`] to crate an instance of this
///   type.
///
/// These methods are all equivalent to one another and move
/// around the tradeoff of what work is performed when.
///
/// [`Store`]: wasmtime::Store
/// [`Component`]: wasmtime::component::Component
/// [`Linker`]: wasmtime::component::Linker
pub struct Imports {}
const _: () = {
    #[allow(unused_imports)]
    use wasmtime::component::__internal::anyhow;
    impl ImportsIndices {
        /// Creates a new copy of `ImportsIndices` bindings which can then
        /// be used to instantiate into a particular store.
        ///
        /// This method may fail if the component does not have the
        /// required exports.
        pub fn new(
            component: &wasmtime::component::Component,
        ) -> wasmtime::Result<Self> {
            let _component = component;
            Ok(ImportsIndices {})
        }
        /// Creates a new instance of [`ImportsIndices`] from an
        /// instantiated component.
        ///
        /// This method of creating a [`Imports`] will perform string
        /// lookups for all exports when this method is called. This
        /// will only succeed if the provided instance matches the
        /// requirements of [`Imports`].
        pub fn new_instance(
            mut store: impl wasmtime::AsContextMut,
            instance: &wasmtime::component::Instance,
        ) -> wasmtime::Result<Self> {
            let _instance = instance;
            Ok(ImportsIndices {})
        }
        /// Uses the indices stored in `self` to load an instance
        /// of [`Imports`] from the instance provided.
        ///
        /// Note that at this time this method will additionally
        /// perform type-checks of all exports.
        pub fn load(
            &self,
            mut store: impl wasmtime::AsContextMut,
            instance: &wasmtime::component::Instance,
        ) -> wasmtime::Result<Imports> {
            let _instance = instance;
            Ok(Imports {})
        }
    }
    impl Imports {
        /// Convenience wrapper around [`ImportsPre::new`] and
        /// [`ImportsPre::instantiate_async`].
        pub async fn instantiate_async<_T>(
            mut store: impl wasmtime::AsContextMut<Data = _T>,
            component: &wasmtime::component::Component,
            linker: &wasmtime::component::Linker<_T>,
        ) -> wasmtime::Result<Imports>
        where
            _T: Send,
        {
            let pre = linker.instantiate_pre(component)?;
            ImportsPre::new(pre)?.instantiate_async(store).await
        }
        /// Convenience wrapper around [`ImportsIndices::new_instance`] and
        /// [`ImportsIndices::load`].
        pub fn new(
            mut store: impl wasmtime::AsContextMut,
            instance: &wasmtime::component::Instance,
        ) -> wasmtime::Result<Imports> {
            let indices = ImportsIndices::new_instance(&mut store, instance)?;
            indices.load(store, instance)
        }
        pub fn add_to_linker<T, U>(
            linker: &mut wasmtime::component::Linker<T>,
            get: impl Fn(&mut T) -> &mut U + Send + Sync + Copy + 'static,
        ) -> wasmtime::Result<()>
        where
            T: Send + 'static,
            U: a::b::interface_with_live_type::Host
                + a::b::interface_with_dead_type::Host + Send,
        {
            a::b::interface_with_live_type::add_to_linker(linker, get)?;
            a::b::interface_with_dead_type::add_to_linker(linker, get)?;
            Ok(())
        }
    }
};
pub mod a {
    pub mod b {
        #[allow(clippy::all)]
        pub mod interface_with_live_type {
            #[allow(unused_imports)]
            use wasmtime::component::__internal::{anyhow, Box};
            #[derive(wasmtime::component::ComponentType)]
            #[derive(wasmtime::component::Lift)]
            #[derive(wasmtime::component::Lower)]
            #[component(record)]
            #[derive(Clone, Copy)]
            pub struct LiveType {
                #[component(name = "a")]
                pub a: u32,
            }
            impl core::fmt::Debug for LiveType {
                fn fmt(&self, f: &mut core::fmt::Formatter<'_>) -> core::fmt::Result {
                    f.debug_struct("LiveType").field("a", &self.a).finish()
                }
            }
            const _: () = {
                assert!(4 == < LiveType as wasmtime::component::ComponentType >::SIZE32);
                assert!(
                    4 == < LiveType as wasmtime::component::ComponentType >::ALIGN32
                );
            };
            #[wasmtime::component::__internal::trait_variant_make(::core::marker::Send)]
            pub trait Host: Send {
                fn f<T: 'static>(
                    accessor: &mut wasmtime::component::Accessor<T, Self>,
                ) -> impl ::core::future::Future<Output = LiveType> + Send
                where
                    Self: Sized;
            }
            struct State {
                host: *mut u8,
                store: *mut u8,
                spawned: Vec<wasmtime::component::__internal::Spawned>,
            }
            thread_local! {
                static STATE : wasmtime::component::__internal::RefCell < Option < State
                >> = wasmtime::component::__internal::RefCell::new(None);
            }
            struct ResetState(Option<State>);
            impl Drop for ResetState {
                fn drop(&mut self) {
                    STATE
                        .with(|v| {
                            *v.borrow_mut() = self.0.take();
                        })
                }
            }
            fn get_host_and_store() -> (*mut u8, *mut u8) {
                STATE
                    .with(|v| {
                        v
                            .borrow()
                            .as_ref()
                            .map(|State { host, store, .. }| (*host, *store))
                    })
                    .unwrap()
            }
            fn spawn_task(task: wasmtime::component::__internal::Spawned) {
                STATE.with(|v| v.borrow_mut().as_mut().unwrap().spawned.push(task));
            }
            fn poll_with_state<
                T,
                G: for<'a> GetHost<&'a mut T>,
                F: wasmtime::component::__internal::Future + ?Sized,
            >(
                getter: G,
                store: wasmtime::VMStoreRawPtr,
                instance: Option<wasmtime::component::Instance>,
                cx: &mut wasmtime::component::__internal::Context,
                future: wasmtime::component::__internal::Pin<&mut F>,
            ) -> wasmtime::component::__internal::Poll<F::Output> {
                use wasmtime::component::__internal::{SpawnedInner, mem, DerefMut, Poll};
                let mut store_cx = unsafe {
                    wasmtime::StoreContextMut::new(&mut *store.0.as_ptr().cast())
                };
                let (result, spawned) = {
                    let host = &mut getter(store_cx.data_mut());
                    let old = STATE
                        .with(|v| {
                            v
                                .replace(
                                    Some(State {
                                        host: (host as *mut G::Host).cast(),
                                        store: store.0.as_ptr().cast(),
                                        spawned: Vec::new(),
                                    }),
                                )
                        });
                    let _reset = ResetState(old);
                    (future.poll(cx), STATE.with(|v| v.take()).unwrap().spawned)
                };
                for spawned in spawned {
                    instance
                        .unwrap()
                        .spawn(
                            &mut store_cx,
                            wasmtime::component::__internal::poll_fn(move |cx| {
                                let mut spawned = spawned.try_lock().unwrap();
                                let inner = mem::replace(
                                    DerefMut::deref_mut(&mut spawned),
                                    SpawnedInner::Aborted,
                                );
                                if let SpawnedInner::Unpolled(mut future)
                                | SpawnedInner::Polled { mut future, .. } = inner {
                                    let result = poll_with_state(
                                        getter,
                                        store,
                                        instance,
                                        cx,
                                        future.as_mut(),
                                    );
                                    *DerefMut::deref_mut(&mut spawned) = SpawnedInner::Polled {
                                        future,
                                        waker: cx.waker().clone(),
                                    };
                                    result
                                } else {
                                    Poll::Ready(Ok(()))
                                }
                            }),
                        )
                }
                result
            }
            pub trait GetHost<
                T,
            >: Fn(T) -> <Self as GetHost<T>>::Host + Send + Sync + Copy + 'static {
                type Host: Host + Send;
            }
            impl<F, T, O> GetHost<T> for F
            where
                F: Fn(T) -> O + Send + Sync + Copy + 'static,
                O: Host + Send,
            {
                type Host = O;
            }
            pub fn add_to_linker_get_host<
                T,
                G: for<'a> GetHost<&'a mut T, Host: Host + Send>,
            >(
                linker: &mut wasmtime::component::Linker<T>,
                host_getter: G,
            ) -> wasmtime::Result<()>
            where
                T: Send + 'static,
            {
                let mut inst = linker.instance("a:b/interface-with-live-type")?;
                inst.func_wrap_concurrent(
                    "f",
                    move |caller: &mut wasmtime::component::Accessor<T, T>, (): ()| {
                        let mut accessor = unsafe {
                            wasmtime::component::Accessor::<
                                T,
                                _,
                            >::new(
                                get_host_and_store,
                                spawn_task,
                                caller.maybe_instance(),
                            )
                        };
                        let mut future = wasmtime::component::__internal::Box::pin(async move {
                            let r = <G::Host as Host>::f(&mut accessor).await;
                            Ok((r,))
                        });
                        let store = wasmtime::VMStoreRawPtr(
                            caller
                                .with(|mut v| {
                                    wasmtime::AsContextMut::as_context_mut(&mut v).traitobj()
                                }),
                        );
                        let instance = caller.maybe_instance();
                        wasmtime::component::__internal::Box::pin(
                            wasmtime::component::__internal::poll_fn(move |cx| {
                                poll_with_state(
                                    host_getter,
                                    store,
                                    instance,
                                    cx,
                                    future.as_mut(),
                                )
                            }),
                        )
                    },
                )?;
                Ok(())
            }
            pub fn add_to_linker<T, U>(
                linker: &mut wasmtime::component::Linker<T>,
                get: impl Fn(&mut T) -> &mut U + Send + Sync + Copy + 'static,
            ) -> wasmtime::Result<()>
            where
                U: Host + Send,
                T: Send + 'static,
            {
                add_to_linker_get_host(linker, get)
            }
            impl<_T: Host + Send> Host for &mut _T {
                async fn f<T: 'static>(
                    accessor: &mut wasmtime::component::Accessor<T, Self>,
                ) -> LiveType {
                    struct Task {}
                    impl<
                        T: 'static,
                        U: Host,
                    > wasmtime::component::AccessorTask<T, U, LiveType> for Task {
                        async fn run(
                            self,
                            accessor: &mut wasmtime::component::Accessor<T, U>,
                        ) -> LiveType {
                            <U as Host>::f(accessor).await
                        }
                    }
                    accessor.forward(|v| *v, Task {}).await
                }
            }
        }
        #[allow(clippy::all)]
        pub mod interface_with_dead_type {
            #[allow(unused_imports)]
            use wasmtime::component::__internal::{anyhow, Box};
            pub type LiveType = super::super::super::a::b::interface_with_live_type::LiveType;
            const _: () = {
                assert!(4 == < LiveType as wasmtime::component::ComponentType >::SIZE32);
                assert!(
                    4 == < LiveType as wasmtime::component::ComponentType >::ALIGN32
                );
            };
            #[derive(wasmtime::component::ComponentType)]
            #[derive(wasmtime::component::Lift)]
            #[derive(wasmtime::component::Lower)]
            #[component(record)]
            #[derive(Clone, Copy)]
            pub struct DeadType {
                #[component(name = "a")]
                pub a: u32,
            }
            impl core::fmt::Debug for DeadType {
                fn fmt(&self, f: &mut core::fmt::Formatter<'_>) -> core::fmt::Result {
                    f.debug_struct("DeadType").field("a", &self.a).finish()
                }
            }
            const _: () = {
                assert!(4 == < DeadType as wasmtime::component::ComponentType >::SIZE32);
                assert!(
                    4 == < DeadType as wasmtime::component::ComponentType >::ALIGN32
                );
            };
            #[derive(wasmtime::component::ComponentType)]
            #[derive(wasmtime::component::Lift)]
            #[derive(wasmtime::component::Lower)]
            #[component(variant)]
            #[derive(Clone, Copy)]
            pub enum V {
                #[component(name = "a")]
                A(LiveType),
                #[component(name = "b")]
                B(DeadType),
            }
            impl core::fmt::Debug for V {
                fn fmt(&self, f: &mut core::fmt::Formatter<'_>) -> core::fmt::Result {
                    match self {
                        V::A(e) => f.debug_tuple("V::A").field(e).finish(),
                        V::B(e) => f.debug_tuple("V::B").field(e).finish(),
                    }
                }
            }
            const _: () = {
                assert!(8 == < V as wasmtime::component::ComponentType >::SIZE32);
                assert!(4 == < V as wasmtime::component::ComponentType >::ALIGN32);
            };
<<<<<<< HEAD
            #[wasmtime::component::__internal::trait_variant_make(::core::marker::Send)]
            pub trait Host: Send {}
=======
            pub trait Host {}
>>>>>>> 58ad9115
            pub trait GetHost<
                T,
            >: Fn(T) -> <Self as GetHost<T>>::Host + Send + Sync + Copy + 'static {
                type Host: Host + Send;
            }
            impl<F, T, O> GetHost<T> for F
            where
                F: Fn(T) -> O + Send + Sync + Copy + 'static,
                O: Host + Send,
            {
                type Host = O;
            }
            pub fn add_to_linker_get_host<
                T,
                G: for<'a> GetHost<&'a mut T, Host: Host + Send>,
            >(
                linker: &mut wasmtime::component::Linker<T>,
                host_getter: G,
            ) -> wasmtime::Result<()>
            where
                T: Send + 'static,
            {
                let mut inst = linker.instance("a:b/interface-with-dead-type")?;
                Ok(())
            }
            pub fn add_to_linker<T, U>(
                linker: &mut wasmtime::component::Linker<T>,
                get: impl Fn(&mut T) -> &mut U + Send + Sync + Copy + 'static,
            ) -> wasmtime::Result<()>
            where
                U: Host + Send,
                T: Send + 'static,
            {
                add_to_linker_get_host(linker, get)
            }
            impl<_T: Host + Send> Host for &mut _T {}
        }
    }
}<|MERGE_RESOLUTION|>--- conflicted
+++ resolved
@@ -450,49 +450,4 @@
             const _: () = {
                 assert!(8 == < V as wasmtime::component::ComponentType >::SIZE32);
                 assert!(4 == < V as wasmtime::component::ComponentType >::ALIGN32);
-            };
-<<<<<<< HEAD
-            #[wasmtime::component::__internal::trait_variant_make(::core::marker::Send)]
-            pub trait Host: Send {}
-=======
-            pub trait Host {}
->>>>>>> 58ad9115
-            pub trait GetHost<
-                T,
-            >: Fn(T) -> <Self as GetHost<T>>::Host + Send + Sync + Copy + 'static {
-                type Host: Host + Send;
-            }
-            impl<F, T, O> GetHost<T> for F
-            where
-                F: Fn(T) -> O + Send + Sync + Copy + 'static,
-                O: Host + Send,
-            {
-                type Host = O;
-            }
-            pub fn add_to_linker_get_host<
-                T,
-                G: for<'a> GetHost<&'a mut T, Host: Host + Send>,
-            >(
-                linker: &mut wasmtime::component::Linker<T>,
-                host_getter: G,
-            ) -> wasmtime::Result<()>
-            where
-                T: Send + 'static,
-            {
-                let mut inst = linker.instance("a:b/interface-with-dead-type")?;
-                Ok(())
-            }
-            pub fn add_to_linker<T, U>(
-                linker: &mut wasmtime::component::Linker<T>,
-                get: impl Fn(&mut T) -> &mut U + Send + Sync + Copy + 'static,
-            ) -> wasmtime::Result<()>
-            where
-                U: Host + Send,
-                T: Send + 'static,
-            {
-                add_to_linker_get_host(linker, get)
-            }
-            impl<_T: Host + Send> Host for &mut _T {}
-        }
-    }
-}+            };