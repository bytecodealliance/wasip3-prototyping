--- conflicted
+++ resolved
@@ -233,11 +233,7 @@
                 async fn create_directory_at(&mut self) -> Result<(), Errno>;
                 async fn stat(&mut self) -> Result<DescriptorStat, Errno>;
             }
-<<<<<<< HEAD
-            impl<_T: Host + Send> Host for &mut _T {
-=======
             impl<_T: Host + ?Sized + Send> Host for &mut _T {
->>>>>>> a6065df9
                 async fn create_directory_at(&mut self) -> Result<(), Errno> {
                     Host::create_directory_at(*self).await
                 }
@@ -303,11 +299,7 @@
             };
             #[wasmtime::component::__internal::trait_variant_make(::core::marker::Send)]
             pub trait Host: Send {}
-<<<<<<< HEAD
-            impl<_T: Host + Send> Host for &mut _T {}
-=======
             impl<_T: Host + ?Sized + Send> Host for &mut _T {}
->>>>>>> a6065df9
             pub fn add_to_linker<T, D>(
                 linker: &mut wasmtime::component::Linker<T>,
                 host_getter: fn(&mut T) -> D::Data<'_>,
