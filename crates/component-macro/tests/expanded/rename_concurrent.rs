/// Auto-generated bindings for a pre-instantiated version of a
/// component which implements the world `neptune`.
///
/// This structure is created through [`NeptunePre::new`] which
/// takes a [`InstancePre`](wasmtime::component::InstancePre) that
/// has been created through a [`Linker`](wasmtime::component::Linker).
///
/// For more information see [`Neptune`] as well.
pub struct NeptunePre<T: 'static> {
    instance_pre: wasmtime::component::InstancePre<T>,
    indices: NeptuneIndices,
}
impl<T: 'static> Clone for NeptunePre<T> {
    fn clone(&self) -> Self {
        Self {
            instance_pre: self.instance_pre.clone(),
            indices: self.indices.clone(),
        }
    }
}
impl<_T: 'static> NeptunePre<_T> {
    /// Creates a new copy of `NeptunePre` bindings which can then
    /// be used to instantiate into a particular store.
    ///
    /// This method may fail if the component behind `instance_pre`
    /// does not have the required exports.
    pub fn new(
        instance_pre: wasmtime::component::InstancePre<_T>,
    ) -> wasmtime::Result<Self> {
        let indices = NeptuneIndices::new(&instance_pre)?;
        Ok(Self { instance_pre, indices })
    }
    pub fn engine(&self) -> &wasmtime::Engine {
        self.instance_pre.engine()
    }
    pub fn instance_pre(&self) -> &wasmtime::component::InstancePre<_T> {
        &self.instance_pre
    }
    /// Instantiates a new instance of [`Neptune`] within the
    /// `store` provided.
    ///
    /// This function will use `self` as the pre-instantiated
    /// instance to perform instantiation. Afterwards the preloaded
    /// indices in `self` are used to lookup all exports on the
    /// resulting instance.
    pub fn instantiate(
        &self,
        mut store: impl wasmtime::AsContextMut<Data = _T>,
    ) -> wasmtime::Result<Neptune> {
        let mut store = store.as_context_mut();
        let instance = self.instance_pre.instantiate(&mut store)?;
        self.indices.load(&mut store, &instance)
    }
}
impl<_T: Send + 'static> NeptunePre<_T> {
    /// Same as [`Self::instantiate`], except with `async`.
    pub async fn instantiate_async(
        &self,
        mut store: impl wasmtime::AsContextMut<Data = _T>,
    ) -> wasmtime::Result<Neptune> {
        let mut store = store.as_context_mut();
        let instance = self.instance_pre.instantiate_async(&mut store).await?;
        self.indices.load(&mut store, &instance)
    }
}
/// Auto-generated bindings for index of the exports of
/// `neptune`.
///
/// This is an implementation detail of [`NeptunePre`] and can
/// be constructed if needed as well.
///
/// For more information see [`Neptune`] as well.
#[derive(Clone)]
pub struct NeptuneIndices {}
/// Auto-generated bindings for an instance a component which
/// implements the world `neptune`.
///
/// This structure can be created through a number of means
/// depending on your requirements and what you have on hand:
///
/// * The most convenient way is to use
///   [`Neptune::instantiate`] which only needs a
///   [`Store`], [`Component`], and [`Linker`].
///
/// * Alternatively you can create a [`NeptunePre`] ahead of
///   time with a [`Component`] to front-load string lookups
///   of exports once instead of per-instantiation. This
///   method then uses [`NeptunePre::instantiate`] to
///   create a [`Neptune`].
///
/// * If you've instantiated the instance yourself already
///   then you can use [`Neptune::new`].
///
/// These methods are all equivalent to one another and move
/// around the tradeoff of what work is performed when.
///
/// [`Store`]: wasmtime::Store
/// [`Component`]: wasmtime::component::Component
/// [`Linker`]: wasmtime::component::Linker
pub struct Neptune {}
const _: () = {
    #[allow(unused_imports)]
    use wasmtime::component::__internal::anyhow;
    impl NeptuneIndices {
        /// Creates a new copy of `NeptuneIndices` bindings which can then
        /// be used to instantiate into a particular store.
        ///
        /// This method may fail if the component does not have the
        /// required exports.
        pub fn new<_T>(
            _instance_pre: &wasmtime::component::InstancePre<_T>,
        ) -> wasmtime::Result<Self> {
            let _component = _instance_pre.component();
            let _instance_type = _instance_pre.instance_type();
            Ok(NeptuneIndices {})
        }
        /// Uses the indices stored in `self` to load an instance
        /// of [`Neptune`] from the instance provided.
        ///
        /// Note that at this time this method will additionally
        /// perform type-checks of all exports.
        pub fn load(
            &self,
            mut store: impl wasmtime::AsContextMut,
            instance: &wasmtime::component::Instance,
        ) -> wasmtime::Result<Neptune> {
            let _ = &mut store;
            let _instance = instance;
            Ok(Neptune {})
        }
    }
    impl Neptune {
        /// Convenience wrapper around [`NeptunePre::new`] and
        /// [`NeptunePre::instantiate`].
        pub fn instantiate<_T>(
            store: impl wasmtime::AsContextMut<Data = _T>,
            component: &wasmtime::component::Component,
            linker: &wasmtime::component::Linker<_T>,
        ) -> wasmtime::Result<Neptune> {
            let pre = linker.instantiate_pre(component)?;
            NeptunePre::new(pre)?.instantiate(store)
        }
        /// Convenience wrapper around [`NeptuneIndices::new`] and
        /// [`NeptuneIndices::load`].
        pub fn new(
            mut store: impl wasmtime::AsContextMut,
            instance: &wasmtime::component::Instance,
        ) -> wasmtime::Result<Neptune> {
            let indices = NeptuneIndices::new(&instance.instance_pre(&store))?;
            indices.load(&mut store, instance)
        }
        /// Convenience wrapper around [`NeptunePre::new`] and
        /// [`NeptunePre::instantiate_async`].
        pub async fn instantiate_async<_T>(
            store: impl wasmtime::AsContextMut<Data = _T>,
            component: &wasmtime::component::Component,
            linker: &wasmtime::component::Linker<_T>,
        ) -> wasmtime::Result<Neptune>
        where
            _T: Send,
        {
            let pre = linker.instantiate_pre(component)?;
            NeptunePre::new(pre)?.instantiate_async(store).await
        }
        pub fn add_to_linker<T, D>(
            linker: &mut wasmtime::component::Linker<T>,
            host_getter: fn(&mut T) -> D::Data<'_>,
        ) -> wasmtime::Result<()>
        where
            D: foo::foo::green::HostWithStore + foo::foo::red::HostWithStore + Send,
            for<'a> D::Data<'a>: foo::foo::green::Host + foo::foo::red::Host + Send,
            T: 'static + Send,
        {
            foo::foo::green::add_to_linker::<T, D>(linker, host_getter)?;
            foo::foo::red::add_to_linker::<T, D>(linker, host_getter)?;
            Ok(())
        }
    }
};
pub mod foo {
    pub mod foo {
        #[allow(clippy::all)]
        pub mod green {
            #[allow(unused_imports)]
            use wasmtime::component::__internal::{anyhow, Box};
            pub type Thing = i32;
            const _: () = {
                assert!(4 == < Thing as wasmtime::component::ComponentType >::SIZE32);
                assert!(4 == < Thing as wasmtime::component::ComponentType >::ALIGN32);
            };
            pub trait HostWithStore: wasmtime::component::HasData {}
            impl<_T: ?Sized> HostWithStore for _T
            where
                _T: wasmtime::component::HasData,
            {}
            pub trait Host {}
            impl<_T: Host + ?Sized> Host for &mut _T {}
            pub fn add_to_linker<T, D>(
                linker: &mut wasmtime::component::Linker<T>,
                host_getter: fn(&mut T) -> D::Data<'_>,
            ) -> wasmtime::Result<()>
            where
                D: HostWithStore,
                for<'a> D::Data<'a>: Host,
                T: 'static,
            {
                let mut inst = linker.instance("foo:foo/green")?;
                Ok(())
            }
        }
        #[allow(clippy::all)]
        pub mod red {
            #[allow(unused_imports)]
            use wasmtime::component::__internal::{anyhow, Box};
            pub type Thing = super::super::super::foo::foo::green::Thing;
            const _: () = {
                assert!(4 == < Thing as wasmtime::component::ComponentType >::SIZE32);
                assert!(4 == < Thing as wasmtime::component::ComponentType >::ALIGN32);
            };
            pub trait HostWithStore: wasmtime::component::HasData + Send {
                fn foo<T: 'static>(
                    accessor: &wasmtime::component::Accessor<T, Self>,
                ) -> impl ::core::future::Future<Output = Thing> + Send;
            }
            pub trait Host: Send {}
            impl<_T: Host + ?Sized + Send> Host for &mut _T {}
            pub fn add_to_linker<T, D>(
                linker: &mut wasmtime::component::Linker<T>,
                host_getter: fn(&mut T) -> D::Data<'_>,
            ) -> wasmtime::Result<()>
            where
                D: HostWithStore,
                for<'a> D::Data<'a>: Host,
                T: 'static + Send,
            {
                let mut inst = linker.instance("foo:foo/red")?;
                inst.func_wrap_concurrent(
                    "foo",
                    move |caller: &wasmtime::component::Accessor<T>, (): ()| {
                        wasmtime::component::__internal::Box::pin(async move {
                            let accessor = &caller.with_data(host_getter);
<<<<<<< HEAD
                            let r = <D as HostConcurrent>::foo(accessor).await;
=======
                            let r = <D as HostWithStore>::foo(accessor).await;
>>>>>>> b4475438
                            Ok((r,))
                        })
                    },
                )?;
                Ok(())
            }
        }
    }
}<|MERGE_RESOLUTION|>--- conflicted
+++ resolved
@@ -239,11 +239,7 @@
                     move |caller: &wasmtime::component::Accessor<T>, (): ()| {
                         wasmtime::component::__internal::Box::pin(async move {
                             let accessor = &caller.with_data(host_getter);
-<<<<<<< HEAD
-                            let r = <D as HostConcurrent>::foo(accessor).await;
-=======
                             let r = <D as HostWithStore>::foo(accessor).await;
->>>>>>> b4475438
                             Ok((r,))
                         })
                     },
