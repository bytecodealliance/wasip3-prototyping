--- conflicted
+++ resolved
@@ -219,11 +219,7 @@
                     move |caller: &wasmtime::component::Accessor<T>, (arg0,): (char,)| {
                         wasmtime::component::__internal::Box::pin(async move {
                             let accessor = &caller.with_data(host_getter);
-<<<<<<< HEAD
-                            let r = <D as HostConcurrent>::take_char(accessor, arg0)
-=======
                             let r = <D as HostWithStore>::take_char(accessor, arg0)
->>>>>>> b4475438
                                 .await;
                             Ok(r)
                         })
@@ -234,11 +230,7 @@
                     move |caller: &wasmtime::component::Accessor<T>, (): ()| {
                         wasmtime::component::__internal::Box::pin(async move {
                             let accessor = &caller.with_data(host_getter);
-<<<<<<< HEAD
-                            let r = <D as HostConcurrent>::return_char(accessor).await;
-=======
                             let r = <D as HostWithStore>::return_char(accessor).await;
->>>>>>> b4475438
                             Ok((r,))
                         })
                     },
