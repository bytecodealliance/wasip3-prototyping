--- conflicted
+++ resolved
@@ -8,7 +8,7 @@
         rep: wasmtime::component::Resource<WorldResource>,
     ) -> wasmtime::Result<()>;
 }
-impl<_T: HostWorldResource> HostWorldResource for &mut _T {
+impl<_T: HostWorldResource + ?Sized> HostWorldResource for &mut _T {
     fn new(&mut self) -> wasmtime::component::Resource<WorldResource> {
         HostWorldResource::new(*self)
     }
@@ -123,7 +123,7 @@
 pub trait TheWorldImports: HostWorldResource {
     fn some_world_func(&mut self) -> wasmtime::component::Resource<WorldResource>;
 }
-impl<_T: TheWorldImports> TheWorldImports for &mut _T {
+impl<_T: TheWorldImports + ?Sized> TheWorldImports for &mut _T {
     fn some_world_func(&mut self) -> wasmtime::component::Resource<WorldResource> {
         TheWorldImports::some_world_func(*self)
     }
@@ -350,7 +350,7 @@
                     rep: wasmtime::component::Resource<Bar>,
                 ) -> wasmtime::Result<()>;
             }
-            impl<_T: HostBar> HostBar for &mut _T {
+            impl<_T: HostBar + ?Sized> HostBar for &mut _T {
                 fn new(&mut self) -> wasmtime::component::Resource<Bar> {
                     HostBar::new(*self)
                 }
@@ -485,11 +485,7 @@
                 fn record_result(&mut self) -> NestedOwn;
                 fn func_with_handle_typedef(&mut self, x: SomeHandle) -> ();
             }
-<<<<<<< HEAD
-            impl<_T: Host> Host for &mut _T {
-=======
             impl<_T: Host + ?Sized> Host for &mut _T {
->>>>>>> a6065df9
                 fn bar_own_arg(&mut self, x: wasmtime::component::Resource<Bar>) -> () {
                     Host::bar_own_arg(*self, x)
                 }
@@ -851,7 +847,7 @@
                     rep: wasmtime::component::Resource<A>,
                 ) -> wasmtime::Result<()>;
             }
-            impl<_T: HostA> HostA for &mut _T {
+            impl<_T: HostA + ?Sized> HostA for &mut _T {
                 fn drop(
                     &mut self,
                     rep: wasmtime::component::Resource<A>,
@@ -860,11 +856,7 @@
                 }
             }
             pub trait Host: HostA {}
-<<<<<<< HEAD
-            impl<_T: Host> Host for &mut _T {}
-=======
             impl<_T: Host + ?Sized> Host for &mut _T {}
->>>>>>> a6065df9
             pub fn add_to_linker<T, D>(
                 linker: &mut wasmtime::component::Linker<T>,
                 host_getter: fn(&mut T) -> D::Data<'_>,
@@ -894,11 +886,7 @@
             use wasmtime::component::__internal::{anyhow, Box};
             pub type A = super::super::super::foo::foo::long_use_chain1::A;
             pub trait Host {}
-<<<<<<< HEAD
-            impl<_T: Host> Host for &mut _T {}
-=======
             impl<_T: Host + ?Sized> Host for &mut _T {}
->>>>>>> a6065df9
             pub fn add_to_linker<T, D>(
                 linker: &mut wasmtime::component::Linker<T>,
                 host_getter: fn(&mut T) -> D::Data<'_>,
@@ -918,11 +906,7 @@
             use wasmtime::component::__internal::{anyhow, Box};
             pub type A = super::super::super::foo::foo::long_use_chain2::A;
             pub trait Host {}
-<<<<<<< HEAD
-            impl<_T: Host> Host for &mut _T {}
-=======
             impl<_T: Host + ?Sized> Host for &mut _T {}
->>>>>>> a6065df9
             pub fn add_to_linker<T, D>(
                 linker: &mut wasmtime::component::Linker<T>,
                 host_getter: fn(&mut T) -> D::Data<'_>,
@@ -944,11 +928,7 @@
             pub trait Host {
                 fn foo(&mut self) -> wasmtime::component::Resource<A>;
             }
-<<<<<<< HEAD
-            impl<_T: Host> Host for &mut _T {
-=======
             impl<_T: Host + ?Sized> Host for &mut _T {
->>>>>>> a6065df9
                 fn foo(&mut self) -> wasmtime::component::Resource<A> {
                     Host::foo(*self)
                 }
@@ -985,7 +965,7 @@
                     rep: wasmtime::component::Resource<Foo>,
                 ) -> wasmtime::Result<()>;
             }
-            impl<_T: HostFoo> HostFoo for &mut _T {
+            impl<_T: HostFoo + ?Sized> HostFoo for &mut _T {
                 fn drop(
                     &mut self,
                     rep: wasmtime::component::Resource<Foo>,
@@ -994,11 +974,7 @@
                 }
             }
             pub trait Host: HostFoo {}
-<<<<<<< HEAD
-            impl<_T: Host> Host for &mut _T {}
-=======
             impl<_T: Host + ?Sized> Host for &mut _T {}
->>>>>>> a6065df9
             pub fn add_to_linker<T, D>(
                 linker: &mut wasmtime::component::Linker<T>,
                 host_getter: fn(&mut T) -> D::Data<'_>,
