--- conflicted
+++ resolved
@@ -272,11 +272,7 @@
                 ) -> ();
                 fn big_argument(&mut self, x: BigStruct) -> ();
             }
-<<<<<<< HEAD
-            impl<_T: Host> Host for &mut _T {
-=======
             impl<_T: Host + ?Sized> Host for &mut _T {
->>>>>>> a6065df9
                 fn many_args(
                     &mut self,
                     a1: u64,
