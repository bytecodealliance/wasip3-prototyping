/// Auto-generated bindings for a pre-instantiated version of a
/// component which implements the world `the-flags`.
///
/// This structure is created through [`TheFlagsPre::new`] which
/// takes a [`InstancePre`](wasmtime::component::InstancePre) that
/// has been created through a [`Linker`](wasmtime::component::Linker).
///
/// For more information see [`TheFlags`] as well.
pub struct TheFlagsPre<T: 'static> {
    instance_pre: wasmtime::component::InstancePre<T>,
    indices: TheFlagsIndices,
}
impl<T: 'static> Clone for TheFlagsPre<T> {
    fn clone(&self) -> Self {
        Self {
            instance_pre: self.instance_pre.clone(),
            indices: self.indices.clone(),
        }
    }
}
impl<_T: 'static> TheFlagsPre<_T> {
    /// Creates a new copy of `TheFlagsPre` bindings which can then
    /// be used to instantiate into a particular store.
    ///
    /// This method may fail if the component behind `instance_pre`
    /// does not have the required exports.
    pub fn new(
        instance_pre: wasmtime::component::InstancePre<_T>,
    ) -> wasmtime::Result<Self> {
        let indices = TheFlagsIndices::new(&instance_pre)?;
        Ok(Self { instance_pre, indices })
    }
    pub fn engine(&self) -> &wasmtime::Engine {
        self.instance_pre.engine()
    }
    pub fn instance_pre(&self) -> &wasmtime::component::InstancePre<_T> {
        &self.instance_pre
    }
    /// Instantiates a new instance of [`TheFlags`] within the
    /// `store` provided.
    ///
    /// This function will use `self` as the pre-instantiated
    /// instance to perform instantiation. Afterwards the preloaded
    /// indices in `self` are used to lookup all exports on the
    /// resulting instance.
    pub fn instantiate(
        &self,
        mut store: impl wasmtime::AsContextMut<Data = _T>,
    ) -> wasmtime::Result<TheFlags> {
        let mut store = store.as_context_mut();
        let instance = self.instance_pre.instantiate(&mut store)?;
        self.indices.load(&mut store, &instance)
    }
}
impl<_T: Send + 'static> TheFlagsPre<_T> {
    /// Same as [`Self::instantiate`], except with `async`.
    pub async fn instantiate_async(
        &self,
        mut store: impl wasmtime::AsContextMut<Data = _T>,
    ) -> wasmtime::Result<TheFlags> {
        let mut store = store.as_context_mut();
        let instance = self.instance_pre.instantiate_async(&mut store).await?;
        self.indices.load(&mut store, &instance)
    }
}
/// Auto-generated bindings for index of the exports of
/// `the-flags`.
///
/// This is an implementation detail of [`TheFlagsPre`] and can
/// be constructed if needed as well.
///
/// For more information see [`TheFlags`] as well.
#[derive(Clone)]
pub struct TheFlagsIndices {
    interface0: exports::foo::foo::flegs::GuestIndices,
}
/// Auto-generated bindings for an instance a component which
/// implements the world `the-flags`.
///
/// This structure can be created through a number of means
/// depending on your requirements and what you have on hand:
///
/// * The most convenient way is to use
///   [`TheFlags::instantiate`] which only needs a
///   [`Store`], [`Component`], and [`Linker`].
///
/// * Alternatively you can create a [`TheFlagsPre`] ahead of
///   time with a [`Component`] to front-load string lookups
///   of exports once instead of per-instantiation. This
///   method then uses [`TheFlagsPre::instantiate`] to
///   create a [`TheFlags`].
///
/// * If you've instantiated the instance yourself already
///   then you can use [`TheFlags::new`].
///
/// These methods are all equivalent to one another and move
/// around the tradeoff of what work is performed when.
///
/// [`Store`]: wasmtime::Store
/// [`Component`]: wasmtime::component::Component
/// [`Linker`]: wasmtime::component::Linker
pub struct TheFlags {
    interface0: exports::foo::foo::flegs::Guest,
}
const _: () = {
    #[allow(unused_imports)]
    use wasmtime::component::__internal::anyhow;
    impl TheFlagsIndices {
        /// Creates a new copy of `TheFlagsIndices` bindings which can then
        /// be used to instantiate into a particular store.
        ///
        /// This method may fail if the component does not have the
        /// required exports.
        pub fn new<_T>(
            _instance_pre: &wasmtime::component::InstancePre<_T>,
        ) -> wasmtime::Result<Self> {
            let _component = _instance_pre.component();
            let _instance_type = _instance_pre.instance_type();
            let interface0 = exports::foo::foo::flegs::GuestIndices::new(_instance_pre)?;
            Ok(TheFlagsIndices { interface0 })
        }
        /// Uses the indices stored in `self` to load an instance
        /// of [`TheFlags`] from the instance provided.
        ///
        /// Note that at this time this method will additionally
        /// perform type-checks of all exports.
        pub fn load(
            &self,
            mut store: impl wasmtime::AsContextMut,
            instance: &wasmtime::component::Instance,
        ) -> wasmtime::Result<TheFlags> {
            let _ = &mut store;
            let _instance = instance;
            let interface0 = self.interface0.load(&mut store, &_instance)?;
            Ok(TheFlags { interface0 })
        }
    }
    impl TheFlags {
        /// Convenience wrapper around [`TheFlagsPre::new`] and
        /// [`TheFlagsPre::instantiate`].
        pub fn instantiate<_T>(
            store: impl wasmtime::AsContextMut<Data = _T>,
            component: &wasmtime::component::Component,
            linker: &wasmtime::component::Linker<_T>,
        ) -> wasmtime::Result<TheFlags> {
            let pre = linker.instantiate_pre(component)?;
            TheFlagsPre::new(pre)?.instantiate(store)
        }
        /// Convenience wrapper around [`TheFlagsIndices::new`] and
        /// [`TheFlagsIndices::load`].
        pub fn new(
            mut store: impl wasmtime::AsContextMut,
            instance: &wasmtime::component::Instance,
        ) -> wasmtime::Result<TheFlags> {
            let indices = TheFlagsIndices::new(&instance.instance_pre(&store))?;
            indices.load(&mut store, instance)
        }
        /// Convenience wrapper around [`TheFlagsPre::new`] and
        /// [`TheFlagsPre::instantiate_async`].
        pub async fn instantiate_async<_T>(
            store: impl wasmtime::AsContextMut<Data = _T>,
            component: &wasmtime::component::Component,
            linker: &wasmtime::component::Linker<_T>,
        ) -> wasmtime::Result<TheFlags>
        where
            _T: Send,
        {
            let pre = linker.instantiate_pre(component)?;
            TheFlagsPre::new(pre)?.instantiate_async(store).await
        }
        pub fn add_to_linker<T, D>(
            linker: &mut wasmtime::component::Linker<T>,
            host_getter: fn(&mut T) -> D::Data<'_>,
        ) -> wasmtime::Result<()>
        where
            D: foo::foo::flegs::HostWithStore + Send,
            for<'a> D::Data<'a>: foo::foo::flegs::Host + Send,
            T: 'static + Send,
        {
            foo::foo::flegs::add_to_linker::<T, D>(linker, host_getter)?;
            Ok(())
        }
        pub fn foo_foo_flegs(&self) -> &exports::foo::foo::flegs::Guest {
            &self.interface0
        }
    }
};
pub mod foo {
    pub mod foo {
        #[allow(clippy::all)]
        pub mod flegs {
            #[allow(unused_imports)]
            use wasmtime::component::__internal::{anyhow, Box};
            wasmtime::component::flags!(Flag1 { #[component(name = "b0")] const B0; });
            const _: () = {
                assert!(1 == < Flag1 as wasmtime::component::ComponentType >::SIZE32);
                assert!(1 == < Flag1 as wasmtime::component::ComponentType >::ALIGN32);
            };
            wasmtime::component::flags!(
                Flag2 { #[component(name = "b0")] const B0; #[component(name = "b1")]
                const B1; }
            );
            const _: () = {
                assert!(1 == < Flag2 as wasmtime::component::ComponentType >::SIZE32);
                assert!(1 == < Flag2 as wasmtime::component::ComponentType >::ALIGN32);
            };
            wasmtime::component::flags!(
                Flag4 { #[component(name = "b0")] const B0; #[component(name = "b1")]
                const B1; #[component(name = "b2")] const B2; #[component(name = "b3")]
                const B3; }
            );
            const _: () = {
                assert!(1 == < Flag4 as wasmtime::component::ComponentType >::SIZE32);
                assert!(1 == < Flag4 as wasmtime::component::ComponentType >::ALIGN32);
            };
            wasmtime::component::flags!(
                Flag8 { #[component(name = "b0")] const B0; #[component(name = "b1")]
                const B1; #[component(name = "b2")] const B2; #[component(name = "b3")]
                const B3; #[component(name = "b4")] const B4; #[component(name = "b5")]
                const B5; #[component(name = "b6")] const B6; #[component(name = "b7")]
                const B7; }
            );
            const _: () = {
                assert!(1 == < Flag8 as wasmtime::component::ComponentType >::SIZE32);
                assert!(1 == < Flag8 as wasmtime::component::ComponentType >::ALIGN32);
            };
            wasmtime::component::flags!(
                Flag16 { #[component(name = "b0")] const B0; #[component(name = "b1")]
                const B1; #[component(name = "b2")] const B2; #[component(name = "b3")]
                const B3; #[component(name = "b4")] const B4; #[component(name = "b5")]
                const B5; #[component(name = "b6")] const B6; #[component(name = "b7")]
                const B7; #[component(name = "b8")] const B8; #[component(name = "b9")]
                const B9; #[component(name = "b10")] const B10; #[component(name =
                "b11")] const B11; #[component(name = "b12")] const B12; #[component(name
                = "b13")] const B13; #[component(name = "b14")] const B14;
                #[component(name = "b15")] const B15; }
            );
            const _: () = {
                assert!(2 == < Flag16 as wasmtime::component::ComponentType >::SIZE32);
                assert!(2 == < Flag16 as wasmtime::component::ComponentType >::ALIGN32);
            };
            wasmtime::component::flags!(
                Flag32 { #[component(name = "b0")] const B0; #[component(name = "b1")]
                const B1; #[component(name = "b2")] const B2; #[component(name = "b3")]
                const B3; #[component(name = "b4")] const B4; #[component(name = "b5")]
                const B5; #[component(name = "b6")] const B6; #[component(name = "b7")]
                const B7; #[component(name = "b8")] const B8; #[component(name = "b9")]
                const B9; #[component(name = "b10")] const B10; #[component(name =
                "b11")] const B11; #[component(name = "b12")] const B12; #[component(name
                = "b13")] const B13; #[component(name = "b14")] const B14;
                #[component(name = "b15")] const B15; #[component(name = "b16")] const
                B16; #[component(name = "b17")] const B17; #[component(name = "b18")]
                const B18; #[component(name = "b19")] const B19; #[component(name =
                "b20")] const B20; #[component(name = "b21")] const B21; #[component(name
                = "b22")] const B22; #[component(name = "b23")] const B23;
                #[component(name = "b24")] const B24; #[component(name = "b25")] const
                B25; #[component(name = "b26")] const B26; #[component(name = "b27")]
                const B27; #[component(name = "b28")] const B28; #[component(name =
                "b29")] const B29; #[component(name = "b30")] const B30; #[component(name
                = "b31")] const B31; }
            );
            const _: () = {
                assert!(4 == < Flag32 as wasmtime::component::ComponentType >::SIZE32);
                assert!(4 == < Flag32 as wasmtime::component::ComponentType >::ALIGN32);
            };
            wasmtime::component::flags!(
                Flag64 { #[component(name = "b0")] const B0; #[component(name = "b1")]
                const B1; #[component(name = "b2")] const B2; #[component(name = "b3")]
                const B3; #[component(name = "b4")] const B4; #[component(name = "b5")]
                const B5; #[component(name = "b6")] const B6; #[component(name = "b7")]
                const B7; #[component(name = "b8")] const B8; #[component(name = "b9")]
                const B9; #[component(name = "b10")] const B10; #[component(name =
                "b11")] const B11; #[component(name = "b12")] const B12; #[component(name
                = "b13")] const B13; #[component(name = "b14")] const B14;
                #[component(name = "b15")] const B15; #[component(name = "b16")] const
                B16; #[component(name = "b17")] const B17; #[component(name = "b18")]
                const B18; #[component(name = "b19")] const B19; #[component(name =
                "b20")] const B20; #[component(name = "b21")] const B21; #[component(name
                = "b22")] const B22; #[component(name = "b23")] const B23;
                #[component(name = "b24")] const B24; #[component(name = "b25")] const
                B25; #[component(name = "b26")] const B26; #[component(name = "b27")]
                const B27; #[component(name = "b28")] const B28; #[component(name =
                "b29")] const B29; #[component(name = "b30")] const B30; #[component(name
                = "b31")] const B31; #[component(name = "b32")] const B32;
                #[component(name = "b33")] const B33; #[component(name = "b34")] const
                B34; #[component(name = "b35")] const B35; #[component(name = "b36")]
                const B36; #[component(name = "b37")] const B37; #[component(name =
                "b38")] const B38; #[component(name = "b39")] const B39; #[component(name
                = "b40")] const B40; #[component(name = "b41")] const B41;
                #[component(name = "b42")] const B42; #[component(name = "b43")] const
                B43; #[component(name = "b44")] const B44; #[component(name = "b45")]
                const B45; #[component(name = "b46")] const B46; #[component(name =
                "b47")] const B47; #[component(name = "b48")] const B48; #[component(name
                = "b49")] const B49; #[component(name = "b50")] const B50;
                #[component(name = "b51")] const B51; #[component(name = "b52")] const
                B52; #[component(name = "b53")] const B53; #[component(name = "b54")]
                const B54; #[component(name = "b55")] const B55; #[component(name =
                "b56")] const B56; #[component(name = "b57")] const B57; #[component(name
                = "b58")] const B58; #[component(name = "b59")] const B59;
                #[component(name = "b60")] const B60; #[component(name = "b61")] const
                B61; #[component(name = "b62")] const B62; #[component(name = "b63")]
                const B63; }
            );
            const _: () = {
                assert!(8 == < Flag64 as wasmtime::component::ComponentType >::SIZE32);
                assert!(4 == < Flag64 as wasmtime::component::ComponentType >::ALIGN32);
            };
            pub trait HostWithStore: wasmtime::component::HasData + Send {
                fn roundtrip_flag1<T: 'static>(
                    accessor: &wasmtime::component::Accessor<T, Self>,
                    x: Flag1,
                ) -> impl ::core::future::Future<Output = Flag1> + Send;
                fn roundtrip_flag2<T: 'static>(
                    accessor: &wasmtime::component::Accessor<T, Self>,
                    x: Flag2,
                ) -> impl ::core::future::Future<Output = Flag2> + Send;
                fn roundtrip_flag4<T: 'static>(
                    accessor: &wasmtime::component::Accessor<T, Self>,
                    x: Flag4,
                ) -> impl ::core::future::Future<Output = Flag4> + Send;
                fn roundtrip_flag8<T: 'static>(
                    accessor: &wasmtime::component::Accessor<T, Self>,
                    x: Flag8,
                ) -> impl ::core::future::Future<Output = Flag8> + Send;
                fn roundtrip_flag16<T: 'static>(
                    accessor: &wasmtime::component::Accessor<T, Self>,
                    x: Flag16,
                ) -> impl ::core::future::Future<Output = Flag16> + Send;
                fn roundtrip_flag32<T: 'static>(
                    accessor: &wasmtime::component::Accessor<T, Self>,
                    x: Flag32,
                ) -> impl ::core::future::Future<Output = Flag32> + Send;
                fn roundtrip_flag64<T: 'static>(
                    accessor: &wasmtime::component::Accessor<T, Self>,
                    x: Flag64,
                ) -> impl ::core::future::Future<Output = Flag64> + Send;
            }
            pub trait Host: Send {}
            impl<_T: Host + ?Sized + Send> Host for &mut _T {}
            pub fn add_to_linker<T, D>(
                linker: &mut wasmtime::component::Linker<T>,
                host_getter: fn(&mut T) -> D::Data<'_>,
            ) -> wasmtime::Result<()>
            where
                D: HostWithStore,
                for<'a> D::Data<'a>: Host,
                T: 'static + Send,
            {
                let mut inst = linker.instance("foo:foo/flegs")?;
                inst.func_wrap_concurrent(
                    "roundtrip-flag1",
                    move |caller: &wasmtime::component::Accessor<T>, (arg0,): (Flag1,)| {
                        wasmtime::component::__internal::Box::pin(async move {
                            let accessor = &caller.with_data(host_getter);
<<<<<<< HEAD
                            let r = <D as HostConcurrent>::roundtrip_flag1(
                                    accessor,
                                    arg0,
                                )
=======
                            let r = <D as HostWithStore>::roundtrip_flag1(accessor, arg0)
>>>>>>> b4475438
                                .await;
                            Ok((r,))
                        })
                    },
                )?;
                inst.func_wrap_concurrent(
                    "roundtrip-flag2",
                    move |caller: &wasmtime::component::Accessor<T>, (arg0,): (Flag2,)| {
                        wasmtime::component::__internal::Box::pin(async move {
                            let accessor = &caller.with_data(host_getter);
<<<<<<< HEAD
                            let r = <D as HostConcurrent>::roundtrip_flag2(
                                    accessor,
                                    arg0,
                                )
=======
                            let r = <D as HostWithStore>::roundtrip_flag2(accessor, arg0)
>>>>>>> b4475438
                                .await;
                            Ok((r,))
                        })
                    },
                )?;
                inst.func_wrap_concurrent(
                    "roundtrip-flag4",
                    move |caller: &wasmtime::component::Accessor<T>, (arg0,): (Flag4,)| {
                        wasmtime::component::__internal::Box::pin(async move {
                            let accessor = &caller.with_data(host_getter);
<<<<<<< HEAD
                            let r = <D as HostConcurrent>::roundtrip_flag4(
                                    accessor,
                                    arg0,
                                )
=======
                            let r = <D as HostWithStore>::roundtrip_flag4(accessor, arg0)
>>>>>>> b4475438
                                .await;
                            Ok((r,))
                        })
                    },
                )?;
                inst.func_wrap_concurrent(
                    "roundtrip-flag8",
                    move |caller: &wasmtime::component::Accessor<T>, (arg0,): (Flag8,)| {
                        wasmtime::component::__internal::Box::pin(async move {
                            let accessor = &caller.with_data(host_getter);
<<<<<<< HEAD
                            let r = <D as HostConcurrent>::roundtrip_flag8(
                                    accessor,
                                    arg0,
                                )
=======
                            let r = <D as HostWithStore>::roundtrip_flag8(accessor, arg0)
>>>>>>> b4475438
                                .await;
                            Ok((r,))
                        })
                    },
                )?;
                inst.func_wrap_concurrent(
                    "roundtrip-flag16",
                    move |caller: &wasmtime::component::Accessor<T>, (arg0,): (Flag16,)| {
                        wasmtime::component::__internal::Box::pin(async move {
                            let accessor = &caller.with_data(host_getter);
<<<<<<< HEAD
                            let r = <D as HostConcurrent>::roundtrip_flag16(
=======
                            let r = <D as HostWithStore>::roundtrip_flag16(
>>>>>>> b4475438
                                    accessor,
                                    arg0,
                                )
                                .await;
                            Ok((r,))
                        })
                    },
                )?;
                inst.func_wrap_concurrent(
                    "roundtrip-flag32",
                    move |caller: &wasmtime::component::Accessor<T>, (arg0,): (Flag32,)| {
                        wasmtime::component::__internal::Box::pin(async move {
                            let accessor = &caller.with_data(host_getter);
<<<<<<< HEAD
                            let r = <D as HostConcurrent>::roundtrip_flag32(
=======
                            let r = <D as HostWithStore>::roundtrip_flag32(
>>>>>>> b4475438
                                    accessor,
                                    arg0,
                                )
                                .await;
                            Ok((r,))
                        })
                    },
                )?;
                inst.func_wrap_concurrent(
                    "roundtrip-flag64",
                    move |caller: &wasmtime::component::Accessor<T>, (arg0,): (Flag64,)| {
                        wasmtime::component::__internal::Box::pin(async move {
                            let accessor = &caller.with_data(host_getter);
<<<<<<< HEAD
                            let r = <D as HostConcurrent>::roundtrip_flag64(
=======
                            let r = <D as HostWithStore>::roundtrip_flag64(
>>>>>>> b4475438
                                    accessor,
                                    arg0,
                                )
                                .await;
                            Ok((r,))
                        })
                    },
                )?;
                Ok(())
            }
        }
    }
}
pub mod exports {
    pub mod foo {
        pub mod foo {
            #[allow(clippy::all)]
            pub mod flegs {
                #[allow(unused_imports)]
                use wasmtime::component::__internal::{anyhow, Box};
                wasmtime::component::flags!(
                    Flag1 { #[component(name = "b0")] const B0; }
                );
                const _: () = {
                    assert!(
                        1 == < Flag1 as wasmtime::component::ComponentType >::SIZE32
                    );
                    assert!(
                        1 == < Flag1 as wasmtime::component::ComponentType >::ALIGN32
                    );
                };
                wasmtime::component::flags!(
                    Flag2 { #[component(name = "b0")] const B0; #[component(name = "b1")]
                    const B1; }
                );
                const _: () = {
                    assert!(
                        1 == < Flag2 as wasmtime::component::ComponentType >::SIZE32
                    );
                    assert!(
                        1 == < Flag2 as wasmtime::component::ComponentType >::ALIGN32
                    );
                };
                wasmtime::component::flags!(
                    Flag4 { #[component(name = "b0")] const B0; #[component(name = "b1")]
                    const B1; #[component(name = "b2")] const B2; #[component(name =
                    "b3")] const B3; }
                );
                const _: () = {
                    assert!(
                        1 == < Flag4 as wasmtime::component::ComponentType >::SIZE32
                    );
                    assert!(
                        1 == < Flag4 as wasmtime::component::ComponentType >::ALIGN32
                    );
                };
                wasmtime::component::flags!(
                    Flag8 { #[component(name = "b0")] const B0; #[component(name = "b1")]
                    const B1; #[component(name = "b2")] const B2; #[component(name =
                    "b3")] const B3; #[component(name = "b4")] const B4; #[component(name
                    = "b5")] const B5; #[component(name = "b6")] const B6;
                    #[component(name = "b7")] const B7; }
                );
                const _: () = {
                    assert!(
                        1 == < Flag8 as wasmtime::component::ComponentType >::SIZE32
                    );
                    assert!(
                        1 == < Flag8 as wasmtime::component::ComponentType >::ALIGN32
                    );
                };
                wasmtime::component::flags!(
                    Flag16 { #[component(name = "b0")] const B0; #[component(name =
                    "b1")] const B1; #[component(name = "b2")] const B2; #[component(name
                    = "b3")] const B3; #[component(name = "b4")] const B4;
                    #[component(name = "b5")] const B5; #[component(name = "b6")] const
                    B6; #[component(name = "b7")] const B7; #[component(name = "b8")]
                    const B8; #[component(name = "b9")] const B9; #[component(name =
                    "b10")] const B10; #[component(name = "b11")] const B11;
                    #[component(name = "b12")] const B12; #[component(name = "b13")]
                    const B13; #[component(name = "b14")] const B14; #[component(name =
                    "b15")] const B15; }
                );
                const _: () = {
                    assert!(
                        2 == < Flag16 as wasmtime::component::ComponentType >::SIZE32
                    );
                    assert!(
                        2 == < Flag16 as wasmtime::component::ComponentType >::ALIGN32
                    );
                };
                wasmtime::component::flags!(
                    Flag32 { #[component(name = "b0")] const B0; #[component(name =
                    "b1")] const B1; #[component(name = "b2")] const B2; #[component(name
                    = "b3")] const B3; #[component(name = "b4")] const B4;
                    #[component(name = "b5")] const B5; #[component(name = "b6")] const
                    B6; #[component(name = "b7")] const B7; #[component(name = "b8")]
                    const B8; #[component(name = "b9")] const B9; #[component(name =
                    "b10")] const B10; #[component(name = "b11")] const B11;
                    #[component(name = "b12")] const B12; #[component(name = "b13")]
                    const B13; #[component(name = "b14")] const B14; #[component(name =
                    "b15")] const B15; #[component(name = "b16")] const B16;
                    #[component(name = "b17")] const B17; #[component(name = "b18")]
                    const B18; #[component(name = "b19")] const B19; #[component(name =
                    "b20")] const B20; #[component(name = "b21")] const B21;
                    #[component(name = "b22")] const B22; #[component(name = "b23")]
                    const B23; #[component(name = "b24")] const B24; #[component(name =
                    "b25")] const B25; #[component(name = "b26")] const B26;
                    #[component(name = "b27")] const B27; #[component(name = "b28")]
                    const B28; #[component(name = "b29")] const B29; #[component(name =
                    "b30")] const B30; #[component(name = "b31")] const B31; }
                );
                const _: () = {
                    assert!(
                        4 == < Flag32 as wasmtime::component::ComponentType >::SIZE32
                    );
                    assert!(
                        4 == < Flag32 as wasmtime::component::ComponentType >::ALIGN32
                    );
                };
                wasmtime::component::flags!(
                    Flag64 { #[component(name = "b0")] const B0; #[component(name =
                    "b1")] const B1; #[component(name = "b2")] const B2; #[component(name
                    = "b3")] const B3; #[component(name = "b4")] const B4;
                    #[component(name = "b5")] const B5; #[component(name = "b6")] const
                    B6; #[component(name = "b7")] const B7; #[component(name = "b8")]
                    const B8; #[component(name = "b9")] const B9; #[component(name =
                    "b10")] const B10; #[component(name = "b11")] const B11;
                    #[component(name = "b12")] const B12; #[component(name = "b13")]
                    const B13; #[component(name = "b14")] const B14; #[component(name =
                    "b15")] const B15; #[component(name = "b16")] const B16;
                    #[component(name = "b17")] const B17; #[component(name = "b18")]
                    const B18; #[component(name = "b19")] const B19; #[component(name =
                    "b20")] const B20; #[component(name = "b21")] const B21;
                    #[component(name = "b22")] const B22; #[component(name = "b23")]
                    const B23; #[component(name = "b24")] const B24; #[component(name =
                    "b25")] const B25; #[component(name = "b26")] const B26;
                    #[component(name = "b27")] const B27; #[component(name = "b28")]
                    const B28; #[component(name = "b29")] const B29; #[component(name =
                    "b30")] const B30; #[component(name = "b31")] const B31;
                    #[component(name = "b32")] const B32; #[component(name = "b33")]
                    const B33; #[component(name = "b34")] const B34; #[component(name =
                    "b35")] const B35; #[component(name = "b36")] const B36;
                    #[component(name = "b37")] const B37; #[component(name = "b38")]
                    const B38; #[component(name = "b39")] const B39; #[component(name =
                    "b40")] const B40; #[component(name = "b41")] const B41;
                    #[component(name = "b42")] const B42; #[component(name = "b43")]
                    const B43; #[component(name = "b44")] const B44; #[component(name =
                    "b45")] const B45; #[component(name = "b46")] const B46;
                    #[component(name = "b47")] const B47; #[component(name = "b48")]
                    const B48; #[component(name = "b49")] const B49; #[component(name =
                    "b50")] const B50; #[component(name = "b51")] const B51;
                    #[component(name = "b52")] const B52; #[component(name = "b53")]
                    const B53; #[component(name = "b54")] const B54; #[component(name =
                    "b55")] const B55; #[component(name = "b56")] const B56;
                    #[component(name = "b57")] const B57; #[component(name = "b58")]
                    const B58; #[component(name = "b59")] const B59; #[component(name =
                    "b60")] const B60; #[component(name = "b61")] const B61;
                    #[component(name = "b62")] const B62; #[component(name = "b63")]
                    const B63; }
                );
                const _: () = {
                    assert!(
                        8 == < Flag64 as wasmtime::component::ComponentType >::SIZE32
                    );
                    assert!(
                        4 == < Flag64 as wasmtime::component::ComponentType >::ALIGN32
                    );
                };
                pub struct Guest {
                    roundtrip_flag1: wasmtime::component::Func,
                    roundtrip_flag2: wasmtime::component::Func,
                    roundtrip_flag4: wasmtime::component::Func,
                    roundtrip_flag8: wasmtime::component::Func,
                    roundtrip_flag16: wasmtime::component::Func,
                    roundtrip_flag32: wasmtime::component::Func,
                    roundtrip_flag64: wasmtime::component::Func,
                }
                #[derive(Clone)]
                pub struct GuestIndices {
                    roundtrip_flag1: wasmtime::component::ComponentExportIndex,
                    roundtrip_flag2: wasmtime::component::ComponentExportIndex,
                    roundtrip_flag4: wasmtime::component::ComponentExportIndex,
                    roundtrip_flag8: wasmtime::component::ComponentExportIndex,
                    roundtrip_flag16: wasmtime::component::ComponentExportIndex,
                    roundtrip_flag32: wasmtime::component::ComponentExportIndex,
                    roundtrip_flag64: wasmtime::component::ComponentExportIndex,
                }
                impl GuestIndices {
                    /// Constructor for [`GuestIndices`] which takes a
                    /// [`Component`](wasmtime::component::Component) as input and can be executed
                    /// before instantiation.
                    ///
                    /// This constructor can be used to front-load string lookups to find exports
                    /// within a component.
                    pub fn new<_T>(
                        _instance_pre: &wasmtime::component::InstancePre<_T>,
                    ) -> wasmtime::Result<GuestIndices> {
                        let instance = _instance_pre
                            .component()
                            .get_export_index(None, "foo:foo/flegs")
                            .ok_or_else(|| {
                                anyhow::anyhow!(
                                    "no exported instance named `foo:foo/flegs`"
                                )
                            })?;
                        let mut lookup = move |name| {
                            _instance_pre
                                .component()
                                .get_export_index(Some(&instance), name)
                                .ok_or_else(|| {
                                    anyhow::anyhow!(
                                        "instance export `foo:foo/flegs` does \
                not have export `{name}`"
                                    )
                                })
                        };
                        let _ = &mut lookup;
                        let roundtrip_flag1 = lookup("roundtrip-flag1")?;
                        let roundtrip_flag2 = lookup("roundtrip-flag2")?;
                        let roundtrip_flag4 = lookup("roundtrip-flag4")?;
                        let roundtrip_flag8 = lookup("roundtrip-flag8")?;
                        let roundtrip_flag16 = lookup("roundtrip-flag16")?;
                        let roundtrip_flag32 = lookup("roundtrip-flag32")?;
                        let roundtrip_flag64 = lookup("roundtrip-flag64")?;
                        Ok(GuestIndices {
                            roundtrip_flag1,
                            roundtrip_flag2,
                            roundtrip_flag4,
                            roundtrip_flag8,
                            roundtrip_flag16,
                            roundtrip_flag32,
                            roundtrip_flag64,
                        })
                    }
                    pub fn load(
                        &self,
                        mut store: impl wasmtime::AsContextMut,
                        instance: &wasmtime::component::Instance,
                    ) -> wasmtime::Result<Guest> {
                        let _instance = instance;
                        let _instance_pre = _instance.instance_pre(&store);
                        let _instance_type = _instance_pre.instance_type();
                        let mut store = store.as_context_mut();
                        let _ = &mut store;
                        let roundtrip_flag1 = *_instance
                            .get_typed_func::<
                                (Flag1,),
                                (Flag1,),
                            >(&mut store, &self.roundtrip_flag1)?
                            .func();
                        let roundtrip_flag2 = *_instance
                            .get_typed_func::<
                                (Flag2,),
                                (Flag2,),
                            >(&mut store, &self.roundtrip_flag2)?
                            .func();
                        let roundtrip_flag4 = *_instance
                            .get_typed_func::<
                                (Flag4,),
                                (Flag4,),
                            >(&mut store, &self.roundtrip_flag4)?
                            .func();
                        let roundtrip_flag8 = *_instance
                            .get_typed_func::<
                                (Flag8,),
                                (Flag8,),
                            >(&mut store, &self.roundtrip_flag8)?
                            .func();
                        let roundtrip_flag16 = *_instance
                            .get_typed_func::<
                                (Flag16,),
                                (Flag16,),
                            >(&mut store, &self.roundtrip_flag16)?
                            .func();
                        let roundtrip_flag32 = *_instance
                            .get_typed_func::<
                                (Flag32,),
                                (Flag32,),
                            >(&mut store, &self.roundtrip_flag32)?
                            .func();
                        let roundtrip_flag64 = *_instance
                            .get_typed_func::<
                                (Flag64,),
                                (Flag64,),
                            >(&mut store, &self.roundtrip_flag64)?
                            .func();
                        Ok(Guest {
                            roundtrip_flag1,
                            roundtrip_flag2,
                            roundtrip_flag4,
                            roundtrip_flag8,
                            roundtrip_flag16,
                            roundtrip_flag32,
                            roundtrip_flag64,
                        })
                    }
                }
                impl Guest {
                    pub async fn call_roundtrip_flag1<_T, _D>(
                        &self,
                        accessor: &wasmtime::component::Accessor<_T, _D>,
                        arg0: Flag1,
                    ) -> wasmtime::Result<Flag1>
                    where
                        _T: Send,
                        _D: wasmtime::component::HasData,
                    {
                        let callee = unsafe {
                            wasmtime::component::TypedFunc::<
                                (Flag1,),
                                (Flag1,),
                            >::new_unchecked(self.roundtrip_flag1)
                        };
                        let (ret0,) = callee.call_concurrent(accessor, (arg0,)).await?;
                        Ok(ret0)
                    }
                    pub async fn call_roundtrip_flag2<_T, _D>(
                        &self,
                        accessor: &wasmtime::component::Accessor<_T, _D>,
                        arg0: Flag2,
                    ) -> wasmtime::Result<Flag2>
                    where
                        _T: Send,
                        _D: wasmtime::component::HasData,
                    {
                        let callee = unsafe {
                            wasmtime::component::TypedFunc::<
                                (Flag2,),
                                (Flag2,),
                            >::new_unchecked(self.roundtrip_flag2)
                        };
                        let (ret0,) = callee.call_concurrent(accessor, (arg0,)).await?;
                        Ok(ret0)
                    }
                    pub async fn call_roundtrip_flag4<_T, _D>(
                        &self,
                        accessor: &wasmtime::component::Accessor<_T, _D>,
                        arg0: Flag4,
                    ) -> wasmtime::Result<Flag4>
                    where
                        _T: Send,
                        _D: wasmtime::component::HasData,
                    {
                        let callee = unsafe {
                            wasmtime::component::TypedFunc::<
                                (Flag4,),
                                (Flag4,),
                            >::new_unchecked(self.roundtrip_flag4)
                        };
                        let (ret0,) = callee.call_concurrent(accessor, (arg0,)).await?;
                        Ok(ret0)
                    }
                    pub async fn call_roundtrip_flag8<_T, _D>(
                        &self,
                        accessor: &wasmtime::component::Accessor<_T, _D>,
                        arg0: Flag8,
                    ) -> wasmtime::Result<Flag8>
                    where
                        _T: Send,
                        _D: wasmtime::component::HasData,
                    {
                        let callee = unsafe {
                            wasmtime::component::TypedFunc::<
                                (Flag8,),
                                (Flag8,),
                            >::new_unchecked(self.roundtrip_flag8)
                        };
                        let (ret0,) = callee.call_concurrent(accessor, (arg0,)).await?;
                        Ok(ret0)
                    }
                    pub async fn call_roundtrip_flag16<_T, _D>(
                        &self,
                        accessor: &wasmtime::component::Accessor<_T, _D>,
                        arg0: Flag16,
                    ) -> wasmtime::Result<Flag16>
                    where
                        _T: Send,
                        _D: wasmtime::component::HasData,
                    {
                        let callee = unsafe {
                            wasmtime::component::TypedFunc::<
                                (Flag16,),
                                (Flag16,),
                            >::new_unchecked(self.roundtrip_flag16)
                        };
                        let (ret0,) = callee.call_concurrent(accessor, (arg0,)).await?;
                        Ok(ret0)
                    }
                    pub async fn call_roundtrip_flag32<_T, _D>(
                        &self,
                        accessor: &wasmtime::component::Accessor<_T, _D>,
                        arg0: Flag32,
                    ) -> wasmtime::Result<Flag32>
                    where
                        _T: Send,
                        _D: wasmtime::component::HasData,
                    {
                        let callee = unsafe {
                            wasmtime::component::TypedFunc::<
                                (Flag32,),
                                (Flag32,),
                            >::new_unchecked(self.roundtrip_flag32)
                        };
                        let (ret0,) = callee.call_concurrent(accessor, (arg0,)).await?;
                        Ok(ret0)
                    }
                    pub async fn call_roundtrip_flag64<_T, _D>(
                        &self,
                        accessor: &wasmtime::component::Accessor<_T, _D>,
                        arg0: Flag64,
                    ) -> wasmtime::Result<Flag64>
                    where
                        _T: Send,
                        _D: wasmtime::component::HasData,
                    {
                        let callee = unsafe {
                            wasmtime::component::TypedFunc::<
                                (Flag64,),
                                (Flag64,),
                            >::new_unchecked(self.roundtrip_flag64)
                        };
                        let (ret0,) = callee.call_concurrent(accessor, (arg0,)).await?;
                        Ok(ret0)
                    }
                }
            }
        }
    }
}<|MERGE_RESOLUTION|>--- conflicted
+++ resolved
@@ -352,14 +352,7 @@
                     move |caller: &wasmtime::component::Accessor<T>, (arg0,): (Flag1,)| {
                         wasmtime::component::__internal::Box::pin(async move {
                             let accessor = &caller.with_data(host_getter);
-<<<<<<< HEAD
-                            let r = <D as HostConcurrent>::roundtrip_flag1(
-                                    accessor,
-                                    arg0,
-                                )
-=======
                             let r = <D as HostWithStore>::roundtrip_flag1(accessor, arg0)
->>>>>>> b4475438
                                 .await;
                             Ok((r,))
                         })
@@ -370,14 +363,7 @@
                     move |caller: &wasmtime::component::Accessor<T>, (arg0,): (Flag2,)| {
                         wasmtime::component::__internal::Box::pin(async move {
                             let accessor = &caller.with_data(host_getter);
-<<<<<<< HEAD
-                            let r = <D as HostConcurrent>::roundtrip_flag2(
-                                    accessor,
-                                    arg0,
-                                )
-=======
                             let r = <D as HostWithStore>::roundtrip_flag2(accessor, arg0)
->>>>>>> b4475438
                                 .await;
                             Ok((r,))
                         })
@@ -388,14 +374,7 @@
                     move |caller: &wasmtime::component::Accessor<T>, (arg0,): (Flag4,)| {
                         wasmtime::component::__internal::Box::pin(async move {
                             let accessor = &caller.with_data(host_getter);
-<<<<<<< HEAD
-                            let r = <D as HostConcurrent>::roundtrip_flag4(
-                                    accessor,
-                                    arg0,
-                                )
-=======
                             let r = <D as HostWithStore>::roundtrip_flag4(accessor, arg0)
->>>>>>> b4475438
                                 .await;
                             Ok((r,))
                         })
@@ -406,14 +385,7 @@
                     move |caller: &wasmtime::component::Accessor<T>, (arg0,): (Flag8,)| {
                         wasmtime::component::__internal::Box::pin(async move {
                             let accessor = &caller.with_data(host_getter);
-<<<<<<< HEAD
-                            let r = <D as HostConcurrent>::roundtrip_flag8(
-                                    accessor,
-                                    arg0,
-                                )
-=======
                             let r = <D as HostWithStore>::roundtrip_flag8(accessor, arg0)
->>>>>>> b4475438
                                 .await;
                             Ok((r,))
                         })
@@ -424,11 +396,7 @@
                     move |caller: &wasmtime::component::Accessor<T>, (arg0,): (Flag16,)| {
                         wasmtime::component::__internal::Box::pin(async move {
                             let accessor = &caller.with_data(host_getter);
-<<<<<<< HEAD
-                            let r = <D as HostConcurrent>::roundtrip_flag16(
-=======
                             let r = <D as HostWithStore>::roundtrip_flag16(
->>>>>>> b4475438
                                     accessor,
                                     arg0,
                                 )
@@ -442,11 +410,7 @@
                     move |caller: &wasmtime::component::Accessor<T>, (arg0,): (Flag32,)| {
                         wasmtime::component::__internal::Box::pin(async move {
                             let accessor = &caller.with_data(host_getter);
-<<<<<<< HEAD
-                            let r = <D as HostConcurrent>::roundtrip_flag32(
-=======
                             let r = <D as HostWithStore>::roundtrip_flag32(
->>>>>>> b4475438
                                     accessor,
                                     arg0,
                                 )
@@ -460,11 +424,7 @@
                     move |caller: &wasmtime::component::Accessor<T>, (arg0,): (Flag64,)| {
                         wasmtime::component::__internal::Box::pin(async move {
                             let accessor = &caller.with_data(host_getter);
-<<<<<<< HEAD
-                            let r = <D as HostConcurrent>::roundtrip_flag64(
-=======
                             let r = <D as HostWithStore>::roundtrip_flag64(
->>>>>>> b4475438
                                     accessor,
                                     arg0,
                                 )
