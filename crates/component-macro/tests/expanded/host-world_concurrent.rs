/// Auto-generated bindings for a pre-instantiated version of a
/// component which implements the world `host`.
///
/// This structure is created through [`Host_Pre::new`] which
/// takes a [`InstancePre`](wasmtime::component::InstancePre) that
/// has been created through a [`Linker`](wasmtime::component::Linker).
///
/// For more information see [`Host_`] as well.
pub struct Host_Pre<T: 'static> {
    instance_pre: wasmtime::component::InstancePre<T>,
    indices: Host_Indices,
}
impl<T: 'static> Clone for Host_Pre<T> {
    fn clone(&self) -> Self {
        Self {
            instance_pre: self.instance_pre.clone(),
            indices: self.indices.clone(),
        }
    }
}
impl<_T: 'static> Host_Pre<_T> {
    /// Creates a new copy of `Host_Pre` bindings which can then
    /// be used to instantiate into a particular store.
    ///
    /// This method may fail if the component behind `instance_pre`
    /// does not have the required exports.
    pub fn new(
        instance_pre: wasmtime::component::InstancePre<_T>,
    ) -> wasmtime::Result<Self> {
        let indices = Host_Indices::new(&instance_pre)?;
        Ok(Self { instance_pre, indices })
    }
    pub fn engine(&self) -> &wasmtime::Engine {
        self.instance_pre.engine()
    }
    pub fn instance_pre(&self) -> &wasmtime::component::InstancePre<_T> {
        &self.instance_pre
    }
    /// Instantiates a new instance of [`Host_`] within the
    /// `store` provided.
    ///
    /// This function will use `self` as the pre-instantiated
    /// instance to perform instantiation. Afterwards the preloaded
    /// indices in `self` are used to lookup all exports on the
    /// resulting instance.
    pub fn instantiate(
        &self,
        mut store: impl wasmtime::AsContextMut<Data = _T>,
    ) -> wasmtime::Result<Host_> {
        let mut store = store.as_context_mut();
        let instance = self.instance_pre.instantiate(&mut store)?;
        self.indices.load(&mut store, &instance)
    }
}
impl<_T: Send + 'static> Host_Pre<_T> {
    /// Same as [`Self::instantiate`], except with `async`.
    pub async fn instantiate_async(
        &self,
        mut store: impl wasmtime::AsContextMut<Data = _T>,
    ) -> wasmtime::Result<Host_> {
        let mut store = store.as_context_mut();
        let instance = self.instance_pre.instantiate_async(&mut store).await?;
        self.indices.load(&mut store, &instance)
    }
}
/// Auto-generated bindings for index of the exports of
/// `host`.
///
/// This is an implementation detail of [`Host_Pre`] and can
/// be constructed if needed as well.
///
/// For more information see [`Host_`] as well.
#[derive(Clone)]
pub struct Host_Indices {}
/// Auto-generated bindings for an instance a component which
/// implements the world `host`.
///
/// This structure can be created through a number of means
/// depending on your requirements and what you have on hand:
///
/// * The most convenient way is to use
///   [`Host_::instantiate`] which only needs a
///   [`Store`], [`Component`], and [`Linker`].
///
/// * Alternatively you can create a [`Host_Pre`] ahead of
///   time with a [`Component`] to front-load string lookups
///   of exports once instead of per-instantiation. This
///   method then uses [`Host_Pre::instantiate`] to
///   create a [`Host_`].
///
/// * If you've instantiated the instance yourself already
///   then you can use [`Host_::new`].
///
/// These methods are all equivalent to one another and move
/// around the tradeoff of what work is performed when.
///
/// [`Store`]: wasmtime::Store
/// [`Component`]: wasmtime::component::Component
/// [`Linker`]: wasmtime::component::Linker
pub struct Host_ {}
pub trait Host_ImportsWithStore: wasmtime::component::HasData + Send {
    fn foo<T: 'static>(
        accessor: &wasmtime::component::Accessor<T, Self>,
    ) -> impl ::core::future::Future<Output = ()> + Send;
}
pub trait Host_Imports: Send {}
impl<_T: Host_Imports + ?Sized + Send> Host_Imports for &mut _T {}
const _: () = {
    #[allow(unused_imports)]
    use wasmtime::component::__internal::anyhow;
    impl Host_Indices {
        /// Creates a new copy of `Host_Indices` bindings which can then
        /// be used to instantiate into a particular store.
        ///
        /// This method may fail if the component does not have the
        /// required exports.
        pub fn new<_T>(
            _instance_pre: &wasmtime::component::InstancePre<_T>,
        ) -> wasmtime::Result<Self> {
            let _component = _instance_pre.component();
            let _instance_type = _instance_pre.instance_type();
            Ok(Host_Indices {})
        }
        /// Uses the indices stored in `self` to load an instance
        /// of [`Host_`] from the instance provided.
        ///
        /// Note that at this time this method will additionally
        /// perform type-checks of all exports.
        pub fn load(
            &self,
            mut store: impl wasmtime::AsContextMut,
            instance: &wasmtime::component::Instance,
        ) -> wasmtime::Result<Host_> {
            let _ = &mut store;
            let _instance = instance;
            Ok(Host_ {})
        }
    }
    impl Host_ {
        /// Convenience wrapper around [`Host_Pre::new`] and
        /// [`Host_Pre::instantiate`].
        pub fn instantiate<_T>(
            store: impl wasmtime::AsContextMut<Data = _T>,
            component: &wasmtime::component::Component,
            linker: &wasmtime::component::Linker<_T>,
        ) -> wasmtime::Result<Host_> {
            let pre = linker.instantiate_pre(component)?;
            Host_Pre::new(pre)?.instantiate(store)
        }
        /// Convenience wrapper around [`Host_Indices::new`] and
        /// [`Host_Indices::load`].
        pub fn new(
            mut store: impl wasmtime::AsContextMut,
            instance: &wasmtime::component::Instance,
        ) -> wasmtime::Result<Host_> {
            let indices = Host_Indices::new(&instance.instance_pre(&store))?;
            indices.load(&mut store, instance)
        }
        /// Convenience wrapper around [`Host_Pre::new`] and
        /// [`Host_Pre::instantiate_async`].
        pub async fn instantiate_async<_T>(
            store: impl wasmtime::AsContextMut<Data = _T>,
            component: &wasmtime::component::Component,
            linker: &wasmtime::component::Linker<_T>,
        ) -> wasmtime::Result<Host_>
        where
            _T: Send,
        {
            let pre = linker.instantiate_pre(component)?;
            Host_Pre::new(pre)?.instantiate_async(store).await
        }
        pub fn add_to_linker_imports<T, D>(
            linker: &mut wasmtime::component::Linker<T>,
            host_getter: fn(&mut T) -> D::Data<'_>,
        ) -> wasmtime::Result<()>
        where
            D: Host_ImportsWithStore,
            for<'a> D::Data<'a>: Host_Imports,
            T: 'static + Send,
        {
            let mut linker = linker.root();
            linker
                .func_wrap_concurrent(
                    "foo",
                    move |caller: &wasmtime::component::Accessor<T>, (): ()| {
                        wasmtime::component::__internal::Box::pin(async move {
                            let accessor = &caller.with_data(host_getter);
<<<<<<< HEAD
                            let r = <D as Host_ImportsConcurrent>::foo(accessor).await;
=======
                            let r = <D as Host_ImportsWithStore>::foo(accessor).await;
>>>>>>> b4475438
                            Ok(r)
                        })
                    },
                )?;
            Ok(())
        }
        pub fn add_to_linker<T, D>(
            linker: &mut wasmtime::component::Linker<T>,
            host_getter: fn(&mut T) -> D::Data<'_>,
        ) -> wasmtime::Result<()>
        where
            D: Host_ImportsWithStore + Send,
            for<'a> D::Data<'a>: Host_Imports + Send,
            T: 'static + Send,
        {
            Self::add_to_linker_imports::<T, D>(linker, host_getter)?;
            Ok(())
        }
    }
};<|MERGE_RESOLUTION|>--- conflicted
+++ resolved
@@ -185,11 +185,7 @@
                     move |caller: &wasmtime::component::Accessor<T>, (): ()| {
                         wasmtime::component::__internal::Box::pin(async move {
                             let accessor = &caller.with_data(host_getter);
-<<<<<<< HEAD
-                            let r = <D as Host_ImportsConcurrent>::foo(accessor).await;
-=======
                             let r = <D as Host_ImportsWithStore>::foo(accessor).await;
->>>>>>> b4475438
                             Ok(r)
                         })
                     },
