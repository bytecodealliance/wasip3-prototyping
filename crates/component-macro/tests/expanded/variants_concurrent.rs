--- conflicted
+++ resolved
@@ -596,11 +596,7 @@
                     move |caller: &wasmtime::component::Accessor<T>, (arg0,): (E1,)| {
                         wasmtime::component::__internal::Box::pin(async move {
                             let accessor = &caller.with_data(host_getter);
-<<<<<<< HEAD
-                            let r = <D as HostConcurrent>::e1_arg(accessor, arg0).await;
-=======
                             let r = <D as HostWithStore>::e1_arg(accessor, arg0).await;
->>>>>>> b4475438
                             Ok(r)
                         })
                     },
@@ -610,11 +606,7 @@
                     move |caller: &wasmtime::component::Accessor<T>, (): ()| {
                         wasmtime::component::__internal::Box::pin(async move {
                             let accessor = &caller.with_data(host_getter);
-<<<<<<< HEAD
-                            let r = <D as HostConcurrent>::e1_result(accessor).await;
-=======
                             let r = <D as HostWithStore>::e1_result(accessor).await;
->>>>>>> b4475438
                             Ok((r,))
                         })
                     },
@@ -624,11 +616,7 @@
                     move |caller: &wasmtime::component::Accessor<T>, (arg0,): (V1,)| {
                         wasmtime::component::__internal::Box::pin(async move {
                             let accessor = &caller.with_data(host_getter);
-<<<<<<< HEAD
-                            let r = <D as HostConcurrent>::v1_arg(accessor, arg0).await;
-=======
                             let r = <D as HostWithStore>::v1_arg(accessor, arg0).await;
->>>>>>> b4475438
                             Ok(r)
                         })
                     },
@@ -638,11 +626,7 @@
                     move |caller: &wasmtime::component::Accessor<T>, (): ()| {
                         wasmtime::component::__internal::Box::pin(async move {
                             let accessor = &caller.with_data(host_getter);
-<<<<<<< HEAD
-                            let r = <D as HostConcurrent>::v1_result(accessor).await;
-=======
                             let r = <D as HostWithStore>::v1_result(accessor).await;
->>>>>>> b4475438
                             Ok((r,))
                         })
                     },
@@ -652,12 +636,7 @@
                     move |caller: &wasmtime::component::Accessor<T>, (arg0,): (bool,)| {
                         wasmtime::component::__internal::Box::pin(async move {
                             let accessor = &caller.with_data(host_getter);
-<<<<<<< HEAD
-                            let r = <D as HostConcurrent>::bool_arg(accessor, arg0)
-                                .await;
-=======
                             let r = <D as HostWithStore>::bool_arg(accessor, arg0).await;
->>>>>>> b4475438
                             Ok(r)
                         })
                     },
@@ -667,11 +646,7 @@
                     move |caller: &wasmtime::component::Accessor<T>, (): ()| {
                         wasmtime::component::__internal::Box::pin(async move {
                             let accessor = &caller.with_data(host_getter);
-<<<<<<< HEAD
-                            let r = <D as HostConcurrent>::bool_result(accessor).await;
-=======
                             let r = <D as HostWithStore>::bool_result(accessor).await;
->>>>>>> b4475438
                             Ok((r,))
                         })
                     },
@@ -698,11 +673,7 @@
                     {
                         wasmtime::component::__internal::Box::pin(async move {
                             let accessor = &caller.with_data(host_getter);
-<<<<<<< HEAD
-                            let r = <D as HostConcurrent>::option_arg(
-=======
                             let r = <D as HostWithStore>::option_arg(
->>>>>>> b4475438
                                     accessor,
                                     arg0,
                                     arg1,
@@ -721,11 +692,7 @@
                     move |caller: &wasmtime::component::Accessor<T>, (): ()| {
                         wasmtime::component::__internal::Box::pin(async move {
                             let accessor = &caller.with_data(host_getter);
-<<<<<<< HEAD
-                            let r = <D as HostConcurrent>::option_result(accessor).await;
-=======
                             let r = <D as HostWithStore>::option_result(accessor).await;
->>>>>>> b4475438
                             Ok((r,))
                         })
                     },
@@ -745,11 +712,7 @@
                     {
                         wasmtime::component::__internal::Box::pin(async move {
                             let accessor = &caller.with_data(host_getter);
-<<<<<<< HEAD
-                            let r = <D as HostConcurrent>::casts(
-=======
                             let r = <D as HostWithStore>::casts(
->>>>>>> b4475438
                                     accessor,
                                     arg0,
                                     arg1,
@@ -788,11 +751,7 @@
                     {
                         wasmtime::component::__internal::Box::pin(async move {
                             let accessor = &caller.with_data(host_getter);
-<<<<<<< HEAD
-                            let r = <D as HostConcurrent>::result_arg(
-=======
                             let r = <D as HostWithStore>::result_arg(
->>>>>>> b4475438
                                     accessor,
                                     arg0,
                                     arg1,
@@ -811,11 +770,7 @@
                     move |caller: &wasmtime::component::Accessor<T>, (): ()| {
                         wasmtime::component::__internal::Box::pin(async move {
                             let accessor = &caller.with_data(host_getter);
-<<<<<<< HEAD
-                            let r = <D as HostConcurrent>::result_result(accessor).await;
-=======
                             let r = <D as HostWithStore>::result_result(accessor).await;
->>>>>>> b4475438
                             Ok((r,))
                         })
                     },
@@ -825,11 +780,7 @@
                     move |caller: &wasmtime::component::Accessor<T>, (): ()| {
                         wasmtime::component::__internal::Box::pin(async move {
                             let accessor = &caller.with_data(host_getter);
-<<<<<<< HEAD
-                            let r = <D as HostConcurrent>::return_result_sugar(accessor)
-=======
                             let r = <D as HostWithStore>::return_result_sugar(accessor)
->>>>>>> b4475438
                                 .await;
                             Ok((r,))
                         })
@@ -840,11 +791,7 @@
                     move |caller: &wasmtime::component::Accessor<T>, (): ()| {
                         wasmtime::component::__internal::Box::pin(async move {
                             let accessor = &caller.with_data(host_getter);
-<<<<<<< HEAD
-                            let r = <D as HostConcurrent>::return_result_sugar2(accessor)
-=======
                             let r = <D as HostWithStore>::return_result_sugar2(accessor)
->>>>>>> b4475438
                                 .await;
                             Ok((r,))
                         })
@@ -855,11 +802,7 @@
                     move |caller: &wasmtime::component::Accessor<T>, (): ()| {
                         wasmtime::component::__internal::Box::pin(async move {
                             let accessor = &caller.with_data(host_getter);
-<<<<<<< HEAD
-                            let r = <D as HostConcurrent>::return_result_sugar3(accessor)
-=======
                             let r = <D as HostWithStore>::return_result_sugar3(accessor)
->>>>>>> b4475438
                                 .await;
                             Ok((r,))
                         })
@@ -870,11 +813,7 @@
                     move |caller: &wasmtime::component::Accessor<T>, (): ()| {
                         wasmtime::component::__internal::Box::pin(async move {
                             let accessor = &caller.with_data(host_getter);
-<<<<<<< HEAD
-                            let r = <D as HostConcurrent>::return_result_sugar4(accessor)
-=======
                             let r = <D as HostWithStore>::return_result_sugar4(accessor)
->>>>>>> b4475438
                                 .await;
                             Ok((r,))
                         })
@@ -885,11 +824,7 @@
                     move |caller: &wasmtime::component::Accessor<T>, (): ()| {
                         wasmtime::component::__internal::Box::pin(async move {
                             let accessor = &caller.with_data(host_getter);
-<<<<<<< HEAD
-                            let r = <D as HostConcurrent>::return_option_sugar(accessor)
-=======
                             let r = <D as HostWithStore>::return_option_sugar(accessor)
->>>>>>> b4475438
                                 .await;
                             Ok((r,))
                         })
@@ -900,11 +835,7 @@
                     move |caller: &wasmtime::component::Accessor<T>, (): ()| {
                         wasmtime::component::__internal::Box::pin(async move {
                             let accessor = &caller.with_data(host_getter);
-<<<<<<< HEAD
-                            let r = <D as HostConcurrent>::return_option_sugar2(accessor)
-=======
                             let r = <D as HostWithStore>::return_option_sugar2(accessor)
->>>>>>> b4475438
                                 .await;
                             Ok((r,))
                         })
@@ -915,11 +846,7 @@
                     move |caller: &wasmtime::component::Accessor<T>, (): ()| {
                         wasmtime::component::__internal::Box::pin(async move {
                             let accessor = &caller.with_data(host_getter);
-<<<<<<< HEAD
-                            let r = <D as HostConcurrent>::result_simple(accessor).await;
-=======
                             let r = <D as HostWithStore>::result_simple(accessor).await;
->>>>>>> b4475438
                             Ok((r,))
                         })
                     },
@@ -932,11 +859,7 @@
                     {
                         wasmtime::component::__internal::Box::pin(async move {
                             let accessor = &caller.with_data(host_getter);
-<<<<<<< HEAD
-                            let r = <D as HostConcurrent>::is_clone_arg(accessor, arg0)
-=======
                             let r = <D as HostWithStore>::is_clone_arg(accessor, arg0)
->>>>>>> b4475438
                                 .await;
                             Ok(r)
                         })
@@ -947,11 +870,7 @@
                     move |caller: &wasmtime::component::Accessor<T>, (): ()| {
                         wasmtime::component::__internal::Box::pin(async move {
                             let accessor = &caller.with_data(host_getter);
-<<<<<<< HEAD
-                            let r = <D as HostConcurrent>::is_clone_return(accessor)
-=======
                             let r = <D as HostWithStore>::is_clone_return(accessor)
->>>>>>> b4475438
                                 .await;
                             Ok((r,))
                         })
