--- conflicted
+++ resolved
@@ -226,11 +226,7 @@
                     move |caller: &wasmtime::component::Accessor<T>, (arg0,): (f32,)| {
                         wasmtime::component::__internal::Box::pin(async move {
                             let accessor = &caller.with_data(host_getter);
-<<<<<<< HEAD
-                            let r = <D as HostConcurrent>::f32_param(accessor, arg0)
-=======
                             let r = <D as HostWithStore>::f32_param(accessor, arg0)
->>>>>>> b4475438
                                 .await;
                             Ok(r)
                         })
@@ -241,11 +237,7 @@
                     move |caller: &wasmtime::component::Accessor<T>, (arg0,): (f64,)| {
                         wasmtime::component::__internal::Box::pin(async move {
                             let accessor = &caller.with_data(host_getter);
-<<<<<<< HEAD
-                            let r = <D as HostConcurrent>::f64_param(accessor, arg0)
-=======
                             let r = <D as HostWithStore>::f64_param(accessor, arg0)
->>>>>>> b4475438
                                 .await;
                             Ok(r)
                         })
@@ -256,11 +248,7 @@
                     move |caller: &wasmtime::component::Accessor<T>, (): ()| {
                         wasmtime::component::__internal::Box::pin(async move {
                             let accessor = &caller.with_data(host_getter);
-<<<<<<< HEAD
-                            let r = <D as HostConcurrent>::f32_result(accessor).await;
-=======
                             let r = <D as HostWithStore>::f32_result(accessor).await;
->>>>>>> b4475438
                             Ok((r,))
                         })
                     },
@@ -270,11 +258,7 @@
                     move |caller: &wasmtime::component::Accessor<T>, (): ()| {
                         wasmtime::component::__internal::Box::pin(async move {
                             let accessor = &caller.with_data(host_getter);
-<<<<<<< HEAD
-                            let r = <D as HostConcurrent>::f64_result(accessor).await;
-=======
                             let r = <D as HostWithStore>::f64_result(accessor).await;
->>>>>>> b4475438
                             Ok((r,))
                         })
                     },
