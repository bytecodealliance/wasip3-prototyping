/// Auto-generated bindings for a pre-instantiated version of a
/// component which implements the world `the-world`.
///
/// This structure is created through [`TheWorldPre::new`] which
/// takes a [`InstancePre`](wasmtime::component::InstancePre) that
/// has been created through a [`Linker`](wasmtime::component::Linker).
///
/// For more information see [`TheWorld`] as well.
pub struct TheWorldPre<T: 'static> {
    instance_pre: wasmtime::component::InstancePre<T>,
    indices: TheWorldIndices,
}
impl<T: 'static> Clone for TheWorldPre<T> {
    fn clone(&self) -> Self {
        Self {
            instance_pre: self.instance_pre.clone(),
            indices: self.indices.clone(),
        }
    }
}
impl<_T: 'static> TheWorldPre<_T> {
    /// Creates a new copy of `TheWorldPre` bindings which can then
    /// be used to instantiate into a particular store.
    ///
    /// This method may fail if the component behind `instance_pre`
    /// does not have the required exports.
    pub fn new(
        instance_pre: wasmtime::component::InstancePre<_T>,
    ) -> wasmtime::Result<Self> {
        let indices = TheWorldIndices::new(&instance_pre)?;
        Ok(Self { instance_pre, indices })
    }
    pub fn engine(&self) -> &wasmtime::Engine {
        self.instance_pre.engine()
    }
    pub fn instance_pre(&self) -> &wasmtime::component::InstancePre<_T> {
        &self.instance_pre
    }
    /// Instantiates a new instance of [`TheWorld`] within the
    /// `store` provided.
    ///
    /// This function will use `self` as the pre-instantiated
    /// instance to perform instantiation. Afterwards the preloaded
    /// indices in `self` are used to lookup all exports on the
    /// resulting instance.
    pub fn instantiate(
        &self,
        mut store: impl wasmtime::AsContextMut<Data = _T>,
    ) -> wasmtime::Result<TheWorld> {
        let mut store = store.as_context_mut();
        let instance = self.instance_pre.instantiate(&mut store)?;
        self.indices.load(&mut store, &instance)
    }
}
impl<_T: Send + 'static> TheWorldPre<_T> {
    /// Same as [`Self::instantiate`], except with `async`.
    pub async fn instantiate_async(
        &self,
        mut store: impl wasmtime::AsContextMut<Data = _T>,
    ) -> wasmtime::Result<TheWorld> {
        let mut store = store.as_context_mut();
        let instance = self.instance_pre.instantiate_async(&mut store).await?;
        self.indices.load(&mut store, &instance)
    }
}
/// Auto-generated bindings for index of the exports of
/// `the-world`.
///
/// This is an implementation detail of [`TheWorldPre`] and can
/// be constructed if needed as well.
///
/// For more information see [`TheWorld`] as well.
#[derive(Clone)]
pub struct TheWorldIndices {
    interface0: exports::foo::foo::integers::GuestIndices,
}
/// Auto-generated bindings for an instance a component which
/// implements the world `the-world`.
///
/// This structure can be created through a number of means
/// depending on your requirements and what you have on hand:
///
/// * The most convenient way is to use
///   [`TheWorld::instantiate`] which only needs a
///   [`Store`], [`Component`], and [`Linker`].
///
/// * Alternatively you can create a [`TheWorldPre`] ahead of
///   time with a [`Component`] to front-load string lookups
///   of exports once instead of per-instantiation. This
///   method then uses [`TheWorldPre::instantiate`] to
///   create a [`TheWorld`].
///
/// * If you've instantiated the instance yourself already
///   then you can use [`TheWorld::new`].
///
/// These methods are all equivalent to one another and move
/// around the tradeoff of what work is performed when.
///
/// [`Store`]: wasmtime::Store
/// [`Component`]: wasmtime::component::Component
/// [`Linker`]: wasmtime::component::Linker
pub struct TheWorld {
    interface0: exports::foo::foo::integers::Guest,
}
const _: () = {
    #[allow(unused_imports)]
    use wasmtime::component::__internal::anyhow;
    impl TheWorldIndices {
        /// Creates a new copy of `TheWorldIndices` bindings which can then
        /// be used to instantiate into a particular store.
        ///
        /// This method may fail if the component does not have the
        /// required exports.
        pub fn new<_T>(
            _instance_pre: &wasmtime::component::InstancePre<_T>,
        ) -> wasmtime::Result<Self> {
            let _component = _instance_pre.component();
            let _instance_type = _instance_pre.instance_type();
            let interface0 = exports::foo::foo::integers::GuestIndices::new(
                _instance_pre,
            )?;
            Ok(TheWorldIndices { interface0 })
        }
        /// Uses the indices stored in `self` to load an instance
        /// of [`TheWorld`] from the instance provided.
        ///
        /// Note that at this time this method will additionally
        /// perform type-checks of all exports.
        pub fn load(
            &self,
            mut store: impl wasmtime::AsContextMut,
            instance: &wasmtime::component::Instance,
        ) -> wasmtime::Result<TheWorld> {
            let _ = &mut store;
            let _instance = instance;
            let interface0 = self.interface0.load(&mut store, &_instance)?;
            Ok(TheWorld { interface0 })
        }
    }
    impl TheWorld {
        /// Convenience wrapper around [`TheWorldPre::new`] and
        /// [`TheWorldPre::instantiate`].
        pub fn instantiate<_T>(
            store: impl wasmtime::AsContextMut<Data = _T>,
            component: &wasmtime::component::Component,
            linker: &wasmtime::component::Linker<_T>,
        ) -> wasmtime::Result<TheWorld> {
            let pre = linker.instantiate_pre(component)?;
            TheWorldPre::new(pre)?.instantiate(store)
        }
        /// Convenience wrapper around [`TheWorldIndices::new`] and
        /// [`TheWorldIndices::load`].
        pub fn new(
            mut store: impl wasmtime::AsContextMut,
            instance: &wasmtime::component::Instance,
        ) -> wasmtime::Result<TheWorld> {
            let indices = TheWorldIndices::new(&instance.instance_pre(&store))?;
            indices.load(&mut store, instance)
        }
        /// Convenience wrapper around [`TheWorldPre::new`] and
        /// [`TheWorldPre::instantiate_async`].
        pub async fn instantiate_async<_T>(
            store: impl wasmtime::AsContextMut<Data = _T>,
            component: &wasmtime::component::Component,
            linker: &wasmtime::component::Linker<_T>,
        ) -> wasmtime::Result<TheWorld>
        where
            _T: Send,
        {
            let pre = linker.instantiate_pre(component)?;
            TheWorldPre::new(pre)?.instantiate_async(store).await
        }
        pub fn add_to_linker<T, D>(
            linker: &mut wasmtime::component::Linker<T>,
            host_getter: fn(&mut T) -> D::Data<'_>,
        ) -> wasmtime::Result<()>
        where
            D: foo::foo::integers::HostWithStore + Send,
            for<'a> D::Data<'a>: foo::foo::integers::Host + Send,
            T: 'static + Send,
        {
            foo::foo::integers::add_to_linker::<T, D>(linker, host_getter)?;
            Ok(())
        }
        pub fn foo_foo_integers(&self) -> &exports::foo::foo::integers::Guest {
            &self.interface0
        }
    }
};
pub mod foo {
    pub mod foo {
        #[allow(clippy::all)]
        pub mod integers {
            #[allow(unused_imports)]
            use wasmtime::component::__internal::{anyhow, Box};
            pub trait HostWithStore: wasmtime::component::HasData + Send {
                fn a1<T: 'static>(
                    accessor: &wasmtime::component::Accessor<T, Self>,
                    x: u8,
                ) -> impl ::core::future::Future<Output = ()> + Send;
                fn a2<T: 'static>(
                    accessor: &wasmtime::component::Accessor<T, Self>,
                    x: i8,
                ) -> impl ::core::future::Future<Output = ()> + Send;
                fn a3<T: 'static>(
                    accessor: &wasmtime::component::Accessor<T, Self>,
                    x: u16,
                ) -> impl ::core::future::Future<Output = ()> + Send;
                fn a4<T: 'static>(
                    accessor: &wasmtime::component::Accessor<T, Self>,
                    x: i16,
                ) -> impl ::core::future::Future<Output = ()> + Send;
                fn a5<T: 'static>(
                    accessor: &wasmtime::component::Accessor<T, Self>,
                    x: u32,
                ) -> impl ::core::future::Future<Output = ()> + Send;
                fn a6<T: 'static>(
                    accessor: &wasmtime::component::Accessor<T, Self>,
                    x: i32,
                ) -> impl ::core::future::Future<Output = ()> + Send;
                fn a7<T: 'static>(
                    accessor: &wasmtime::component::Accessor<T, Self>,
                    x: u64,
                ) -> impl ::core::future::Future<Output = ()> + Send;
                fn a8<T: 'static>(
                    accessor: &wasmtime::component::Accessor<T, Self>,
                    x: i64,
                ) -> impl ::core::future::Future<Output = ()> + Send;
                fn a9<T: 'static>(
                    accessor: &wasmtime::component::Accessor<T, Self>,
                    p1: u8,
                    p2: i8,
                    p3: u16,
                    p4: i16,
                    p5: u32,
                    p6: i32,
                    p7: u64,
                    p8: i64,
                ) -> impl ::core::future::Future<Output = ()> + Send;
                fn r1<T: 'static>(
                    accessor: &wasmtime::component::Accessor<T, Self>,
                ) -> impl ::core::future::Future<Output = u8> + Send;
                fn r2<T: 'static>(
                    accessor: &wasmtime::component::Accessor<T, Self>,
                ) -> impl ::core::future::Future<Output = i8> + Send;
                fn r3<T: 'static>(
                    accessor: &wasmtime::component::Accessor<T, Self>,
                ) -> impl ::core::future::Future<Output = u16> + Send;
                fn r4<T: 'static>(
                    accessor: &wasmtime::component::Accessor<T, Self>,
                ) -> impl ::core::future::Future<Output = i16> + Send;
                fn r5<T: 'static>(
                    accessor: &wasmtime::component::Accessor<T, Self>,
                ) -> impl ::core::future::Future<Output = u32> + Send;
                fn r6<T: 'static>(
                    accessor: &wasmtime::component::Accessor<T, Self>,
                ) -> impl ::core::future::Future<Output = i32> + Send;
                fn r7<T: 'static>(
                    accessor: &wasmtime::component::Accessor<T, Self>,
                ) -> impl ::core::future::Future<Output = u64> + Send;
                fn r8<T: 'static>(
                    accessor: &wasmtime::component::Accessor<T, Self>,
                ) -> impl ::core::future::Future<Output = i64> + Send;
                fn pair_ret<T: 'static>(
                    accessor: &wasmtime::component::Accessor<T, Self>,
                ) -> impl ::core::future::Future<Output = (i64, u8)> + Send;
            }
            pub trait Host: Send {}
            impl<_T: Host + ?Sized + Send> Host for &mut _T {}
            pub fn add_to_linker<T, D>(
                linker: &mut wasmtime::component::Linker<T>,
                host_getter: fn(&mut T) -> D::Data<'_>,
            ) -> wasmtime::Result<()>
            where
                D: HostWithStore,
                for<'a> D::Data<'a>: Host,
                T: 'static + Send,
            {
                let mut inst = linker.instance("foo:foo/integers")?;
                inst.func_wrap_concurrent(
                    "a1",
                    move |caller: &wasmtime::component::Accessor<T>, (arg0,): (u8,)| {
                        wasmtime::component::__internal::Box::pin(async move {
                            let accessor = &caller.with_data(host_getter);
<<<<<<< HEAD
                            let r = <D as HostConcurrent>::a1(accessor, arg0).await;
=======
                            let r = <D as HostWithStore>::a1(accessor, arg0).await;
>>>>>>> b4475438
                            Ok(r)
                        })
                    },
                )?;
                inst.func_wrap_concurrent(
                    "a2",
                    move |caller: &wasmtime::component::Accessor<T>, (arg0,): (i8,)| {
                        wasmtime::component::__internal::Box::pin(async move {
                            let accessor = &caller.with_data(host_getter);
<<<<<<< HEAD
                            let r = <D as HostConcurrent>::a2(accessor, arg0).await;
=======
                            let r = <D as HostWithStore>::a2(accessor, arg0).await;
>>>>>>> b4475438
                            Ok(r)
                        })
                    },
                )?;
                inst.func_wrap_concurrent(
                    "a3",
                    move |caller: &wasmtime::component::Accessor<T>, (arg0,): (u16,)| {
                        wasmtime::component::__internal::Box::pin(async move {
                            let accessor = &caller.with_data(host_getter);
<<<<<<< HEAD
                            let r = <D as HostConcurrent>::a3(accessor, arg0).await;
=======
                            let r = <D as HostWithStore>::a3(accessor, arg0).await;
>>>>>>> b4475438
                            Ok(r)
                        })
                    },
                )?;
                inst.func_wrap_concurrent(
                    "a4",
                    move |caller: &wasmtime::component::Accessor<T>, (arg0,): (i16,)| {
                        wasmtime::component::__internal::Box::pin(async move {
                            let accessor = &caller.with_data(host_getter);
<<<<<<< HEAD
                            let r = <D as HostConcurrent>::a4(accessor, arg0).await;
=======
                            let r = <D as HostWithStore>::a4(accessor, arg0).await;
>>>>>>> b4475438
                            Ok(r)
                        })
                    },
                )?;
                inst.func_wrap_concurrent(
                    "a5",
                    move |caller: &wasmtime::component::Accessor<T>, (arg0,): (u32,)| {
                        wasmtime::component::__internal::Box::pin(async move {
                            let accessor = &caller.with_data(host_getter);
<<<<<<< HEAD
                            let r = <D as HostConcurrent>::a5(accessor, arg0).await;
=======
                            let r = <D as HostWithStore>::a5(accessor, arg0).await;
>>>>>>> b4475438
                            Ok(r)
                        })
                    },
                )?;
                inst.func_wrap_concurrent(
                    "a6",
                    move |caller: &wasmtime::component::Accessor<T>, (arg0,): (i32,)| {
                        wasmtime::component::__internal::Box::pin(async move {
                            let accessor = &caller.with_data(host_getter);
<<<<<<< HEAD
                            let r = <D as HostConcurrent>::a6(accessor, arg0).await;
=======
                            let r = <D as HostWithStore>::a6(accessor, arg0).await;
>>>>>>> b4475438
                            Ok(r)
                        })
                    },
                )?;
                inst.func_wrap_concurrent(
                    "a7",
                    move |caller: &wasmtime::component::Accessor<T>, (arg0,): (u64,)| {
                        wasmtime::component::__internal::Box::pin(async move {
                            let accessor = &caller.with_data(host_getter);
<<<<<<< HEAD
                            let r = <D as HostConcurrent>::a7(accessor, arg0).await;
=======
                            let r = <D as HostWithStore>::a7(accessor, arg0).await;
>>>>>>> b4475438
                            Ok(r)
                        })
                    },
                )?;
                inst.func_wrap_concurrent(
                    "a8",
                    move |caller: &wasmtime::component::Accessor<T>, (arg0,): (i64,)| {
                        wasmtime::component::__internal::Box::pin(async move {
                            let accessor = &caller.with_data(host_getter);
<<<<<<< HEAD
                            let r = <D as HostConcurrent>::a8(accessor, arg0).await;
=======
                            let r = <D as HostWithStore>::a8(accessor, arg0).await;
>>>>>>> b4475438
                            Ok(r)
                        })
                    },
                )?;
                inst.func_wrap_concurrent(
                    "a9",
                    move |
                        caller: &wasmtime::component::Accessor<T>,
                        (
                            arg0,
                            arg1,
                            arg2,
                            arg3,
                            arg4,
                            arg5,
                            arg6,
                            arg7,
                        ): (u8, i8, u16, i16, u32, i32, u64, i64)|
                    {
                        wasmtime::component::__internal::Box::pin(async move {
                            let accessor = &caller.with_data(host_getter);
<<<<<<< HEAD
                            let r = <D as HostConcurrent>::a9(
=======
                            let r = <D as HostWithStore>::a9(
>>>>>>> b4475438
                                    accessor,
                                    arg0,
                                    arg1,
                                    arg2,
                                    arg3,
                                    arg4,
                                    arg5,
                                    arg6,
                                    arg7,
                                )
                                .await;
                            Ok(r)
                        })
                    },
                )?;
                inst.func_wrap_concurrent(
                    "r1",
                    move |caller: &wasmtime::component::Accessor<T>, (): ()| {
                        wasmtime::component::__internal::Box::pin(async move {
                            let accessor = &caller.with_data(host_getter);
<<<<<<< HEAD
                            let r = <D as HostConcurrent>::r1(accessor).await;
=======
                            let r = <D as HostWithStore>::r1(accessor).await;
>>>>>>> b4475438
                            Ok((r,))
                        })
                    },
                )?;
                inst.func_wrap_concurrent(
                    "r2",
                    move |caller: &wasmtime::component::Accessor<T>, (): ()| {
                        wasmtime::component::__internal::Box::pin(async move {
                            let accessor = &caller.with_data(host_getter);
<<<<<<< HEAD
                            let r = <D as HostConcurrent>::r2(accessor).await;
=======
                            let r = <D as HostWithStore>::r2(accessor).await;
>>>>>>> b4475438
                            Ok((r,))
                        })
                    },
                )?;
                inst.func_wrap_concurrent(
                    "r3",
                    move |caller: &wasmtime::component::Accessor<T>, (): ()| {
                        wasmtime::component::__internal::Box::pin(async move {
                            let accessor = &caller.with_data(host_getter);
<<<<<<< HEAD
                            let r = <D as HostConcurrent>::r3(accessor).await;
=======
                            let r = <D as HostWithStore>::r3(accessor).await;
>>>>>>> b4475438
                            Ok((r,))
                        })
                    },
                )?;
                inst.func_wrap_concurrent(
                    "r4",
                    move |caller: &wasmtime::component::Accessor<T>, (): ()| {
                        wasmtime::component::__internal::Box::pin(async move {
                            let accessor = &caller.with_data(host_getter);
<<<<<<< HEAD
                            let r = <D as HostConcurrent>::r4(accessor).await;
=======
                            let r = <D as HostWithStore>::r4(accessor).await;
>>>>>>> b4475438
                            Ok((r,))
                        })
                    },
                )?;
                inst.func_wrap_concurrent(
                    "r5",
                    move |caller: &wasmtime::component::Accessor<T>, (): ()| {
                        wasmtime::component::__internal::Box::pin(async move {
                            let accessor = &caller.with_data(host_getter);
<<<<<<< HEAD
                            let r = <D as HostConcurrent>::r5(accessor).await;
=======
                            let r = <D as HostWithStore>::r5(accessor).await;
>>>>>>> b4475438
                            Ok((r,))
                        })
                    },
                )?;
                inst.func_wrap_concurrent(
                    "r6",
                    move |caller: &wasmtime::component::Accessor<T>, (): ()| {
                        wasmtime::component::__internal::Box::pin(async move {
                            let accessor = &caller.with_data(host_getter);
<<<<<<< HEAD
                            let r = <D as HostConcurrent>::r6(accessor).await;
=======
                            let r = <D as HostWithStore>::r6(accessor).await;
>>>>>>> b4475438
                            Ok((r,))
                        })
                    },
                )?;
                inst.func_wrap_concurrent(
                    "r7",
                    move |caller: &wasmtime::component::Accessor<T>, (): ()| {
                        wasmtime::component::__internal::Box::pin(async move {
                            let accessor = &caller.with_data(host_getter);
<<<<<<< HEAD
                            let r = <D as HostConcurrent>::r7(accessor).await;
=======
                            let r = <D as HostWithStore>::r7(accessor).await;
>>>>>>> b4475438
                            Ok((r,))
                        })
                    },
                )?;
                inst.func_wrap_concurrent(
                    "r8",
                    move |caller: &wasmtime::component::Accessor<T>, (): ()| {
                        wasmtime::component::__internal::Box::pin(async move {
                            let accessor = &caller.with_data(host_getter);
<<<<<<< HEAD
                            let r = <D as HostConcurrent>::r8(accessor).await;
=======
                            let r = <D as HostWithStore>::r8(accessor).await;
>>>>>>> b4475438
                            Ok((r,))
                        })
                    },
                )?;
                inst.func_wrap_concurrent(
                    "pair-ret",
                    move |caller: &wasmtime::component::Accessor<T>, (): ()| {
                        wasmtime::component::__internal::Box::pin(async move {
                            let accessor = &caller.with_data(host_getter);
<<<<<<< HEAD
                            let r = <D as HostConcurrent>::pair_ret(accessor).await;
=======
                            let r = <D as HostWithStore>::pair_ret(accessor).await;
>>>>>>> b4475438
                            Ok((r,))
                        })
                    },
                )?;
                Ok(())
            }
        }
    }
}
pub mod exports {
    pub mod foo {
        pub mod foo {
            #[allow(clippy::all)]
            pub mod integers {
                #[allow(unused_imports)]
                use wasmtime::component::__internal::{anyhow, Box};
                pub struct Guest {
                    a1: wasmtime::component::Func,
                    a2: wasmtime::component::Func,
                    a3: wasmtime::component::Func,
                    a4: wasmtime::component::Func,
                    a5: wasmtime::component::Func,
                    a6: wasmtime::component::Func,
                    a7: wasmtime::component::Func,
                    a8: wasmtime::component::Func,
                    a9: wasmtime::component::Func,
                    r1: wasmtime::component::Func,
                    r2: wasmtime::component::Func,
                    r3: wasmtime::component::Func,
                    r4: wasmtime::component::Func,
                    r5: wasmtime::component::Func,
                    r6: wasmtime::component::Func,
                    r7: wasmtime::component::Func,
                    r8: wasmtime::component::Func,
                    pair_ret: wasmtime::component::Func,
                }
                #[derive(Clone)]
                pub struct GuestIndices {
                    a1: wasmtime::component::ComponentExportIndex,
                    a2: wasmtime::component::ComponentExportIndex,
                    a3: wasmtime::component::ComponentExportIndex,
                    a4: wasmtime::component::ComponentExportIndex,
                    a5: wasmtime::component::ComponentExportIndex,
                    a6: wasmtime::component::ComponentExportIndex,
                    a7: wasmtime::component::ComponentExportIndex,
                    a8: wasmtime::component::ComponentExportIndex,
                    a9: wasmtime::component::ComponentExportIndex,
                    r1: wasmtime::component::ComponentExportIndex,
                    r2: wasmtime::component::ComponentExportIndex,
                    r3: wasmtime::component::ComponentExportIndex,
                    r4: wasmtime::component::ComponentExportIndex,
                    r5: wasmtime::component::ComponentExportIndex,
                    r6: wasmtime::component::ComponentExportIndex,
                    r7: wasmtime::component::ComponentExportIndex,
                    r8: wasmtime::component::ComponentExportIndex,
                    pair_ret: wasmtime::component::ComponentExportIndex,
                }
                impl GuestIndices {
                    /// Constructor for [`GuestIndices`] which takes a
                    /// [`Component`](wasmtime::component::Component) as input and can be executed
                    /// before instantiation.
                    ///
                    /// This constructor can be used to front-load string lookups to find exports
                    /// within a component.
                    pub fn new<_T>(
                        _instance_pre: &wasmtime::component::InstancePre<_T>,
                    ) -> wasmtime::Result<GuestIndices> {
                        let instance = _instance_pre
                            .component()
                            .get_export_index(None, "foo:foo/integers")
                            .ok_or_else(|| {
                                anyhow::anyhow!(
                                    "no exported instance named `foo:foo/integers`"
                                )
                            })?;
                        let mut lookup = move |name| {
                            _instance_pre
                                .component()
                                .get_export_index(Some(&instance), name)
                                .ok_or_else(|| {
                                    anyhow::anyhow!(
                                        "instance export `foo:foo/integers` does \
                not have export `{name}`"
                                    )
                                })
                        };
                        let _ = &mut lookup;
                        let a1 = lookup("a1")?;
                        let a2 = lookup("a2")?;
                        let a3 = lookup("a3")?;
                        let a4 = lookup("a4")?;
                        let a5 = lookup("a5")?;
                        let a6 = lookup("a6")?;
                        let a7 = lookup("a7")?;
                        let a8 = lookup("a8")?;
                        let a9 = lookup("a9")?;
                        let r1 = lookup("r1")?;
                        let r2 = lookup("r2")?;
                        let r3 = lookup("r3")?;
                        let r4 = lookup("r4")?;
                        let r5 = lookup("r5")?;
                        let r6 = lookup("r6")?;
                        let r7 = lookup("r7")?;
                        let r8 = lookup("r8")?;
                        let pair_ret = lookup("pair-ret")?;
                        Ok(GuestIndices {
                            a1,
                            a2,
                            a3,
                            a4,
                            a5,
                            a6,
                            a7,
                            a8,
                            a9,
                            r1,
                            r2,
                            r3,
                            r4,
                            r5,
                            r6,
                            r7,
                            r8,
                            pair_ret,
                        })
                    }
                    pub fn load(
                        &self,
                        mut store: impl wasmtime::AsContextMut,
                        instance: &wasmtime::component::Instance,
                    ) -> wasmtime::Result<Guest> {
                        let _instance = instance;
                        let _instance_pre = _instance.instance_pre(&store);
                        let _instance_type = _instance_pre.instance_type();
                        let mut store = store.as_context_mut();
                        let _ = &mut store;
                        let a1 = *_instance
                            .get_typed_func::<(u8,), ()>(&mut store, &self.a1)?
                            .func();
                        let a2 = *_instance
                            .get_typed_func::<(i8,), ()>(&mut store, &self.a2)?
                            .func();
                        let a3 = *_instance
                            .get_typed_func::<(u16,), ()>(&mut store, &self.a3)?
                            .func();
                        let a4 = *_instance
                            .get_typed_func::<(i16,), ()>(&mut store, &self.a4)?
                            .func();
                        let a5 = *_instance
                            .get_typed_func::<(u32,), ()>(&mut store, &self.a5)?
                            .func();
                        let a6 = *_instance
                            .get_typed_func::<(i32,), ()>(&mut store, &self.a6)?
                            .func();
                        let a7 = *_instance
                            .get_typed_func::<(u64,), ()>(&mut store, &self.a7)?
                            .func();
                        let a8 = *_instance
                            .get_typed_func::<(i64,), ()>(&mut store, &self.a8)?
                            .func();
                        let a9 = *_instance
                            .get_typed_func::<
                                (u8, i8, u16, i16, u32, i32, u64, i64),
                                (),
                            >(&mut store, &self.a9)?
                            .func();
                        let r1 = *_instance
                            .get_typed_func::<(), (u8,)>(&mut store, &self.r1)?
                            .func();
                        let r2 = *_instance
                            .get_typed_func::<(), (i8,)>(&mut store, &self.r2)?
                            .func();
                        let r3 = *_instance
                            .get_typed_func::<(), (u16,)>(&mut store, &self.r3)?
                            .func();
                        let r4 = *_instance
                            .get_typed_func::<(), (i16,)>(&mut store, &self.r4)?
                            .func();
                        let r5 = *_instance
                            .get_typed_func::<(), (u32,)>(&mut store, &self.r5)?
                            .func();
                        let r6 = *_instance
                            .get_typed_func::<(), (i32,)>(&mut store, &self.r6)?
                            .func();
                        let r7 = *_instance
                            .get_typed_func::<(), (u64,)>(&mut store, &self.r7)?
                            .func();
                        let r8 = *_instance
                            .get_typed_func::<(), (i64,)>(&mut store, &self.r8)?
                            .func();
                        let pair_ret = *_instance
                            .get_typed_func::<
                                (),
                                ((i64, u8),),
                            >(&mut store, &self.pair_ret)?
                            .func();
                        Ok(Guest {
                            a1,
                            a2,
                            a3,
                            a4,
                            a5,
                            a6,
                            a7,
                            a8,
                            a9,
                            r1,
                            r2,
                            r3,
                            r4,
                            r5,
                            r6,
                            r7,
                            r8,
                            pair_ret,
                        })
                    }
                }
                impl Guest {
                    pub async fn call_a1<_T, _D>(
                        &self,
                        accessor: &wasmtime::component::Accessor<_T, _D>,
                        arg0: u8,
                    ) -> wasmtime::Result<()>
                    where
                        _T: Send,
                        _D: wasmtime::component::HasData,
                    {
                        let callee = unsafe {
                            wasmtime::component::TypedFunc::<
                                (u8,),
                                (),
                            >::new_unchecked(self.a1)
                        };
                        let () = callee.call_concurrent(accessor, (arg0,)).await?;
                        Ok(())
                    }
                    pub async fn call_a2<_T, _D>(
                        &self,
                        accessor: &wasmtime::component::Accessor<_T, _D>,
                        arg0: i8,
                    ) -> wasmtime::Result<()>
                    where
                        _T: Send,
                        _D: wasmtime::component::HasData,
                    {
                        let callee = unsafe {
                            wasmtime::component::TypedFunc::<
                                (i8,),
                                (),
                            >::new_unchecked(self.a2)
                        };
                        let () = callee.call_concurrent(accessor, (arg0,)).await?;
                        Ok(())
                    }
                    pub async fn call_a3<_T, _D>(
                        &self,
                        accessor: &wasmtime::component::Accessor<_T, _D>,
                        arg0: u16,
                    ) -> wasmtime::Result<()>
                    where
                        _T: Send,
                        _D: wasmtime::component::HasData,
                    {
                        let callee = unsafe {
                            wasmtime::component::TypedFunc::<
                                (u16,),
                                (),
                            >::new_unchecked(self.a3)
                        };
                        let () = callee.call_concurrent(accessor, (arg0,)).await?;
                        Ok(())
                    }
                    pub async fn call_a4<_T, _D>(
                        &self,
                        accessor: &wasmtime::component::Accessor<_T, _D>,
                        arg0: i16,
                    ) -> wasmtime::Result<()>
                    where
                        _T: Send,
                        _D: wasmtime::component::HasData,
                    {
                        let callee = unsafe {
                            wasmtime::component::TypedFunc::<
                                (i16,),
                                (),
                            >::new_unchecked(self.a4)
                        };
                        let () = callee.call_concurrent(accessor, (arg0,)).await?;
                        Ok(())
                    }
                    pub async fn call_a5<_T, _D>(
                        &self,
                        accessor: &wasmtime::component::Accessor<_T, _D>,
                        arg0: u32,
                    ) -> wasmtime::Result<()>
                    where
                        _T: Send,
                        _D: wasmtime::component::HasData,
                    {
                        let callee = unsafe {
                            wasmtime::component::TypedFunc::<
                                (u32,),
                                (),
                            >::new_unchecked(self.a5)
                        };
                        let () = callee.call_concurrent(accessor, (arg0,)).await?;
                        Ok(())
                    }
                    pub async fn call_a6<_T, _D>(
                        &self,
                        accessor: &wasmtime::component::Accessor<_T, _D>,
                        arg0: i32,
                    ) -> wasmtime::Result<()>
                    where
                        _T: Send,
                        _D: wasmtime::component::HasData,
                    {
                        let callee = unsafe {
                            wasmtime::component::TypedFunc::<
                                (i32,),
                                (),
                            >::new_unchecked(self.a6)
                        };
                        let () = callee.call_concurrent(accessor, (arg0,)).await?;
                        Ok(())
                    }
                    pub async fn call_a7<_T, _D>(
                        &self,
                        accessor: &wasmtime::component::Accessor<_T, _D>,
                        arg0: u64,
                    ) -> wasmtime::Result<()>
                    where
                        _T: Send,
                        _D: wasmtime::component::HasData,
                    {
                        let callee = unsafe {
                            wasmtime::component::TypedFunc::<
                                (u64,),
                                (),
                            >::new_unchecked(self.a7)
                        };
                        let () = callee.call_concurrent(accessor, (arg0,)).await?;
                        Ok(())
                    }
                    pub async fn call_a8<_T, _D>(
                        &self,
                        accessor: &wasmtime::component::Accessor<_T, _D>,
                        arg0: i64,
                    ) -> wasmtime::Result<()>
                    where
                        _T: Send,
                        _D: wasmtime::component::HasData,
                    {
                        let callee = unsafe {
                            wasmtime::component::TypedFunc::<
                                (i64,),
                                (),
                            >::new_unchecked(self.a8)
                        };
                        let () = callee.call_concurrent(accessor, (arg0,)).await?;
                        Ok(())
                    }
                    pub async fn call_a9<_T, _D>(
                        &self,
                        accessor: &wasmtime::component::Accessor<_T, _D>,
                        arg0: u8,
                        arg1: i8,
                        arg2: u16,
                        arg3: i16,
                        arg4: u32,
                        arg5: i32,
                        arg6: u64,
                        arg7: i64,
                    ) -> wasmtime::Result<()>
                    where
                        _T: Send,
                        _D: wasmtime::component::HasData,
                    {
                        let callee = unsafe {
                            wasmtime::component::TypedFunc::<
                                (u8, i8, u16, i16, u32, i32, u64, i64),
                                (),
                            >::new_unchecked(self.a9)
                        };
                        let () = callee
                            .call_concurrent(
                                accessor,
                                (arg0, arg1, arg2, arg3, arg4, arg5, arg6, arg7),
                            )
                            .await?;
                        Ok(())
                    }
                    pub async fn call_r1<_T, _D>(
                        &self,
                        accessor: &wasmtime::component::Accessor<_T, _D>,
                    ) -> wasmtime::Result<u8>
                    where
                        _T: Send,
                        _D: wasmtime::component::HasData,
                    {
                        let callee = unsafe {
                            wasmtime::component::TypedFunc::<
                                (),
                                (u8,),
                            >::new_unchecked(self.r1)
                        };
                        let (ret0,) = callee.call_concurrent(accessor, ()).await?;
                        Ok(ret0)
                    }
                    pub async fn call_r2<_T, _D>(
                        &self,
                        accessor: &wasmtime::component::Accessor<_T, _D>,
                    ) -> wasmtime::Result<i8>
                    where
                        _T: Send,
                        _D: wasmtime::component::HasData,
                    {
                        let callee = unsafe {
                            wasmtime::component::TypedFunc::<
                                (),
                                (i8,),
                            >::new_unchecked(self.r2)
                        };
                        let (ret0,) = callee.call_concurrent(accessor, ()).await?;
                        Ok(ret0)
                    }
                    pub async fn call_r3<_T, _D>(
                        &self,
                        accessor: &wasmtime::component::Accessor<_T, _D>,
                    ) -> wasmtime::Result<u16>
                    where
                        _T: Send,
                        _D: wasmtime::component::HasData,
                    {
                        let callee = unsafe {
                            wasmtime::component::TypedFunc::<
                                (),
                                (u16,),
                            >::new_unchecked(self.r3)
                        };
                        let (ret0,) = callee.call_concurrent(accessor, ()).await?;
                        Ok(ret0)
                    }
                    pub async fn call_r4<_T, _D>(
                        &self,
                        accessor: &wasmtime::component::Accessor<_T, _D>,
                    ) -> wasmtime::Result<i16>
                    where
                        _T: Send,
                        _D: wasmtime::component::HasData,
                    {
                        let callee = unsafe {
                            wasmtime::component::TypedFunc::<
                                (),
                                (i16,),
                            >::new_unchecked(self.r4)
                        };
                        let (ret0,) = callee.call_concurrent(accessor, ()).await?;
                        Ok(ret0)
                    }
                    pub async fn call_r5<_T, _D>(
                        &self,
                        accessor: &wasmtime::component::Accessor<_T, _D>,
                    ) -> wasmtime::Result<u32>
                    where
                        _T: Send,
                        _D: wasmtime::component::HasData,
                    {
                        let callee = unsafe {
                            wasmtime::component::TypedFunc::<
                                (),
                                (u32,),
                            >::new_unchecked(self.r5)
                        };
                        let (ret0,) = callee.call_concurrent(accessor, ()).await?;
                        Ok(ret0)
                    }
                    pub async fn call_r6<_T, _D>(
                        &self,
                        accessor: &wasmtime::component::Accessor<_T, _D>,
                    ) -> wasmtime::Result<i32>
                    where
                        _T: Send,
                        _D: wasmtime::component::HasData,
                    {
                        let callee = unsafe {
                            wasmtime::component::TypedFunc::<
                                (),
                                (i32,),
                            >::new_unchecked(self.r6)
                        };
                        let (ret0,) = callee.call_concurrent(accessor, ()).await?;
                        Ok(ret0)
                    }
                    pub async fn call_r7<_T, _D>(
                        &self,
                        accessor: &wasmtime::component::Accessor<_T, _D>,
                    ) -> wasmtime::Result<u64>
                    where
                        _T: Send,
                        _D: wasmtime::component::HasData,
                    {
                        let callee = unsafe {
                            wasmtime::component::TypedFunc::<
                                (),
                                (u64,),
                            >::new_unchecked(self.r7)
                        };
                        let (ret0,) = callee.call_concurrent(accessor, ()).await?;
                        Ok(ret0)
                    }
                    pub async fn call_r8<_T, _D>(
                        &self,
                        accessor: &wasmtime::component::Accessor<_T, _D>,
                    ) -> wasmtime::Result<i64>
                    where
                        _T: Send,
                        _D: wasmtime::component::HasData,
                    {
                        let callee = unsafe {
                            wasmtime::component::TypedFunc::<
                                (),
                                (i64,),
                            >::new_unchecked(self.r8)
                        };
                        let (ret0,) = callee.call_concurrent(accessor, ()).await?;
                        Ok(ret0)
                    }
                    pub async fn call_pair_ret<_T, _D>(
                        &self,
                        accessor: &wasmtime::component::Accessor<_T, _D>,
                    ) -> wasmtime::Result<(i64, u8)>
                    where
                        _T: Send,
                        _D: wasmtime::component::HasData,
                    {
                        let callee = unsafe {
                            wasmtime::component::TypedFunc::<
                                (),
                                ((i64, u8),),
                            >::new_unchecked(self.pair_ret)
                        };
                        let (ret0,) = callee.call_concurrent(accessor, ()).await?;
                        Ok(ret0)
                    }
                }
            }
        }
    }
}<|MERGE_RESOLUTION|>--- conflicted
+++ resolved
@@ -282,11 +282,7 @@
                     move |caller: &wasmtime::component::Accessor<T>, (arg0,): (u8,)| {
                         wasmtime::component::__internal::Box::pin(async move {
                             let accessor = &caller.with_data(host_getter);
-<<<<<<< HEAD
-                            let r = <D as HostConcurrent>::a1(accessor, arg0).await;
-=======
                             let r = <D as HostWithStore>::a1(accessor, arg0).await;
->>>>>>> b4475438
                             Ok(r)
                         })
                     },
@@ -296,11 +292,7 @@
                     move |caller: &wasmtime::component::Accessor<T>, (arg0,): (i8,)| {
                         wasmtime::component::__internal::Box::pin(async move {
                             let accessor = &caller.with_data(host_getter);
-<<<<<<< HEAD
-                            let r = <D as HostConcurrent>::a2(accessor, arg0).await;
-=======
                             let r = <D as HostWithStore>::a2(accessor, arg0).await;
->>>>>>> b4475438
                             Ok(r)
                         })
                     },
@@ -310,11 +302,7 @@
                     move |caller: &wasmtime::component::Accessor<T>, (arg0,): (u16,)| {
                         wasmtime::component::__internal::Box::pin(async move {
                             let accessor = &caller.with_data(host_getter);
-<<<<<<< HEAD
-                            let r = <D as HostConcurrent>::a3(accessor, arg0).await;
-=======
                             let r = <D as HostWithStore>::a3(accessor, arg0).await;
->>>>>>> b4475438
                             Ok(r)
                         })
                     },
@@ -324,11 +312,7 @@
                     move |caller: &wasmtime::component::Accessor<T>, (arg0,): (i16,)| {
                         wasmtime::component::__internal::Box::pin(async move {
                             let accessor = &caller.with_data(host_getter);
-<<<<<<< HEAD
-                            let r = <D as HostConcurrent>::a4(accessor, arg0).await;
-=======
                             let r = <D as HostWithStore>::a4(accessor, arg0).await;
->>>>>>> b4475438
                             Ok(r)
                         })
                     },
@@ -338,11 +322,7 @@
                     move |caller: &wasmtime::component::Accessor<T>, (arg0,): (u32,)| {
                         wasmtime::component::__internal::Box::pin(async move {
                             let accessor = &caller.with_data(host_getter);
-<<<<<<< HEAD
-                            let r = <D as HostConcurrent>::a5(accessor, arg0).await;
-=======
                             let r = <D as HostWithStore>::a5(accessor, arg0).await;
->>>>>>> b4475438
                             Ok(r)
                         })
                     },
@@ -352,11 +332,7 @@
                     move |caller: &wasmtime::component::Accessor<T>, (arg0,): (i32,)| {
                         wasmtime::component::__internal::Box::pin(async move {
                             let accessor = &caller.with_data(host_getter);
-<<<<<<< HEAD
-                            let r = <D as HostConcurrent>::a6(accessor, arg0).await;
-=======
                             let r = <D as HostWithStore>::a6(accessor, arg0).await;
->>>>>>> b4475438
                             Ok(r)
                         })
                     },
@@ -366,11 +342,7 @@
                     move |caller: &wasmtime::component::Accessor<T>, (arg0,): (u64,)| {
                         wasmtime::component::__internal::Box::pin(async move {
                             let accessor = &caller.with_data(host_getter);
-<<<<<<< HEAD
-                            let r = <D as HostConcurrent>::a7(accessor, arg0).await;
-=======
                             let r = <D as HostWithStore>::a7(accessor, arg0).await;
->>>>>>> b4475438
                             Ok(r)
                         })
                     },
@@ -380,11 +352,7 @@
                     move |caller: &wasmtime::component::Accessor<T>, (arg0,): (i64,)| {
                         wasmtime::component::__internal::Box::pin(async move {
                             let accessor = &caller.with_data(host_getter);
-<<<<<<< HEAD
-                            let r = <D as HostConcurrent>::a8(accessor, arg0).await;
-=======
                             let r = <D as HostWithStore>::a8(accessor, arg0).await;
->>>>>>> b4475438
                             Ok(r)
                         })
                     },
@@ -406,11 +374,7 @@
                     {
                         wasmtime::component::__internal::Box::pin(async move {
                             let accessor = &caller.with_data(host_getter);
-<<<<<<< HEAD
-                            let r = <D as HostConcurrent>::a9(
-=======
                             let r = <D as HostWithStore>::a9(
->>>>>>> b4475438
                                     accessor,
                                     arg0,
                                     arg1,
@@ -431,11 +395,7 @@
                     move |caller: &wasmtime::component::Accessor<T>, (): ()| {
                         wasmtime::component::__internal::Box::pin(async move {
                             let accessor = &caller.with_data(host_getter);
-<<<<<<< HEAD
-                            let r = <D as HostConcurrent>::r1(accessor).await;
-=======
                             let r = <D as HostWithStore>::r1(accessor).await;
->>>>>>> b4475438
                             Ok((r,))
                         })
                     },
@@ -445,11 +405,7 @@
                     move |caller: &wasmtime::component::Accessor<T>, (): ()| {
                         wasmtime::component::__internal::Box::pin(async move {
                             let accessor = &caller.with_data(host_getter);
-<<<<<<< HEAD
-                            let r = <D as HostConcurrent>::r2(accessor).await;
-=======
                             let r = <D as HostWithStore>::r2(accessor).await;
->>>>>>> b4475438
                             Ok((r,))
                         })
                     },
@@ -459,11 +415,7 @@
                     move |caller: &wasmtime::component::Accessor<T>, (): ()| {
                         wasmtime::component::__internal::Box::pin(async move {
                             let accessor = &caller.with_data(host_getter);
-<<<<<<< HEAD
-                            let r = <D as HostConcurrent>::r3(accessor).await;
-=======
                             let r = <D as HostWithStore>::r3(accessor).await;
->>>>>>> b4475438
                             Ok((r,))
                         })
                     },
@@ -473,11 +425,7 @@
                     move |caller: &wasmtime::component::Accessor<T>, (): ()| {
                         wasmtime::component::__internal::Box::pin(async move {
                             let accessor = &caller.with_data(host_getter);
-<<<<<<< HEAD
-                            let r = <D as HostConcurrent>::r4(accessor).await;
-=======
                             let r = <D as HostWithStore>::r4(accessor).await;
->>>>>>> b4475438
                             Ok((r,))
                         })
                     },
@@ -487,11 +435,7 @@
                     move |caller: &wasmtime::component::Accessor<T>, (): ()| {
                         wasmtime::component::__internal::Box::pin(async move {
                             let accessor = &caller.with_data(host_getter);
-<<<<<<< HEAD
-                            let r = <D as HostConcurrent>::r5(accessor).await;
-=======
                             let r = <D as HostWithStore>::r5(accessor).await;
->>>>>>> b4475438
                             Ok((r,))
                         })
                     },
@@ -501,11 +445,7 @@
                     move |caller: &wasmtime::component::Accessor<T>, (): ()| {
                         wasmtime::component::__internal::Box::pin(async move {
                             let accessor = &caller.with_data(host_getter);
-<<<<<<< HEAD
-                            let r = <D as HostConcurrent>::r6(accessor).await;
-=======
                             let r = <D as HostWithStore>::r6(accessor).await;
->>>>>>> b4475438
                             Ok((r,))
                         })
                     },
@@ -515,11 +455,7 @@
                     move |caller: &wasmtime::component::Accessor<T>, (): ()| {
                         wasmtime::component::__internal::Box::pin(async move {
                             let accessor = &caller.with_data(host_getter);
-<<<<<<< HEAD
-                            let r = <D as HostConcurrent>::r7(accessor).await;
-=======
                             let r = <D as HostWithStore>::r7(accessor).await;
->>>>>>> b4475438
                             Ok((r,))
                         })
                     },
@@ -529,11 +465,7 @@
                     move |caller: &wasmtime::component::Accessor<T>, (): ()| {
                         wasmtime::component::__internal::Box::pin(async move {
                             let accessor = &caller.with_data(host_getter);
-<<<<<<< HEAD
-                            let r = <D as HostConcurrent>::r8(accessor).await;
-=======
                             let r = <D as HostWithStore>::r8(accessor).await;
->>>>>>> b4475438
                             Ok((r,))
                         })
                     },
@@ -543,11 +475,7 @@
                     move |caller: &wasmtime::component::Accessor<T>, (): ()| {
                         wasmtime::component::__internal::Box::pin(async move {
                             let accessor = &caller.with_data(host_getter);
-<<<<<<< HEAD
-                            let r = <D as HostConcurrent>::pair_ret(accessor).await;
-=======
                             let r = <D as HostWithStore>::pair_ret(accessor).await;
->>>>>>> b4475438
                             Ok((r,))
                         })
                     },
