--- conflicted
+++ resolved
@@ -225,11 +225,7 @@
                 assert!(2 == < T as wasmtime::component::ComponentType >::ALIGN32);
             };
             pub trait Host {}
-<<<<<<< HEAD
-            impl<_T: Host> Host for &mut _T {}
-=======
             impl<_T: Host + ?Sized> Host for &mut _T {}
->>>>>>> a6065df9
             pub fn add_to_linker<T, D>(
                 linker: &mut wasmtime::component::Linker<T>,
                 host_getter: fn(&mut T) -> D::Data<'_>,
