/// Auto-generated bindings for a pre-instantiated version of a
/// component which implements the world `the-world`.
///
/// This structure is created through [`TheWorldPre::new`] which
/// takes a [`InstancePre`](wasmtime::component::InstancePre) that
/// has been created through a [`Linker`](wasmtime::component::Linker).
///
/// For more information see [`TheWorld`] as well.
pub struct TheWorldPre<T: 'static> {
    instance_pre: wasmtime::component::InstancePre<T>,
    indices: TheWorldIndices,
}
impl<T: 'static> Clone for TheWorldPre<T> {
    fn clone(&self) -> Self {
        Self {
            instance_pre: self.instance_pre.clone(),
            indices: self.indices.clone(),
        }
    }
}
impl<_T: 'static> TheWorldPre<_T> {
    /// Creates a new copy of `TheWorldPre` bindings which can then
    /// be used to instantiate into a particular store.
    ///
    /// This method may fail if the component behind `instance_pre`
    /// does not have the required exports.
    pub fn new(
        instance_pre: wasmtime::component::InstancePre<_T>,
    ) -> wasmtime::Result<Self> {
        let indices = TheWorldIndices::new(&instance_pre)?;
        Ok(Self { instance_pre, indices })
    }
    pub fn engine(&self) -> &wasmtime::Engine {
        self.instance_pre.engine()
    }
    pub fn instance_pre(&self) -> &wasmtime::component::InstancePre<_T> {
        &self.instance_pre
    }
    /// Instantiates a new instance of [`TheWorld`] within the
    /// `store` provided.
    ///
    /// This function will use `self` as the pre-instantiated
    /// instance to perform instantiation. Afterwards the preloaded
    /// indices in `self` are used to lookup all exports on the
    /// resulting instance.
    pub fn instantiate(
        &self,
        mut store: impl wasmtime::AsContextMut<Data = _T>,
    ) -> wasmtime::Result<TheWorld> {
        let mut store = store.as_context_mut();
        let instance = self.instance_pre.instantiate(&mut store)?;
        self.indices.load(&mut store, &instance)
    }
}
/// Auto-generated bindings for index of the exports of
/// `the-world`.
///
/// This is an implementation detail of [`TheWorldPre`] and can
/// be constructed if needed as well.
///
/// For more information see [`TheWorld`] as well.
#[derive(Clone)]
pub struct TheWorldIndices {
    interface0: exports::foo::foo::chars::GuestIndices,
}
/// Auto-generated bindings for an instance a component which
/// implements the world `the-world`.
///
/// This structure can be created through a number of means
/// depending on your requirements and what you have on hand:
///
/// * The most convenient way is to use
///   [`TheWorld::instantiate`] which only needs a
///   [`Store`], [`Component`], and [`Linker`].
///
/// * Alternatively you can create a [`TheWorldPre`] ahead of
///   time with a [`Component`] to front-load string lookups
///   of exports once instead of per-instantiation. This
///   method then uses [`TheWorldPre::instantiate`] to
///   create a [`TheWorld`].
///
/// * If you've instantiated the instance yourself already
///   then you can use [`TheWorld::new`].
///
/// These methods are all equivalent to one another and move
/// around the tradeoff of what work is performed when.
///
/// [`Store`]: wasmtime::Store
/// [`Component`]: wasmtime::component::Component
/// [`Linker`]: wasmtime::component::Linker
pub struct TheWorld {
    interface0: exports::foo::foo::chars::Guest,
}
const _: () = {
    #[allow(unused_imports)]
    use wasmtime::component::__internal::anyhow;
    impl TheWorldIndices {
        /// Creates a new copy of `TheWorldIndices` bindings which can then
        /// be used to instantiate into a particular store.
        ///
        /// This method may fail if the component does not have the
        /// required exports.
        pub fn new<_T>(
            _instance_pre: &wasmtime::component::InstancePre<_T>,
        ) -> wasmtime::Result<Self> {
            let _component = _instance_pre.component();
            let _instance_type = _instance_pre.instance_type();
            let interface0 = exports::foo::foo::chars::GuestIndices::new(_instance_pre)?;
            Ok(TheWorldIndices { interface0 })
        }
        /// Uses the indices stored in `self` to load an instance
        /// of [`TheWorld`] from the instance provided.
        ///
        /// Note that at this time this method will additionally
        /// perform type-checks of all exports.
        pub fn load(
            &self,
            mut store: impl wasmtime::AsContextMut,
            instance: &wasmtime::component::Instance,
        ) -> wasmtime::Result<TheWorld> {
            let _ = &mut store;
            let _instance = instance;
            let interface0 = self.interface0.load(&mut store, &_instance)?;
            Ok(TheWorld { interface0 })
        }
    }
    impl TheWorld {
        /// Convenience wrapper around [`TheWorldPre::new`] and
        /// [`TheWorldPre::instantiate`].
        pub fn instantiate<_T: 'static>(
            store: impl wasmtime::AsContextMut<Data = _T>,
            component: &wasmtime::component::Component,
            linker: &wasmtime::component::Linker<_T>,
        ) -> wasmtime::Result<TheWorld> {
            let pre = linker.instantiate_pre(component)?;
            TheWorldPre::new(pre)?.instantiate(store)
        }
        /// Convenience wrapper around [`TheWorldIndices::new`] and
        /// [`TheWorldIndices::load`].
        pub fn new(
            mut store: impl wasmtime::AsContextMut,
            instance: &wasmtime::component::Instance,
        ) -> wasmtime::Result<TheWorld> {
            let indices = TheWorldIndices::new(&instance.instance_pre(&store))?;
            indices.load(&mut store, instance)
        }
        pub fn add_to_linker<T, D>(
            linker: &mut wasmtime::component::Linker<T>,
            host_getter: fn(&mut T) -> D::Data<'_>,
        ) -> wasmtime::Result<()>
        where
            D: wasmtime::component::HasData,
            for<'a> D::Data<'a>: foo::foo::chars::Host,
            T: 'static,
        {
            foo::foo::chars::add_to_linker::<T, D>(linker, host_getter)?;
            Ok(())
        }
        pub fn foo_foo_chars(&self) -> &exports::foo::foo::chars::Guest {
            &self.interface0
        }
    }
};
pub mod foo {
    pub mod foo {
        #[allow(clippy::all)]
        pub mod chars {
            #[allow(unused_imports)]
            use wasmtime::component::__internal::{anyhow, Box};
            pub trait Host {
                /// A function that accepts a character
                fn take_char(&mut self, x: char) -> ();
                /// A function that returns a character
                fn return_char(&mut self) -> char;
            }
<<<<<<< HEAD
            impl<_T: Host> Host for &mut _T {
=======
            impl<_T: Host + ?Sized> Host for &mut _T {
>>>>>>> a6065df9
                /// A function that accepts a character
                fn take_char(&mut self, x: char) -> () {
                    Host::take_char(*self, x)
                }
                /// A function that returns a character
                fn return_char(&mut self) -> char {
                    Host::return_char(*self)
                }
            }
            pub fn add_to_linker<T, D>(
                linker: &mut wasmtime::component::Linker<T>,
                host_getter: fn(&mut T) -> D::Data<'_>,
            ) -> wasmtime::Result<()>
            where
                D: wasmtime::component::HasData,
                for<'a> D::Data<'a>: Host,
                T: 'static,
            {
                let mut inst = linker.instance("foo:foo/chars")?;
                inst.func_wrap(
                    "take-char",
                    move |
                        mut caller: wasmtime::StoreContextMut<'_, T>,
                        (arg0,): (char,)|
                    {
                        let host = &mut host_getter(caller.data_mut());
                        let r = Host::take_char(host, arg0);
                        Ok(r)
                    },
                )?;
                inst.func_wrap(
                    "return-char",
                    move |mut caller: wasmtime::StoreContextMut<'_, T>, (): ()| {
                        let host = &mut host_getter(caller.data_mut());
                        let r = Host::return_char(host);
                        Ok((r,))
                    },
                )?;
                Ok(())
            }
        }
    }
}
pub mod exports {
    pub mod foo {
        pub mod foo {
            #[allow(clippy::all)]
            pub mod chars {
                #[allow(unused_imports)]
                use wasmtime::component::__internal::{anyhow, Box};
                pub struct Guest {
                    take_char: wasmtime::component::Func,
                    return_char: wasmtime::component::Func,
                }
                #[derive(Clone)]
                pub struct GuestIndices {
                    take_char: wasmtime::component::ComponentExportIndex,
                    return_char: wasmtime::component::ComponentExportIndex,
                }
                impl GuestIndices {
                    /// Constructor for [`GuestIndices`] which takes a
                    /// [`Component`](wasmtime::component::Component) as input and can be executed
                    /// before instantiation.
                    ///
                    /// This constructor can be used to front-load string lookups to find exports
                    /// within a component.
                    pub fn new<_T>(
                        _instance_pre: &wasmtime::component::InstancePre<_T>,
                    ) -> wasmtime::Result<GuestIndices> {
                        let instance = _instance_pre
                            .component()
                            .get_export_index(None, "foo:foo/chars")
                            .ok_or_else(|| {
                                anyhow::anyhow!(
                                    "no exported instance named `foo:foo/chars`"
                                )
                            })?;
                        let mut lookup = move |name| {
                            _instance_pre
                                .component()
                                .get_export_index(Some(&instance), name)
                                .ok_or_else(|| {
                                    anyhow::anyhow!(
                                        "instance export `foo:foo/chars` does \
                not have export `{name}`"
                                    )
                                })
                        };
                        let _ = &mut lookup;
                        let take_char = lookup("take-char")?;
                        let return_char = lookup("return-char")?;
                        Ok(GuestIndices {
                            take_char,
                            return_char,
                        })
                    }
                    pub fn load(
                        &self,
                        mut store: impl wasmtime::AsContextMut,
                        instance: &wasmtime::component::Instance,
                    ) -> wasmtime::Result<Guest> {
                        let _instance = instance;
                        let _instance_pre = _instance.instance_pre(&store);
                        let _instance_type = _instance_pre.instance_type();
                        let mut store = store.as_context_mut();
                        let _ = &mut store;
                        let take_char = *_instance
                            .get_typed_func::<(char,), ()>(&mut store, &self.take_char)?
                            .func();
                        let return_char = *_instance
                            .get_typed_func::<
                                (),
                                (char,),
                            >(&mut store, &self.return_char)?
                            .func();
                        Ok(Guest { take_char, return_char })
                    }
                }
                impl Guest {
                    /// A function that accepts a character
                    pub fn call_take_char<S: wasmtime::AsContextMut>(
                        &self,
                        mut store: S,
                        arg0: char,
                    ) -> wasmtime::Result<()>
                    where
                        <S as wasmtime::AsContext>::Data: Send + 'static,
                    {
                        let callee = unsafe {
                            wasmtime::component::TypedFunc::<
                                (char,),
                                (),
                            >::new_unchecked(self.take_char)
                        };
                        let () = callee.call(store.as_context_mut(), (arg0,))?;
                        callee.post_return(store.as_context_mut())?;
                        Ok(())
                    }
                    /// A function that returns a character
                    pub fn call_return_char<S: wasmtime::AsContextMut>(
                        &self,
                        mut store: S,
                    ) -> wasmtime::Result<char>
                    where
                        <S as wasmtime::AsContext>::Data: Send + 'static,
                    {
                        let callee = unsafe {
                            wasmtime::component::TypedFunc::<
                                (),
                                (char,),
                            >::new_unchecked(self.return_char)
                        };
                        let (ret0,) = callee.call(store.as_context_mut(), ())?;
                        callee.post_return(store.as_context_mut())?;
                        Ok(ret0)
                    }
                }
            }
        }
    }
}<|MERGE_RESOLUTION|>--- conflicted
+++ resolved
@@ -173,11 +173,7 @@
                 /// A function that returns a character
                 fn return_char(&mut self) -> char;
             }
-<<<<<<< HEAD
-            impl<_T: Host> Host for &mut _T {
-=======
             impl<_T: Host + ?Sized> Host for &mut _T {
->>>>>>> a6065df9
                 /// A function that accepts a character
                 fn take_char(&mut self, x: char) -> () {
                     Host::take_char(*self, x)
