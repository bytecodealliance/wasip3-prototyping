--- conflicted
+++ resolved
@@ -201,11 +201,7 @@
                     wasmtime::component::__internal::Vec<u32>,
                 >;
             }
-<<<<<<< HEAD
-            impl<_T: Host + Send> Host for &mut _T {
-=======
             impl<_T: Host + ?Sized + Send> Host for &mut _T {
->>>>>>> a6065df9
                 async fn simple_list1(
                     &mut self,
                     l: wasmtime::component::__internal::Vec<u32>,
