/// Auto-generated bindings for a pre-instantiated version of a
/// component which implements the world `the-flags`.
///
/// This structure is created through [`TheFlagsPre::new`] which
/// takes a [`InstancePre`](wasmtime::component::InstancePre) that
/// has been created through a [`Linker`](wasmtime::component::Linker).
///
/// For more information see [`TheFlags`] as well.
pub struct TheFlagsPre<T: 'static> {
    instance_pre: wasmtime::component::InstancePre<T>,
    indices: TheFlagsIndices,
}
impl<T: 'static> Clone for TheFlagsPre<T> {
    fn clone(&self) -> Self {
        Self {
            instance_pre: self.instance_pre.clone(),
            indices: self.indices.clone(),
        }
    }
}
impl<_T: 'static> TheFlagsPre<_T> {
    /// Creates a new copy of `TheFlagsPre` bindings which can then
    /// be used to instantiate into a particular store.
    ///
    /// This method may fail if the component behind `instance_pre`
    /// does not have the required exports.
    pub fn new(
        instance_pre: wasmtime::component::InstancePre<_T>,
    ) -> wasmtime::Result<Self> {
        let indices = TheFlagsIndices::new(&instance_pre)?;
        Ok(Self { instance_pre, indices })
    }
    pub fn engine(&self) -> &wasmtime::Engine {
        self.instance_pre.engine()
    }
    pub fn instance_pre(&self) -> &wasmtime::component::InstancePre<_T> {
        &self.instance_pre
    }
    /// Instantiates a new instance of [`TheFlags`] within the
    /// `store` provided.
    ///
    /// This function will use `self` as the pre-instantiated
    /// instance to perform instantiation. Afterwards the preloaded
    /// indices in `self` are used to lookup all exports on the
    /// resulting instance.
    pub async fn instantiate_async(
        &self,
        mut store: impl wasmtime::AsContextMut<Data = _T>,
    ) -> wasmtime::Result<TheFlags>
    where
        _T: Send,
    {
        let mut store = store.as_context_mut();
        let instance = self.instance_pre.instantiate_async(&mut store).await?;
        self.indices.load(&mut store, &instance)
    }
}
/// Auto-generated bindings for index of the exports of
/// `the-flags`.
///
/// This is an implementation detail of [`TheFlagsPre`] and can
/// be constructed if needed as well.
///
/// For more information see [`TheFlags`] as well.
#[derive(Clone)]
pub struct TheFlagsIndices {
    interface0: exports::foo::foo::flegs::GuestIndices,
}
/// Auto-generated bindings for an instance a component which
/// implements the world `the-flags`.
///
/// This structure can be created through a number of means
/// depending on your requirements and what you have on hand:
///
/// * The most convenient way is to use
///   [`TheFlags::instantiate_async`] which only needs a
///   [`Store`], [`Component`], and [`Linker`].
///
/// * Alternatively you can create a [`TheFlagsPre`] ahead of
///   time with a [`Component`] to front-load string lookups
///   of exports once instead of per-instantiation. This
///   method then uses [`TheFlagsPre::instantiate_async`] to
///   create a [`TheFlags`].
///
/// * If you've instantiated the instance yourself already
///   then you can use [`TheFlags::new`].
///
/// These methods are all equivalent to one another and move
/// around the tradeoff of what work is performed when.
///
/// [`Store`]: wasmtime::Store
/// [`Component`]: wasmtime::component::Component
/// [`Linker`]: wasmtime::component::Linker
pub struct TheFlags {
    interface0: exports::foo::foo::flegs::Guest,
}
const _: () = {
    #[allow(unused_imports)]
    use wasmtime::component::__internal::anyhow;
    impl TheFlagsIndices {
        /// Creates a new copy of `TheFlagsIndices` bindings which can then
        /// be used to instantiate into a particular store.
        ///
        /// This method may fail if the component does not have the
        /// required exports.
        pub fn new<_T>(
            _instance_pre: &wasmtime::component::InstancePre<_T>,
        ) -> wasmtime::Result<Self> {
            let _component = _instance_pre.component();
            let _instance_type = _instance_pre.instance_type();
            let interface0 = exports::foo::foo::flegs::GuestIndices::new(_instance_pre)?;
            Ok(TheFlagsIndices { interface0 })
        }
        /// Uses the indices stored in `self` to load an instance
        /// of [`TheFlags`] from the instance provided.
        ///
        /// Note that at this time this method will additionally
        /// perform type-checks of all exports.
        pub fn load(
            &self,
            mut store: impl wasmtime::AsContextMut,
            instance: &wasmtime::component::Instance,
        ) -> wasmtime::Result<TheFlags> {
            let _ = &mut store;
            let _instance = instance;
            let interface0 = self.interface0.load(&mut store, &_instance)?;
            Ok(TheFlags { interface0 })
        }
    }
    impl TheFlags {
        /// Convenience wrapper around [`TheFlagsPre::new`] and
        /// [`TheFlagsPre::instantiate_async`].
        pub async fn instantiate_async<_T: 'static>(
            store: impl wasmtime::AsContextMut<Data = _T>,
            component: &wasmtime::component::Component,
            linker: &wasmtime::component::Linker<_T>,
        ) -> wasmtime::Result<TheFlags>
        where
            _T: Send,
        {
            let pre = linker.instantiate_pre(component)?;
            TheFlagsPre::new(pre)?.instantiate_async(store).await
        }
        /// Convenience wrapper around [`TheFlagsIndices::new`] and
        /// [`TheFlagsIndices::load`].
        pub fn new(
            mut store: impl wasmtime::AsContextMut,
            instance: &wasmtime::component::Instance,
        ) -> wasmtime::Result<TheFlags> {
            let indices = TheFlagsIndices::new(&instance.instance_pre(&store))?;
            indices.load(&mut store, instance)
        }
        pub fn add_to_linker<T, D>(
            linker: &mut wasmtime::component::Linker<T>,
            host_getter: fn(&mut T) -> D::Data<'_>,
        ) -> wasmtime::Result<()>
        where
            D: wasmtime::component::HasData,
            for<'a> D::Data<'a>: foo::foo::flegs::Host + Send,
            T: 'static + Send,
        {
            foo::foo::flegs::add_to_linker::<T, D>(linker, host_getter)?;
            Ok(())
        }
        pub fn foo_foo_flegs(&self) -> &exports::foo::foo::flegs::Guest {
            &self.interface0
        }
    }
};
pub mod foo {
    pub mod foo {
        #[allow(clippy::all)]
        pub mod flegs {
            #[allow(unused_imports)]
            use wasmtime::component::__internal::{anyhow, Box};
            wasmtime::component::flags!(Flag1 { #[component(name = "b0")] const B0; });
            const _: () = {
                assert!(1 == < Flag1 as wasmtime::component::ComponentType >::SIZE32);
                assert!(1 == < Flag1 as wasmtime::component::ComponentType >::ALIGN32);
            };
            wasmtime::component::flags!(
                Flag2 { #[component(name = "b0")] const B0; #[component(name = "b1")]
                const B1; }
            );
            const _: () = {
                assert!(1 == < Flag2 as wasmtime::component::ComponentType >::SIZE32);
                assert!(1 == < Flag2 as wasmtime::component::ComponentType >::ALIGN32);
            };
            wasmtime::component::flags!(
                Flag4 { #[component(name = "b0")] const B0; #[component(name = "b1")]
                const B1; #[component(name = "b2")] const B2; #[component(name = "b3")]
                const B3; }
            );
            const _: () = {
                assert!(1 == < Flag4 as wasmtime::component::ComponentType >::SIZE32);
                assert!(1 == < Flag4 as wasmtime::component::ComponentType >::ALIGN32);
            };
            wasmtime::component::flags!(
                Flag8 { #[component(name = "b0")] const B0; #[component(name = "b1")]
                const B1; #[component(name = "b2")] const B2; #[component(name = "b3")]
                const B3; #[component(name = "b4")] const B4; #[component(name = "b5")]
                const B5; #[component(name = "b6")] const B6; #[component(name = "b7")]
                const B7; }
            );
            const _: () = {
                assert!(1 == < Flag8 as wasmtime::component::ComponentType >::SIZE32);
                assert!(1 == < Flag8 as wasmtime::component::ComponentType >::ALIGN32);
            };
            wasmtime::component::flags!(
                Flag16 { #[component(name = "b0")] const B0; #[component(name = "b1")]
                const B1; #[component(name = "b2")] const B2; #[component(name = "b3")]
                const B3; #[component(name = "b4")] const B4; #[component(name = "b5")]
                const B5; #[component(name = "b6")] const B6; #[component(name = "b7")]
                const B7; #[component(name = "b8")] const B8; #[component(name = "b9")]
                const B9; #[component(name = "b10")] const B10; #[component(name =
                "b11")] const B11; #[component(name = "b12")] const B12; #[component(name
                = "b13")] const B13; #[component(name = "b14")] const B14;
                #[component(name = "b15")] const B15; }
            );
            const _: () = {
                assert!(2 == < Flag16 as wasmtime::component::ComponentType >::SIZE32);
                assert!(2 == < Flag16 as wasmtime::component::ComponentType >::ALIGN32);
            };
            wasmtime::component::flags!(
                Flag32 { #[component(name = "b0")] const B0; #[component(name = "b1")]
                const B1; #[component(name = "b2")] const B2; #[component(name = "b3")]
                const B3; #[component(name = "b4")] const B4; #[component(name = "b5")]
                const B5; #[component(name = "b6")] const B6; #[component(name = "b7")]
                const B7; #[component(name = "b8")] const B8; #[component(name = "b9")]
                const B9; #[component(name = "b10")] const B10; #[component(name =
                "b11")] const B11; #[component(name = "b12")] const B12; #[component(name
                = "b13")] const B13; #[component(name = "b14")] const B14;
                #[component(name = "b15")] const B15; #[component(name = "b16")] const
                B16; #[component(name = "b17")] const B17; #[component(name = "b18")]
                const B18; #[component(name = "b19")] const B19; #[component(name =
                "b20")] const B20; #[component(name = "b21")] const B21; #[component(name
                = "b22")] const B22; #[component(name = "b23")] const B23;
                #[component(name = "b24")] const B24; #[component(name = "b25")] const
                B25; #[component(name = "b26")] const B26; #[component(name = "b27")]
                const B27; #[component(name = "b28")] const B28; #[component(name =
                "b29")] const B29; #[component(name = "b30")] const B30; #[component(name
                = "b31")] const B31; }
            );
            const _: () = {
                assert!(4 == < Flag32 as wasmtime::component::ComponentType >::SIZE32);
                assert!(4 == < Flag32 as wasmtime::component::ComponentType >::ALIGN32);
            };
            wasmtime::component::flags!(
                Flag64 { #[component(name = "b0")] const B0; #[component(name = "b1")]
                const B1; #[component(name = "b2")] const B2; #[component(name = "b3")]
                const B3; #[component(name = "b4")] const B4; #[component(name = "b5")]
                const B5; #[component(name = "b6")] const B6; #[component(name = "b7")]
                const B7; #[component(name = "b8")] const B8; #[component(name = "b9")]
                const B9; #[component(name = "b10")] const B10; #[component(name =
                "b11")] const B11; #[component(name = "b12")] const B12; #[component(name
                = "b13")] const B13; #[component(name = "b14")] const B14;
                #[component(name = "b15")] const B15; #[component(name = "b16")] const
                B16; #[component(name = "b17")] const B17; #[component(name = "b18")]
                const B18; #[component(name = "b19")] const B19; #[component(name =
                "b20")] const B20; #[component(name = "b21")] const B21; #[component(name
                = "b22")] const B22; #[component(name = "b23")] const B23;
                #[component(name = "b24")] const B24; #[component(name = "b25")] const
                B25; #[component(name = "b26")] const B26; #[component(name = "b27")]
                const B27; #[component(name = "b28")] const B28; #[component(name =
                "b29")] const B29; #[component(name = "b30")] const B30; #[component(name
                = "b31")] const B31; #[component(name = "b32")] const B32;
                #[component(name = "b33")] const B33; #[component(name = "b34")] const
                B34; #[component(name = "b35")] const B35; #[component(name = "b36")]
                const B36; #[component(name = "b37")] const B37; #[component(name =
                "b38")] const B38; #[component(name = "b39")] const B39; #[component(name
                = "b40")] const B40; #[component(name = "b41")] const B41;
                #[component(name = "b42")] const B42; #[component(name = "b43")] const
                B43; #[component(name = "b44")] const B44; #[component(name = "b45")]
                const B45; #[component(name = "b46")] const B46; #[component(name =
                "b47")] const B47; #[component(name = "b48")] const B48; #[component(name
                = "b49")] const B49; #[component(name = "b50")] const B50;
                #[component(name = "b51")] const B51; #[component(name = "b52")] const
                B52; #[component(name = "b53")] const B53; #[component(name = "b54")]
                const B54; #[component(name = "b55")] const B55; #[component(name =
                "b56")] const B56; #[component(name = "b57")] const B57; #[component(name
                = "b58")] const B58; #[component(name = "b59")] const B59;
                #[component(name = "b60")] const B60; #[component(name = "b61")] const
                B61; #[component(name = "b62")] const B62; #[component(name = "b63")]
                const B63; }
            );
            const _: () = {
                assert!(8 == < Flag64 as wasmtime::component::ComponentType >::SIZE32);
                assert!(4 == < Flag64 as wasmtime::component::ComponentType >::ALIGN32);
            };
            #[wasmtime::component::__internal::trait_variant_make(::core::marker::Send)]
            pub trait Host: Send {
                async fn roundtrip_flag1(&mut self, x: Flag1) -> Flag1;
                async fn roundtrip_flag2(&mut self, x: Flag2) -> Flag2;
                async fn roundtrip_flag4(&mut self, x: Flag4) -> Flag4;
                async fn roundtrip_flag8(&mut self, x: Flag8) -> Flag8;
                async fn roundtrip_flag16(&mut self, x: Flag16) -> Flag16;
                async fn roundtrip_flag32(&mut self, x: Flag32) -> Flag32;
                async fn roundtrip_flag64(&mut self, x: Flag64) -> Flag64;
            }
<<<<<<< HEAD
            impl<_T: Host + Send> Host for &mut _T {
=======
            impl<_T: Host + ?Sized + Send> Host for &mut _T {
>>>>>>> a6065df9
                async fn roundtrip_flag1(&mut self, x: Flag1) -> Flag1 {
                    Host::roundtrip_flag1(*self, x).await
                }
                async fn roundtrip_flag2(&mut self, x: Flag2) -> Flag2 {
                    Host::roundtrip_flag2(*self, x).await
                }
                async fn roundtrip_flag4(&mut self, x: Flag4) -> Flag4 {
                    Host::roundtrip_flag4(*self, x).await
                }
                async fn roundtrip_flag8(&mut self, x: Flag8) -> Flag8 {
                    Host::roundtrip_flag8(*self, x).await
                }
                async fn roundtrip_flag16(&mut self, x: Flag16) -> Flag16 {
                    Host::roundtrip_flag16(*self, x).await
                }
                async fn roundtrip_flag32(&mut self, x: Flag32) -> Flag32 {
                    Host::roundtrip_flag32(*self, x).await
                }
                async fn roundtrip_flag64(&mut self, x: Flag64) -> Flag64 {
                    Host::roundtrip_flag64(*self, x).await
                }
            }
            pub fn add_to_linker<T, D>(
                linker: &mut wasmtime::component::Linker<T>,
                host_getter: fn(&mut T) -> D::Data<'_>,
            ) -> wasmtime::Result<()>
            where
                D: wasmtime::component::HasData,
                for<'a> D::Data<'a>: Host,
                T: 'static + Send,
            {
                let mut inst = linker.instance("foo:foo/flegs")?;
                inst.func_wrap_async(
                    "roundtrip-flag1",
                    move |
                        mut caller: wasmtime::StoreContextMut<'_, T>,
                        (arg0,): (Flag1,)|
                    {
                        wasmtime::component::__internal::Box::new(async move {
                            let host = &mut host_getter(caller.data_mut());
                            let r = Host::roundtrip_flag1(host, arg0).await;
                            Ok((r,))
                        })
                    },
                )?;
                inst.func_wrap_async(
                    "roundtrip-flag2",
                    move |
                        mut caller: wasmtime::StoreContextMut<'_, T>,
                        (arg0,): (Flag2,)|
                    {
                        wasmtime::component::__internal::Box::new(async move {
                            let host = &mut host_getter(caller.data_mut());
                            let r = Host::roundtrip_flag2(host, arg0).await;
                            Ok((r,))
                        })
                    },
                )?;
                inst.func_wrap_async(
                    "roundtrip-flag4",
                    move |
                        mut caller: wasmtime::StoreContextMut<'_, T>,
                        (arg0,): (Flag4,)|
                    {
                        wasmtime::component::__internal::Box::new(async move {
                            let host = &mut host_getter(caller.data_mut());
                            let r = Host::roundtrip_flag4(host, arg0).await;
                            Ok((r,))
                        })
                    },
                )?;
                inst.func_wrap_async(
                    "roundtrip-flag8",
                    move |
                        mut caller: wasmtime::StoreContextMut<'_, T>,
                        (arg0,): (Flag8,)|
                    {
                        wasmtime::component::__internal::Box::new(async move {
                            let host = &mut host_getter(caller.data_mut());
                            let r = Host::roundtrip_flag8(host, arg0).await;
                            Ok((r,))
                        })
                    },
                )?;
                inst.func_wrap_async(
                    "roundtrip-flag16",
                    move |
                        mut caller: wasmtime::StoreContextMut<'_, T>,
                        (arg0,): (Flag16,)|
                    {
                        wasmtime::component::__internal::Box::new(async move {
                            let host = &mut host_getter(caller.data_mut());
                            let r = Host::roundtrip_flag16(host, arg0).await;
                            Ok((r,))
                        })
                    },
                )?;
                inst.func_wrap_async(
                    "roundtrip-flag32",
                    move |
                        mut caller: wasmtime::StoreContextMut<'_, T>,
                        (arg0,): (Flag32,)|
                    {
                        wasmtime::component::__internal::Box::new(async move {
                            let host = &mut host_getter(caller.data_mut());
                            let r = Host::roundtrip_flag32(host, arg0).await;
                            Ok((r,))
                        })
                    },
                )?;
                inst.func_wrap_async(
                    "roundtrip-flag64",
                    move |
                        mut caller: wasmtime::StoreContextMut<'_, T>,
                        (arg0,): (Flag64,)|
                    {
                        wasmtime::component::__internal::Box::new(async move {
                            let host = &mut host_getter(caller.data_mut());
                            let r = Host::roundtrip_flag64(host, arg0).await;
                            Ok((r,))
                        })
                    },
                )?;
                Ok(())
            }
        }
    }
}
pub mod exports {
    pub mod foo {
        pub mod foo {
            #[allow(clippy::all)]
            pub mod flegs {
                #[allow(unused_imports)]
                use wasmtime::component::__internal::{anyhow, Box};
                wasmtime::component::flags!(
                    Flag1 { #[component(name = "b0")] const B0; }
                );
                const _: () = {
                    assert!(
                        1 == < Flag1 as wasmtime::component::ComponentType >::SIZE32
                    );
                    assert!(
                        1 == < Flag1 as wasmtime::component::ComponentType >::ALIGN32
                    );
                };
                wasmtime::component::flags!(
                    Flag2 { #[component(name = "b0")] const B0; #[component(name = "b1")]
                    const B1; }
                );
                const _: () = {
                    assert!(
                        1 == < Flag2 as wasmtime::component::ComponentType >::SIZE32
                    );
                    assert!(
                        1 == < Flag2 as wasmtime::component::ComponentType >::ALIGN32
                    );
                };
                wasmtime::component::flags!(
                    Flag4 { #[component(name = "b0")] const B0; #[component(name = "b1")]
                    const B1; #[component(name = "b2")] const B2; #[component(name =
                    "b3")] const B3; }
                );
                const _: () = {
                    assert!(
                        1 == < Flag4 as wasmtime::component::ComponentType >::SIZE32
                    );
                    assert!(
                        1 == < Flag4 as wasmtime::component::ComponentType >::ALIGN32
                    );
                };
                wasmtime::component::flags!(
                    Flag8 { #[component(name = "b0")] const B0; #[component(name = "b1")]
                    const B1; #[component(name = "b2")] const B2; #[component(name =
                    "b3")] const B3; #[component(name = "b4")] const B4; #[component(name
                    = "b5")] const B5; #[component(name = "b6")] const B6;
                    #[component(name = "b7")] const B7; }
                );
                const _: () = {
                    assert!(
                        1 == < Flag8 as wasmtime::component::ComponentType >::SIZE32
                    );
                    assert!(
                        1 == < Flag8 as wasmtime::component::ComponentType >::ALIGN32
                    );
                };
                wasmtime::component::flags!(
                    Flag16 { #[component(name = "b0")] const B0; #[component(name =
                    "b1")] const B1; #[component(name = "b2")] const B2; #[component(name
                    = "b3")] const B3; #[component(name = "b4")] const B4;
                    #[component(name = "b5")] const B5; #[component(name = "b6")] const
                    B6; #[component(name = "b7")] const B7; #[component(name = "b8")]
                    const B8; #[component(name = "b9")] const B9; #[component(name =
                    "b10")] const B10; #[component(name = "b11")] const B11;
                    #[component(name = "b12")] const B12; #[component(name = "b13")]
                    const B13; #[component(name = "b14")] const B14; #[component(name =
                    "b15")] const B15; }
                );
                const _: () = {
                    assert!(
                        2 == < Flag16 as wasmtime::component::ComponentType >::SIZE32
                    );
                    assert!(
                        2 == < Flag16 as wasmtime::component::ComponentType >::ALIGN32
                    );
                };
                wasmtime::component::flags!(
                    Flag32 { #[component(name = "b0")] const B0; #[component(name =
                    "b1")] const B1; #[component(name = "b2")] const B2; #[component(name
                    = "b3")] const B3; #[component(name = "b4")] const B4;
                    #[component(name = "b5")] const B5; #[component(name = "b6")] const
                    B6; #[component(name = "b7")] const B7; #[component(name = "b8")]
                    const B8; #[component(name = "b9")] const B9; #[component(name =
                    "b10")] const B10; #[component(name = "b11")] const B11;
                    #[component(name = "b12")] const B12; #[component(name = "b13")]
                    const B13; #[component(name = "b14")] const B14; #[component(name =
                    "b15")] const B15; #[component(name = "b16")] const B16;
                    #[component(name = "b17")] const B17; #[component(name = "b18")]
                    const B18; #[component(name = "b19")] const B19; #[component(name =
                    "b20")] const B20; #[component(name = "b21")] const B21;
                    #[component(name = "b22")] const B22; #[component(name = "b23")]
                    const B23; #[component(name = "b24")] const B24; #[component(name =
                    "b25")] const B25; #[component(name = "b26")] const B26;
                    #[component(name = "b27")] const B27; #[component(name = "b28")]
                    const B28; #[component(name = "b29")] const B29; #[component(name =
                    "b30")] const B30; #[component(name = "b31")] const B31; }
                );
                const _: () = {
                    assert!(
                        4 == < Flag32 as wasmtime::component::ComponentType >::SIZE32
                    );
                    assert!(
                        4 == < Flag32 as wasmtime::component::ComponentType >::ALIGN32
                    );
                };
                wasmtime::component::flags!(
                    Flag64 { #[component(name = "b0")] const B0; #[component(name =
                    "b1")] const B1; #[component(name = "b2")] const B2; #[component(name
                    = "b3")] const B3; #[component(name = "b4")] const B4;
                    #[component(name = "b5")] const B5; #[component(name = "b6")] const
                    B6; #[component(name = "b7")] const B7; #[component(name = "b8")]
                    const B8; #[component(name = "b9")] const B9; #[component(name =
                    "b10")] const B10; #[component(name = "b11")] const B11;
                    #[component(name = "b12")] const B12; #[component(name = "b13")]
                    const B13; #[component(name = "b14")] const B14; #[component(name =
                    "b15")] const B15; #[component(name = "b16")] const B16;
                    #[component(name = "b17")] const B17; #[component(name = "b18")]
                    const B18; #[component(name = "b19")] const B19; #[component(name =
                    "b20")] const B20; #[component(name = "b21")] const B21;
                    #[component(name = "b22")] const B22; #[component(name = "b23")]
                    const B23; #[component(name = "b24")] const B24; #[component(name =
                    "b25")] const B25; #[component(name = "b26")] const B26;
                    #[component(name = "b27")] const B27; #[component(name = "b28")]
                    const B28; #[component(name = "b29")] const B29; #[component(name =
                    "b30")] const B30; #[component(name = "b31")] const B31;
                    #[component(name = "b32")] const B32; #[component(name = "b33")]
                    const B33; #[component(name = "b34")] const B34; #[component(name =
                    "b35")] const B35; #[component(name = "b36")] const B36;
                    #[component(name = "b37")] const B37; #[component(name = "b38")]
                    const B38; #[component(name = "b39")] const B39; #[component(name =
                    "b40")] const B40; #[component(name = "b41")] const B41;
                    #[component(name = "b42")] const B42; #[component(name = "b43")]
                    const B43; #[component(name = "b44")] const B44; #[component(name =
                    "b45")] const B45; #[component(name = "b46")] const B46;
                    #[component(name = "b47")] const B47; #[component(name = "b48")]
                    const B48; #[component(name = "b49")] const B49; #[component(name =
                    "b50")] const B50; #[component(name = "b51")] const B51;
                    #[component(name = "b52")] const B52; #[component(name = "b53")]
                    const B53; #[component(name = "b54")] const B54; #[component(name =
                    "b55")] const B55; #[component(name = "b56")] const B56;
                    #[component(name = "b57")] const B57; #[component(name = "b58")]
                    const B58; #[component(name = "b59")] const B59; #[component(name =
                    "b60")] const B60; #[component(name = "b61")] const B61;
                    #[component(name = "b62")] const B62; #[component(name = "b63")]
                    const B63; }
                );
                const _: () = {
                    assert!(
                        8 == < Flag64 as wasmtime::component::ComponentType >::SIZE32
                    );
                    assert!(
                        4 == < Flag64 as wasmtime::component::ComponentType >::ALIGN32
                    );
                };
                pub struct Guest {
                    roundtrip_flag1: wasmtime::component::Func,
                    roundtrip_flag2: wasmtime::component::Func,
                    roundtrip_flag4: wasmtime::component::Func,
                    roundtrip_flag8: wasmtime::component::Func,
                    roundtrip_flag16: wasmtime::component::Func,
                    roundtrip_flag32: wasmtime::component::Func,
                    roundtrip_flag64: wasmtime::component::Func,
                }
                #[derive(Clone)]
                pub struct GuestIndices {
                    roundtrip_flag1: wasmtime::component::ComponentExportIndex,
                    roundtrip_flag2: wasmtime::component::ComponentExportIndex,
                    roundtrip_flag4: wasmtime::component::ComponentExportIndex,
                    roundtrip_flag8: wasmtime::component::ComponentExportIndex,
                    roundtrip_flag16: wasmtime::component::ComponentExportIndex,
                    roundtrip_flag32: wasmtime::component::ComponentExportIndex,
                    roundtrip_flag64: wasmtime::component::ComponentExportIndex,
                }
                impl GuestIndices {
                    /// Constructor for [`GuestIndices`] which takes a
                    /// [`Component`](wasmtime::component::Component) as input and can be executed
                    /// before instantiation.
                    ///
                    /// This constructor can be used to front-load string lookups to find exports
                    /// within a component.
                    pub fn new<_T>(
                        _instance_pre: &wasmtime::component::InstancePre<_T>,
                    ) -> wasmtime::Result<GuestIndices> {
                        let instance = _instance_pre
                            .component()
                            .get_export_index(None, "foo:foo/flegs")
                            .ok_or_else(|| {
                                anyhow::anyhow!(
                                    "no exported instance named `foo:foo/flegs`"
                                )
                            })?;
                        let mut lookup = move |name| {
                            _instance_pre
                                .component()
                                .get_export_index(Some(&instance), name)
                                .ok_or_else(|| {
                                    anyhow::anyhow!(
                                        "instance export `foo:foo/flegs` does \
                not have export `{name}`"
                                    )
                                })
                        };
                        let _ = &mut lookup;
                        let roundtrip_flag1 = lookup("roundtrip-flag1")?;
                        let roundtrip_flag2 = lookup("roundtrip-flag2")?;
                        let roundtrip_flag4 = lookup("roundtrip-flag4")?;
                        let roundtrip_flag8 = lookup("roundtrip-flag8")?;
                        let roundtrip_flag16 = lookup("roundtrip-flag16")?;
                        let roundtrip_flag32 = lookup("roundtrip-flag32")?;
                        let roundtrip_flag64 = lookup("roundtrip-flag64")?;
                        Ok(GuestIndices {
                            roundtrip_flag1,
                            roundtrip_flag2,
                            roundtrip_flag4,
                            roundtrip_flag8,
                            roundtrip_flag16,
                            roundtrip_flag32,
                            roundtrip_flag64,
                        })
                    }
                    pub fn load(
                        &self,
                        mut store: impl wasmtime::AsContextMut,
                        instance: &wasmtime::component::Instance,
                    ) -> wasmtime::Result<Guest> {
                        let _instance = instance;
                        let _instance_pre = _instance.instance_pre(&store);
                        let _instance_type = _instance_pre.instance_type();
                        let mut store = store.as_context_mut();
                        let _ = &mut store;
                        let roundtrip_flag1 = *_instance
                            .get_typed_func::<
                                (Flag1,),
                                (Flag1,),
                            >(&mut store, &self.roundtrip_flag1)?
                            .func();
                        let roundtrip_flag2 = *_instance
                            .get_typed_func::<
                                (Flag2,),
                                (Flag2,),
                            >(&mut store, &self.roundtrip_flag2)?
                            .func();
                        let roundtrip_flag4 = *_instance
                            .get_typed_func::<
                                (Flag4,),
                                (Flag4,),
                            >(&mut store, &self.roundtrip_flag4)?
                            .func();
                        let roundtrip_flag8 = *_instance
                            .get_typed_func::<
                                (Flag8,),
                                (Flag8,),
                            >(&mut store, &self.roundtrip_flag8)?
                            .func();
                        let roundtrip_flag16 = *_instance
                            .get_typed_func::<
                                (Flag16,),
                                (Flag16,),
                            >(&mut store, &self.roundtrip_flag16)?
                            .func();
                        let roundtrip_flag32 = *_instance
                            .get_typed_func::<
                                (Flag32,),
                                (Flag32,),
                            >(&mut store, &self.roundtrip_flag32)?
                            .func();
                        let roundtrip_flag64 = *_instance
                            .get_typed_func::<
                                (Flag64,),
                                (Flag64,),
                            >(&mut store, &self.roundtrip_flag64)?
                            .func();
                        Ok(Guest {
                            roundtrip_flag1,
                            roundtrip_flag2,
                            roundtrip_flag4,
                            roundtrip_flag8,
                            roundtrip_flag16,
                            roundtrip_flag32,
                            roundtrip_flag64,
                        })
                    }
                }
                impl Guest {
                    pub async fn call_roundtrip_flag1<S: wasmtime::AsContextMut>(
                        &self,
                        mut store: S,
                        arg0: Flag1,
                    ) -> wasmtime::Result<Flag1>
                    where
                        <S as wasmtime::AsContext>::Data: Send + 'static,
                    {
                        let callee = unsafe {
                            wasmtime::component::TypedFunc::<
                                (Flag1,),
                                (Flag1,),
                            >::new_unchecked(self.roundtrip_flag1)
                        };
                        let (ret0,) = callee
                            .call_async(store.as_context_mut(), (arg0,))
                            .await?;
                        callee.post_return_async(store.as_context_mut()).await?;
                        Ok(ret0)
                    }
                    pub async fn call_roundtrip_flag2<S: wasmtime::AsContextMut>(
                        &self,
                        mut store: S,
                        arg0: Flag2,
                    ) -> wasmtime::Result<Flag2>
                    where
                        <S as wasmtime::AsContext>::Data: Send + 'static,
                    {
                        let callee = unsafe {
                            wasmtime::component::TypedFunc::<
                                (Flag2,),
                                (Flag2,),
                            >::new_unchecked(self.roundtrip_flag2)
                        };
                        let (ret0,) = callee
                            .call_async(store.as_context_mut(), (arg0,))
                            .await?;
                        callee.post_return_async(store.as_context_mut()).await?;
                        Ok(ret0)
                    }
                    pub async fn call_roundtrip_flag4<S: wasmtime::AsContextMut>(
                        &self,
                        mut store: S,
                        arg0: Flag4,
                    ) -> wasmtime::Result<Flag4>
                    where
                        <S as wasmtime::AsContext>::Data: Send + 'static,
                    {
                        let callee = unsafe {
                            wasmtime::component::TypedFunc::<
                                (Flag4,),
                                (Flag4,),
                            >::new_unchecked(self.roundtrip_flag4)
                        };
                        let (ret0,) = callee
                            .call_async(store.as_context_mut(), (arg0,))
                            .await?;
                        callee.post_return_async(store.as_context_mut()).await?;
                        Ok(ret0)
                    }
                    pub async fn call_roundtrip_flag8<S: wasmtime::AsContextMut>(
                        &self,
                        mut store: S,
                        arg0: Flag8,
                    ) -> wasmtime::Result<Flag8>
                    where
                        <S as wasmtime::AsContext>::Data: Send + 'static,
                    {
                        let callee = unsafe {
                            wasmtime::component::TypedFunc::<
                                (Flag8,),
                                (Flag8,),
                            >::new_unchecked(self.roundtrip_flag8)
                        };
                        let (ret0,) = callee
                            .call_async(store.as_context_mut(), (arg0,))
                            .await?;
                        callee.post_return_async(store.as_context_mut()).await?;
                        Ok(ret0)
                    }
                    pub async fn call_roundtrip_flag16<S: wasmtime::AsContextMut>(
                        &self,
                        mut store: S,
                        arg0: Flag16,
                    ) -> wasmtime::Result<Flag16>
                    where
                        <S as wasmtime::AsContext>::Data: Send + 'static,
                    {
                        let callee = unsafe {
                            wasmtime::component::TypedFunc::<
                                (Flag16,),
                                (Flag16,),
                            >::new_unchecked(self.roundtrip_flag16)
                        };
                        let (ret0,) = callee
                            .call_async(store.as_context_mut(), (arg0,))
                            .await?;
                        callee.post_return_async(store.as_context_mut()).await?;
                        Ok(ret0)
                    }
                    pub async fn call_roundtrip_flag32<S: wasmtime::AsContextMut>(
                        &self,
                        mut store: S,
                        arg0: Flag32,
                    ) -> wasmtime::Result<Flag32>
                    where
                        <S as wasmtime::AsContext>::Data: Send + 'static,
                    {
                        let callee = unsafe {
                            wasmtime::component::TypedFunc::<
                                (Flag32,),
                                (Flag32,),
                            >::new_unchecked(self.roundtrip_flag32)
                        };
                        let (ret0,) = callee
                            .call_async(store.as_context_mut(), (arg0,))
                            .await?;
                        callee.post_return_async(store.as_context_mut()).await?;
                        Ok(ret0)
                    }
                    pub async fn call_roundtrip_flag64<S: wasmtime::AsContextMut>(
                        &self,
                        mut store: S,
                        arg0: Flag64,
                    ) -> wasmtime::Result<Flag64>
                    where
                        <S as wasmtime::AsContext>::Data: Send + 'static,
                    {
                        let callee = unsafe {
                            wasmtime::component::TypedFunc::<
                                (Flag64,),
                                (Flag64,),
                            >::new_unchecked(self.roundtrip_flag64)
                        };
                        let (ret0,) = callee
                            .call_async(store.as_context_mut(), (arg0,))
                            .await?;
                        callee.post_return_async(store.as_context_mut()).await?;
                        Ok(ret0)
                    }
                }
            }
        }
    }
}<|MERGE_RESOLUTION|>--- conflicted
+++ resolved
@@ -297,11 +297,7 @@
                 async fn roundtrip_flag32(&mut self, x: Flag32) -> Flag32;
                 async fn roundtrip_flag64(&mut self, x: Flag64) -> Flag64;
             }
-<<<<<<< HEAD
-            impl<_T: Host + Send> Host for &mut _T {
-=======
             impl<_T: Host + ?Sized + Send> Host for &mut _T {
->>>>>>> a6065df9
                 async fn roundtrip_flag1(&mut self, x: Flag1) -> Flag1 {
                     Host::roundtrip_flag1(*self, x).await
                 }
