--- conflicted
+++ resolved
@@ -473,11 +473,7 @@
                     a: LoadStoreAllSizes,
                 ) -> LoadStoreAllSizes;
             }
-<<<<<<< HEAD
-            impl<_T: Host + Send> Host for &mut _T {
-=======
             impl<_T: Host + ?Sized + Send> Host for &mut _T {
->>>>>>> a6065df9
                 async fn list_u8_param(
                     &mut self,
                     x: wasmtime::component::__internal::Vec<u8>,
