/// Auto-generated bindings for a pre-instantiated version of a
/// component which implements the world `imports`.
///
/// This structure is created through [`ImportsPre::new`] which
/// takes a [`InstancePre`](wasmtime::component::InstancePre) that
/// has been created through a [`Linker`](wasmtime::component::Linker).
///
/// For more information see [`Imports`] as well.
pub struct ImportsPre<T: 'static> {
    instance_pre: wasmtime::component::InstancePre<T>,
    indices: ImportsIndices,
}
impl<T: 'static> Clone for ImportsPre<T> {
    fn clone(&self) -> Self {
        Self {
            instance_pre: self.instance_pre.clone(),
            indices: self.indices.clone(),
        }
    }
}
impl<_T: 'static> ImportsPre<_T> {
    /// Creates a new copy of `ImportsPre` bindings which can then
    /// be used to instantiate into a particular store.
    ///
    /// This method may fail if the component behind `instance_pre`
    /// does not have the required exports.
    pub fn new(
        instance_pre: wasmtime::component::InstancePre<_T>,
    ) -> wasmtime::Result<Self> {
        let indices = ImportsIndices::new(&instance_pre)?;
        Ok(Self { instance_pre, indices })
    }
    pub fn engine(&self) -> &wasmtime::Engine {
        self.instance_pre.engine()
    }
    pub fn instance_pre(&self) -> &wasmtime::component::InstancePre<_T> {
        &self.instance_pre
    }
    /// Instantiates a new instance of [`Imports`] within the
    /// `store` provided.
    ///
    /// This function will use `self` as the pre-instantiated
    /// instance to perform instantiation. Afterwards the preloaded
    /// indices in `self` are used to lookup all exports on the
    /// resulting instance.
    pub fn instantiate(
        &self,
        mut store: impl wasmtime::AsContextMut<Data = _T>,
    ) -> wasmtime::Result<Imports> {
        let mut store = store.as_context_mut();
        let instance = self.instance_pre.instantiate(&mut store)?;
        self.indices.load(&mut store, &instance)
    }
}
/// Auto-generated bindings for index of the exports of
/// `imports`.
///
/// This is an implementation detail of [`ImportsPre`] and can
/// be constructed if needed as well.
///
/// For more information see [`Imports`] as well.
#[derive(Clone)]
pub struct ImportsIndices {}
/// Auto-generated bindings for an instance a component which
/// implements the world `imports`.
///
/// This structure can be created through a number of means
/// depending on your requirements and what you have on hand:
///
/// * The most convenient way is to use
///   [`Imports::instantiate`] which only needs a
///   [`Store`], [`Component`], and [`Linker`].
///
/// * Alternatively you can create a [`ImportsPre`] ahead of
///   time with a [`Component`] to front-load string lookups
///   of exports once instead of per-instantiation. This
///   method then uses [`ImportsPre::instantiate`] to
///   create a [`Imports`].
///
/// * If you've instantiated the instance yourself already
///   then you can use [`Imports::new`].
///
/// These methods are all equivalent to one another and move
/// around the tradeoff of what work is performed when.
///
/// [`Store`]: wasmtime::Store
/// [`Component`]: wasmtime::component::Component
/// [`Linker`]: wasmtime::component::Linker
pub struct Imports {}
const _: () = {
    #[allow(unused_imports)]
    use wasmtime::component::__internal::anyhow;
    impl ImportsIndices {
        /// Creates a new copy of `ImportsIndices` bindings which can then
        /// be used to instantiate into a particular store.
        ///
        /// This method may fail if the component does not have the
        /// required exports.
        pub fn new<_T>(
            _instance_pre: &wasmtime::component::InstancePre<_T>,
        ) -> wasmtime::Result<Self> {
            let _component = _instance_pre.component();
            let _instance_type = _instance_pre.instance_type();
            Ok(ImportsIndices {})
        }
        /// Uses the indices stored in `self` to load an instance
        /// of [`Imports`] from the instance provided.
        ///
        /// Note that at this time this method will additionally
        /// perform type-checks of all exports.
        pub fn load(
            &self,
            mut store: impl wasmtime::AsContextMut,
            instance: &wasmtime::component::Instance,
        ) -> wasmtime::Result<Imports> {
            let _ = &mut store;
            let _instance = instance;
            Ok(Imports {})
        }
    }
    impl Imports {
        /// Convenience wrapper around [`ImportsPre::new`] and
        /// [`ImportsPre::instantiate`].
        pub fn instantiate<_T: 'static>(
            store: impl wasmtime::AsContextMut<Data = _T>,
            component: &wasmtime::component::Component,
            linker: &wasmtime::component::Linker<_T>,
        ) -> wasmtime::Result<Imports> {
            let pre = linker.instantiate_pre(component)?;
            ImportsPre::new(pre)?.instantiate(store)
        }
        /// Convenience wrapper around [`ImportsIndices::new`] and
        /// [`ImportsIndices::load`].
        pub fn new(
            mut store: impl wasmtime::AsContextMut,
            instance: &wasmtime::component::Instance,
        ) -> wasmtime::Result<Imports> {
            let indices = ImportsIndices::new(&instance.instance_pre(&store))?;
            indices.load(&mut store, instance)
        }
        pub fn add_to_linker<T, D>(
            linker: &mut wasmtime::component::Linker<T>,
            host_getter: fn(&mut T) -> D::Data<'_>,
        ) -> wasmtime::Result<()>
        where
            D: wasmtime::component::HasData,
            for<'a> D::Data<
                'a,
            >: a::b::interface_with_live_type::Host
                + a::b::interface_with_dead_type::Host,
            T: 'static,
        {
            a::b::interface_with_live_type::add_to_linker::<T, D>(linker, host_getter)?;
            a::b::interface_with_dead_type::add_to_linker::<T, D>(linker, host_getter)?;
            Ok(())
        }
    }
};
pub mod a {
    pub mod b {
        #[allow(clippy::all)]
        pub mod interface_with_live_type {
            #[allow(unused_imports)]
            use wasmtime::component::__internal::{anyhow, Box};
            #[derive(wasmtime::component::ComponentType)]
            #[derive(wasmtime::component::Lift)]
            #[derive(wasmtime::component::Lower)]
            #[component(record)]
            #[derive(Clone, Copy)]
            pub struct LiveType {
                #[component(name = "a")]
                pub a: u32,
            }
            impl core::fmt::Debug for LiveType {
                fn fmt(&self, f: &mut core::fmt::Formatter<'_>) -> core::fmt::Result {
                    f.debug_struct("LiveType").field("a", &self.a).finish()
                }
            }
            const _: () = {
                assert!(4 == < LiveType as wasmtime::component::ComponentType >::SIZE32);
                assert!(
                    4 == < LiveType as wasmtime::component::ComponentType >::ALIGN32
                );
            };
            pub trait Host {
                fn f(&mut self) -> LiveType;
            }
<<<<<<< HEAD
            impl<_T: Host> Host for &mut _T {
=======
            impl<_T: Host + ?Sized> Host for &mut _T {
>>>>>>> a6065df9
                fn f(&mut self) -> LiveType {
                    Host::f(*self)
                }
            }
            pub fn add_to_linker<T, D>(
                linker: &mut wasmtime::component::Linker<T>,
                host_getter: fn(&mut T) -> D::Data<'_>,
            ) -> wasmtime::Result<()>
            where
                D: wasmtime::component::HasData,
                for<'a> D::Data<'a>: Host,
                T: 'static,
            {
                let mut inst = linker.instance("a:b/interface-with-live-type")?;
                inst.func_wrap(
                    "f",
                    move |mut caller: wasmtime::StoreContextMut<'_, T>, (): ()| {
                        let host = &mut host_getter(caller.data_mut());
                        let r = Host::f(host);
                        Ok((r,))
                    },
                )?;
                Ok(())
            }
        }
        #[allow(clippy::all)]
        pub mod interface_with_dead_type {
            #[allow(unused_imports)]
            use wasmtime::component::__internal::{anyhow, Box};
            pub type LiveType = super::super::super::a::b::interface_with_live_type::LiveType;
            const _: () = {
                assert!(4 == < LiveType as wasmtime::component::ComponentType >::SIZE32);
                assert!(
                    4 == < LiveType as wasmtime::component::ComponentType >::ALIGN32
                );
            };
            #[derive(wasmtime::component::ComponentType)]
            #[derive(wasmtime::component::Lift)]
            #[derive(wasmtime::component::Lower)]
            #[component(record)]
            #[derive(Clone, Copy)]
            pub struct DeadType {
                #[component(name = "a")]
                pub a: u32,
            }
            impl core::fmt::Debug for DeadType {
                fn fmt(&self, f: &mut core::fmt::Formatter<'_>) -> core::fmt::Result {
                    f.debug_struct("DeadType").field("a", &self.a).finish()
                }
            }
            const _: () = {
                assert!(4 == < DeadType as wasmtime::component::ComponentType >::SIZE32);
                assert!(
                    4 == < DeadType as wasmtime::component::ComponentType >::ALIGN32
                );
            };
            #[derive(wasmtime::component::ComponentType)]
            #[derive(wasmtime::component::Lift)]
            #[derive(wasmtime::component::Lower)]
            #[component(variant)]
            #[derive(Clone, Copy)]
            pub enum V {
                #[component(name = "a")]
                A(LiveType),
                #[component(name = "b")]
                B(DeadType),
            }
            impl core::fmt::Debug for V {
                fn fmt(&self, f: &mut core::fmt::Formatter<'_>) -> core::fmt::Result {
                    match self {
                        V::A(e) => f.debug_tuple("V::A").field(e).finish(),
                        V::B(e) => f.debug_tuple("V::B").field(e).finish(),
                    }
                }
            }
            const _: () = {
                assert!(8 == < V as wasmtime::component::ComponentType >::SIZE32);
                assert!(4 == < V as wasmtime::component::ComponentType >::ALIGN32);
            };
            pub trait Host {}
<<<<<<< HEAD
            impl<_T: Host> Host for &mut _T {}
=======
            impl<_T: Host + ?Sized> Host for &mut _T {}
>>>>>>> a6065df9
            pub fn add_to_linker<T, D>(
                linker: &mut wasmtime::component::Linker<T>,
                host_getter: fn(&mut T) -> D::Data<'_>,
            ) -> wasmtime::Result<()>
            where
                D: wasmtime::component::HasData,
                for<'a> D::Data<'a>: Host,
                T: 'static,
            {
                let mut inst = linker.instance("a:b/interface-with-dead-type")?;
                Ok(())
            }
        }
    }
}<|MERGE_RESOLUTION|>--- conflicted
+++ resolved
@@ -185,11 +185,7 @@
             pub trait Host {
                 fn f(&mut self) -> LiveType;
             }
-<<<<<<< HEAD
-            impl<_T: Host> Host for &mut _T {
-=======
             impl<_T: Host + ?Sized> Host for &mut _T {
->>>>>>> a6065df9
                 fn f(&mut self) -> LiveType {
                     Host::f(*self)
                 }
@@ -270,11 +266,7 @@
                 assert!(4 == < V as wasmtime::component::ComponentType >::ALIGN32);
             };
             pub trait Host {}
-<<<<<<< HEAD
-            impl<_T: Host> Host for &mut _T {}
-=======
             impl<_T: Host + ?Sized> Host for &mut _T {}
->>>>>>> a6065df9
             pub fn add_to_linker<T, D>(
                 linker: &mut wasmtime::component::Linker<T>,
                 host_getter: fn(&mut T) -> D::Data<'_>,
