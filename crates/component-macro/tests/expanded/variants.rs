/// Auto-generated bindings for a pre-instantiated version of a
/// component which implements the world `my-world`.
///
/// This structure is created through [`MyWorldPre::new`] which
/// takes a [`InstancePre`](wasmtime::component::InstancePre) that
/// has been created through a [`Linker`](wasmtime::component::Linker).
///
/// For more information see [`MyWorld`] as well.
pub struct MyWorldPre<T: 'static> {
    instance_pre: wasmtime::component::InstancePre<T>,
    indices: MyWorldIndices,
}
impl<T: 'static> Clone for MyWorldPre<T> {
    fn clone(&self) -> Self {
        Self {
            instance_pre: self.instance_pre.clone(),
            indices: self.indices.clone(),
        }
    }
}
impl<_T: 'static> MyWorldPre<_T> {
    /// Creates a new copy of `MyWorldPre` bindings which can then
    /// be used to instantiate into a particular store.
    ///
    /// This method may fail if the component behind `instance_pre`
    /// does not have the required exports.
    pub fn new(
        instance_pre: wasmtime::component::InstancePre<_T>,
    ) -> wasmtime::Result<Self> {
        let indices = MyWorldIndices::new(&instance_pre)?;
        Ok(Self { instance_pre, indices })
    }
    pub fn engine(&self) -> &wasmtime::Engine {
        self.instance_pre.engine()
    }
    pub fn instance_pre(&self) -> &wasmtime::component::InstancePre<_T> {
        &self.instance_pre
    }
    /// Instantiates a new instance of [`MyWorld`] within the
    /// `store` provided.
    ///
    /// This function will use `self` as the pre-instantiated
    /// instance to perform instantiation. Afterwards the preloaded
    /// indices in `self` are used to lookup all exports on the
    /// resulting instance.
    pub fn instantiate(
        &self,
        mut store: impl wasmtime::AsContextMut<Data = _T>,
    ) -> wasmtime::Result<MyWorld> {
        let mut store = store.as_context_mut();
        let instance = self.instance_pre.instantiate(&mut store)?;
        self.indices.load(&mut store, &instance)
    }
}
/// Auto-generated bindings for index of the exports of
/// `my-world`.
///
/// This is an implementation detail of [`MyWorldPre`] and can
/// be constructed if needed as well.
///
/// For more information see [`MyWorld`] as well.
#[derive(Clone)]
pub struct MyWorldIndices {
    interface0: exports::foo::foo::variants::GuestIndices,
}
/// Auto-generated bindings for an instance a component which
/// implements the world `my-world`.
///
/// This structure can be created through a number of means
/// depending on your requirements and what you have on hand:
///
/// * The most convenient way is to use
///   [`MyWorld::instantiate`] which only needs a
///   [`Store`], [`Component`], and [`Linker`].
///
/// * Alternatively you can create a [`MyWorldPre`] ahead of
///   time with a [`Component`] to front-load string lookups
///   of exports once instead of per-instantiation. This
///   method then uses [`MyWorldPre::instantiate`] to
///   create a [`MyWorld`].
///
/// * If you've instantiated the instance yourself already
///   then you can use [`MyWorld::new`].
///
/// These methods are all equivalent to one another and move
/// around the tradeoff of what work is performed when.
///
/// [`Store`]: wasmtime::Store
/// [`Component`]: wasmtime::component::Component
/// [`Linker`]: wasmtime::component::Linker
pub struct MyWorld {
    interface0: exports::foo::foo::variants::Guest,
}
const _: () = {
    #[allow(unused_imports)]
    use wasmtime::component::__internal::anyhow;
    impl MyWorldIndices {
        /// Creates a new copy of `MyWorldIndices` bindings which can then
        /// be used to instantiate into a particular store.
        ///
        /// This method may fail if the component does not have the
        /// required exports.
        pub fn new<_T>(
            _instance_pre: &wasmtime::component::InstancePre<_T>,
        ) -> wasmtime::Result<Self> {
            let _component = _instance_pre.component();
            let _instance_type = _instance_pre.instance_type();
            let interface0 = exports::foo::foo::variants::GuestIndices::new(
                _instance_pre,
            )?;
            Ok(MyWorldIndices { interface0 })
        }
        /// Uses the indices stored in `self` to load an instance
        /// of [`MyWorld`] from the instance provided.
        ///
        /// Note that at this time this method will additionally
        /// perform type-checks of all exports.
        pub fn load(
            &self,
            mut store: impl wasmtime::AsContextMut,
            instance: &wasmtime::component::Instance,
        ) -> wasmtime::Result<MyWorld> {
            let _ = &mut store;
            let _instance = instance;
            let interface0 = self.interface0.load(&mut store, &_instance)?;
            Ok(MyWorld { interface0 })
        }
    }
    impl MyWorld {
        /// Convenience wrapper around [`MyWorldPre::new`] and
        /// [`MyWorldPre::instantiate`].
        pub fn instantiate<_T: 'static>(
            store: impl wasmtime::AsContextMut<Data = _T>,
            component: &wasmtime::component::Component,
            linker: &wasmtime::component::Linker<_T>,
        ) -> wasmtime::Result<MyWorld> {
            let pre = linker.instantiate_pre(component)?;
            MyWorldPre::new(pre)?.instantiate(store)
        }
        /// Convenience wrapper around [`MyWorldIndices::new`] and
        /// [`MyWorldIndices::load`].
        pub fn new(
            mut store: impl wasmtime::AsContextMut,
            instance: &wasmtime::component::Instance,
        ) -> wasmtime::Result<MyWorld> {
            let indices = MyWorldIndices::new(&instance.instance_pre(&store))?;
            indices.load(&mut store, instance)
        }
        pub fn add_to_linker<T, D>(
            linker: &mut wasmtime::component::Linker<T>,
            host_getter: fn(&mut T) -> D::Data<'_>,
        ) -> wasmtime::Result<()>
        where
            D: wasmtime::component::HasData,
            for<'a> D::Data<'a>: foo::foo::variants::Host,
            T: 'static,
        {
            foo::foo::variants::add_to_linker::<T, D>(linker, host_getter)?;
            Ok(())
        }
        pub fn foo_foo_variants(&self) -> &exports::foo::foo::variants::Guest {
            &self.interface0
        }
    }
};
pub mod foo {
    pub mod foo {
        #[allow(clippy::all)]
        pub mod variants {
            #[allow(unused_imports)]
            use wasmtime::component::__internal::{anyhow, Box};
            #[derive(wasmtime::component::ComponentType)]
            #[derive(wasmtime::component::Lift)]
            #[derive(wasmtime::component::Lower)]
            #[component(enum)]
            #[derive(Clone, Copy, Eq, PartialEq)]
            #[repr(u8)]
            pub enum E1 {
                #[component(name = "a")]
                A,
            }
            impl core::fmt::Debug for E1 {
                fn fmt(&self, f: &mut core::fmt::Formatter<'_>) -> core::fmt::Result {
                    match self {
                        E1::A => f.debug_tuple("E1::A").finish(),
                    }
                }
            }
            const _: () = {
                assert!(1 == < E1 as wasmtime::component::ComponentType >::SIZE32);
                assert!(1 == < E1 as wasmtime::component::ComponentType >::ALIGN32);
            };
            #[derive(wasmtime::component::ComponentType)]
            #[derive(wasmtime::component::Lift)]
            #[derive(wasmtime::component::Lower)]
            #[component(record)]
            #[derive(Clone, Copy)]
            pub struct Empty {}
            impl core::fmt::Debug for Empty {
                fn fmt(&self, f: &mut core::fmt::Formatter<'_>) -> core::fmt::Result {
                    f.debug_struct("Empty").finish()
                }
            }
            const _: () = {
                assert!(0 == < Empty as wasmtime::component::ComponentType >::SIZE32);
                assert!(1 == < Empty as wasmtime::component::ComponentType >::ALIGN32);
            };
            #[derive(wasmtime::component::ComponentType)]
            #[derive(wasmtime::component::Lift)]
            #[derive(wasmtime::component::Lower)]
            #[component(variant)]
            #[derive(Clone)]
            pub enum V1 {
                #[component(name = "a")]
                A,
                #[component(name = "c")]
                C(E1),
                #[component(name = "d")]
                D(wasmtime::component::__internal::String),
                #[component(name = "e")]
                E(Empty),
                #[component(name = "f")]
                F,
                #[component(name = "g")]
                G(u32),
            }
            impl core::fmt::Debug for V1 {
                fn fmt(&self, f: &mut core::fmt::Formatter<'_>) -> core::fmt::Result {
                    match self {
                        V1::A => f.debug_tuple("V1::A").finish(),
                        V1::C(e) => f.debug_tuple("V1::C").field(e).finish(),
                        V1::D(e) => f.debug_tuple("V1::D").field(e).finish(),
                        V1::E(e) => f.debug_tuple("V1::E").field(e).finish(),
                        V1::F => f.debug_tuple("V1::F").finish(),
                        V1::G(e) => f.debug_tuple("V1::G").field(e).finish(),
                    }
                }
            }
            const _: () = {
                assert!(12 == < V1 as wasmtime::component::ComponentType >::SIZE32);
                assert!(4 == < V1 as wasmtime::component::ComponentType >::ALIGN32);
            };
            #[derive(wasmtime::component::ComponentType)]
            #[derive(wasmtime::component::Lift)]
            #[derive(wasmtime::component::Lower)]
            #[component(variant)]
            #[derive(Clone, Copy)]
            pub enum Casts1 {
                #[component(name = "a")]
                A(i32),
                #[component(name = "b")]
                B(f32),
            }
            impl core::fmt::Debug for Casts1 {
                fn fmt(&self, f: &mut core::fmt::Formatter<'_>) -> core::fmt::Result {
                    match self {
                        Casts1::A(e) => f.debug_tuple("Casts1::A").field(e).finish(),
                        Casts1::B(e) => f.debug_tuple("Casts1::B").field(e).finish(),
                    }
                }
            }
            const _: () = {
                assert!(8 == < Casts1 as wasmtime::component::ComponentType >::SIZE32);
                assert!(4 == < Casts1 as wasmtime::component::ComponentType >::ALIGN32);
            };
            #[derive(wasmtime::component::ComponentType)]
            #[derive(wasmtime::component::Lift)]
            #[derive(wasmtime::component::Lower)]
            #[component(variant)]
            #[derive(Clone, Copy)]
            pub enum Casts2 {
                #[component(name = "a")]
                A(f64),
                #[component(name = "b")]
                B(f32),
            }
            impl core::fmt::Debug for Casts2 {
                fn fmt(&self, f: &mut core::fmt::Formatter<'_>) -> core::fmt::Result {
                    match self {
                        Casts2::A(e) => f.debug_tuple("Casts2::A").field(e).finish(),
                        Casts2::B(e) => f.debug_tuple("Casts2::B").field(e).finish(),
                    }
                }
            }
            const _: () = {
                assert!(16 == < Casts2 as wasmtime::component::ComponentType >::SIZE32);
                assert!(8 == < Casts2 as wasmtime::component::ComponentType >::ALIGN32);
            };
            #[derive(wasmtime::component::ComponentType)]
            #[derive(wasmtime::component::Lift)]
            #[derive(wasmtime::component::Lower)]
            #[component(variant)]
            #[derive(Clone, Copy)]
            pub enum Casts3 {
                #[component(name = "a")]
                A(f64),
                #[component(name = "b")]
                B(u64),
            }
            impl core::fmt::Debug for Casts3 {
                fn fmt(&self, f: &mut core::fmt::Formatter<'_>) -> core::fmt::Result {
                    match self {
                        Casts3::A(e) => f.debug_tuple("Casts3::A").field(e).finish(),
                        Casts3::B(e) => f.debug_tuple("Casts3::B").field(e).finish(),
                    }
                }
            }
            const _: () = {
                assert!(16 == < Casts3 as wasmtime::component::ComponentType >::SIZE32);
                assert!(8 == < Casts3 as wasmtime::component::ComponentType >::ALIGN32);
            };
            #[derive(wasmtime::component::ComponentType)]
            #[derive(wasmtime::component::Lift)]
            #[derive(wasmtime::component::Lower)]
            #[component(variant)]
            #[derive(Clone, Copy)]
            pub enum Casts4 {
                #[component(name = "a")]
                A(u32),
                #[component(name = "b")]
                B(i64),
            }
            impl core::fmt::Debug for Casts4 {
                fn fmt(&self, f: &mut core::fmt::Formatter<'_>) -> core::fmt::Result {
                    match self {
                        Casts4::A(e) => f.debug_tuple("Casts4::A").field(e).finish(),
                        Casts4::B(e) => f.debug_tuple("Casts4::B").field(e).finish(),
                    }
                }
            }
            const _: () = {
                assert!(16 == < Casts4 as wasmtime::component::ComponentType >::SIZE32);
                assert!(8 == < Casts4 as wasmtime::component::ComponentType >::ALIGN32);
            };
            #[derive(wasmtime::component::ComponentType)]
            #[derive(wasmtime::component::Lift)]
            #[derive(wasmtime::component::Lower)]
            #[component(variant)]
            #[derive(Clone, Copy)]
            pub enum Casts5 {
                #[component(name = "a")]
                A(f32),
                #[component(name = "b")]
                B(i64),
            }
            impl core::fmt::Debug for Casts5 {
                fn fmt(&self, f: &mut core::fmt::Formatter<'_>) -> core::fmt::Result {
                    match self {
                        Casts5::A(e) => f.debug_tuple("Casts5::A").field(e).finish(),
                        Casts5::B(e) => f.debug_tuple("Casts5::B").field(e).finish(),
                    }
                }
            }
            const _: () = {
                assert!(16 == < Casts5 as wasmtime::component::ComponentType >::SIZE32);
                assert!(8 == < Casts5 as wasmtime::component::ComponentType >::ALIGN32);
            };
            #[derive(wasmtime::component::ComponentType)]
            #[derive(wasmtime::component::Lift)]
            #[derive(wasmtime::component::Lower)]
            #[component(variant)]
            #[derive(Clone, Copy)]
            pub enum Casts6 {
                #[component(name = "a")]
                A((f32, u32)),
                #[component(name = "b")]
                B((u32, u32)),
            }
            impl core::fmt::Debug for Casts6 {
                fn fmt(&self, f: &mut core::fmt::Formatter<'_>) -> core::fmt::Result {
                    match self {
                        Casts6::A(e) => f.debug_tuple("Casts6::A").field(e).finish(),
                        Casts6::B(e) => f.debug_tuple("Casts6::B").field(e).finish(),
                    }
                }
            }
            const _: () = {
                assert!(12 == < Casts6 as wasmtime::component::ComponentType >::SIZE32);
                assert!(4 == < Casts6 as wasmtime::component::ComponentType >::ALIGN32);
            };
            #[derive(wasmtime::component::ComponentType)]
            #[derive(wasmtime::component::Lift)]
            #[derive(wasmtime::component::Lower)]
            #[component(enum)]
            #[derive(Clone, Copy, Eq, PartialEq)]
            #[repr(u8)]
            pub enum MyErrno {
                #[component(name = "bad1")]
                Bad1,
                #[component(name = "bad2")]
                Bad2,
            }
            impl MyErrno {
                pub fn name(&self) -> &'static str {
                    match self {
                        MyErrno::Bad1 => "bad1",
                        MyErrno::Bad2 => "bad2",
                    }
                }
                pub fn message(&self) -> &'static str {
                    match self {
                        MyErrno::Bad1 => "",
                        MyErrno::Bad2 => "",
                    }
                }
            }
            impl core::fmt::Debug for MyErrno {
                fn fmt(&self, f: &mut core::fmt::Formatter<'_>) -> core::fmt::Result {
                    f.debug_struct("MyErrno")
                        .field("code", &(*self as i32))
                        .field("name", &self.name())
                        .field("message", &self.message())
                        .finish()
                }
            }
            impl core::fmt::Display for MyErrno {
                fn fmt(&self, f: &mut core::fmt::Formatter<'_>) -> core::fmt::Result {
                    write!(f, "{} (error {})", self.name(), * self as i32)
                }
            }
            impl core::error::Error for MyErrno {}
            const _: () = {
                assert!(1 == < MyErrno as wasmtime::component::ComponentType >::SIZE32);
                assert!(1 == < MyErrno as wasmtime::component::ComponentType >::ALIGN32);
            };
            #[derive(wasmtime::component::ComponentType)]
            #[derive(wasmtime::component::Lift)]
            #[derive(wasmtime::component::Lower)]
            #[component(record)]
            #[derive(Clone)]
            pub struct IsClone {
                #[component(name = "v1")]
                pub v1: V1,
            }
            impl core::fmt::Debug for IsClone {
                fn fmt(&self, f: &mut core::fmt::Formatter<'_>) -> core::fmt::Result {
                    f.debug_struct("IsClone").field("v1", &self.v1).finish()
                }
            }
            const _: () = {
                assert!(12 == < IsClone as wasmtime::component::ComponentType >::SIZE32);
                assert!(4 == < IsClone as wasmtime::component::ComponentType >::ALIGN32);
            };
            pub trait Host {
                fn e1_arg(&mut self, x: E1) -> ();
                fn e1_result(&mut self) -> E1;
                fn v1_arg(&mut self, x: V1) -> ();
                fn v1_result(&mut self) -> V1;
                fn bool_arg(&mut self, x: bool) -> ();
                fn bool_result(&mut self) -> bool;
                fn option_arg(
                    &mut self,
                    a: Option<bool>,
                    b: Option<()>,
                    c: Option<u32>,
                    d: Option<E1>,
                    e: Option<f32>,
                    g: Option<Option<bool>>,
                ) -> ();
                fn option_result(
                    &mut self,
                ) -> (
                    Option<bool>,
                    Option<()>,
                    Option<u32>,
                    Option<E1>,
                    Option<f32>,
                    Option<Option<bool>>,
                );
                fn casts(
                    &mut self,
                    a: Casts1,
                    b: Casts2,
                    c: Casts3,
                    d: Casts4,
                    e: Casts5,
                    f: Casts6,
                ) -> (Casts1, Casts2, Casts3, Casts4, Casts5, Casts6);
                fn result_arg(
                    &mut self,
                    a: Result<(), ()>,
                    b: Result<(), E1>,
                    c: Result<E1, ()>,
                    d: Result<(), ()>,
                    e: Result<u32, V1>,
                    f: Result<
                        wasmtime::component::__internal::String,
                        wasmtime::component::__internal::Vec<u8>,
                    >,
                ) -> ();
                fn result_result(
                    &mut self,
                ) -> (
                    Result<(), ()>,
                    Result<(), E1>,
                    Result<E1, ()>,
                    Result<(), ()>,
                    Result<u32, V1>,
                    Result<
                        wasmtime::component::__internal::String,
                        wasmtime::component::__internal::Vec<u8>,
                    >,
                );
                fn return_result_sugar(&mut self) -> Result<i32, MyErrno>;
                fn return_result_sugar2(&mut self) -> Result<(), MyErrno>;
                fn return_result_sugar3(&mut self) -> Result<MyErrno, MyErrno>;
                fn return_result_sugar4(&mut self) -> Result<(i32, u32), MyErrno>;
                fn return_option_sugar(&mut self) -> Option<i32>;
                fn return_option_sugar2(&mut self) -> Option<MyErrno>;
                fn result_simple(&mut self) -> Result<u32, i32>;
                fn is_clone_arg(&mut self, a: IsClone) -> ();
                fn is_clone_return(&mut self) -> IsClone;
            }
<<<<<<< HEAD
            impl<_T: Host> Host for &mut _T {
=======
            impl<_T: Host + ?Sized> Host for &mut _T {
>>>>>>> a6065df9
                fn e1_arg(&mut self, x: E1) -> () {
                    Host::e1_arg(*self, x)
                }
                fn e1_result(&mut self) -> E1 {
                    Host::e1_result(*self)
                }
                fn v1_arg(&mut self, x: V1) -> () {
                    Host::v1_arg(*self, x)
                }
                fn v1_result(&mut self) -> V1 {
                    Host::v1_result(*self)
                }
                fn bool_arg(&mut self, x: bool) -> () {
                    Host::bool_arg(*self, x)
                }
                fn bool_result(&mut self) -> bool {
                    Host::bool_result(*self)
                }
                fn option_arg(
                    &mut self,
                    a: Option<bool>,
                    b: Option<()>,
                    c: Option<u32>,
                    d: Option<E1>,
                    e: Option<f32>,
                    g: Option<Option<bool>>,
                ) -> () {
                    Host::option_arg(*self, a, b, c, d, e, g)
                }
                fn option_result(
                    &mut self,
                ) -> (
                    Option<bool>,
                    Option<()>,
                    Option<u32>,
                    Option<E1>,
                    Option<f32>,
                    Option<Option<bool>>,
                ) {
                    Host::option_result(*self)
                }
                fn casts(
                    &mut self,
                    a: Casts1,
                    b: Casts2,
                    c: Casts3,
                    d: Casts4,
                    e: Casts5,
                    f: Casts6,
                ) -> (Casts1, Casts2, Casts3, Casts4, Casts5, Casts6) {
                    Host::casts(*self, a, b, c, d, e, f)
                }
                fn result_arg(
                    &mut self,
                    a: Result<(), ()>,
                    b: Result<(), E1>,
                    c: Result<E1, ()>,
                    d: Result<(), ()>,
                    e: Result<u32, V1>,
                    f: Result<
                        wasmtime::component::__internal::String,
                        wasmtime::component::__internal::Vec<u8>,
                    >,
                ) -> () {
                    Host::result_arg(*self, a, b, c, d, e, f)
                }
                fn result_result(
                    &mut self,
                ) -> (
                    Result<(), ()>,
                    Result<(), E1>,
                    Result<E1, ()>,
                    Result<(), ()>,
                    Result<u32, V1>,
                    Result<
                        wasmtime::component::__internal::String,
                        wasmtime::component::__internal::Vec<u8>,
                    >,
                ) {
                    Host::result_result(*self)
                }
                fn return_result_sugar(&mut self) -> Result<i32, MyErrno> {
                    Host::return_result_sugar(*self)
                }
                fn return_result_sugar2(&mut self) -> Result<(), MyErrno> {
                    Host::return_result_sugar2(*self)
                }
                fn return_result_sugar3(&mut self) -> Result<MyErrno, MyErrno> {
                    Host::return_result_sugar3(*self)
                }
                fn return_result_sugar4(&mut self) -> Result<(i32, u32), MyErrno> {
                    Host::return_result_sugar4(*self)
                }
                fn return_option_sugar(&mut self) -> Option<i32> {
                    Host::return_option_sugar(*self)
                }
                fn return_option_sugar2(&mut self) -> Option<MyErrno> {
                    Host::return_option_sugar2(*self)
                }
                fn result_simple(&mut self) -> Result<u32, i32> {
                    Host::result_simple(*self)
                }
                fn is_clone_arg(&mut self, a: IsClone) -> () {
                    Host::is_clone_arg(*self, a)
                }
                fn is_clone_return(&mut self) -> IsClone {
                    Host::is_clone_return(*self)
                }
            }
            pub fn add_to_linker<T, D>(
                linker: &mut wasmtime::component::Linker<T>,
                host_getter: fn(&mut T) -> D::Data<'_>,
            ) -> wasmtime::Result<()>
            where
                D: wasmtime::component::HasData,
                for<'a> D::Data<'a>: Host,
                T: 'static,
            {
                let mut inst = linker.instance("foo:foo/variants")?;
                inst.func_wrap(
                    "e1-arg",
                    move |mut caller: wasmtime::StoreContextMut<'_, T>, (arg0,): (E1,)| {
                        let host = &mut host_getter(caller.data_mut());
                        let r = Host::e1_arg(host, arg0);
                        Ok(r)
                    },
                )?;
                inst.func_wrap(
                    "e1-result",
                    move |mut caller: wasmtime::StoreContextMut<'_, T>, (): ()| {
                        let host = &mut host_getter(caller.data_mut());
                        let r = Host::e1_result(host);
                        Ok((r,))
                    },
                )?;
                inst.func_wrap(
                    "v1-arg",
                    move |mut caller: wasmtime::StoreContextMut<'_, T>, (arg0,): (V1,)| {
                        let host = &mut host_getter(caller.data_mut());
                        let r = Host::v1_arg(host, arg0);
                        Ok(r)
                    },
                )?;
                inst.func_wrap(
                    "v1-result",
                    move |mut caller: wasmtime::StoreContextMut<'_, T>, (): ()| {
                        let host = &mut host_getter(caller.data_mut());
                        let r = Host::v1_result(host);
                        Ok((r,))
                    },
                )?;
                inst.func_wrap(
                    "bool-arg",
                    move |
                        mut caller: wasmtime::StoreContextMut<'_, T>,
                        (arg0,): (bool,)|
                    {
                        let host = &mut host_getter(caller.data_mut());
                        let r = Host::bool_arg(host, arg0);
                        Ok(r)
                    },
                )?;
                inst.func_wrap(
                    "bool-result",
                    move |mut caller: wasmtime::StoreContextMut<'_, T>, (): ()| {
                        let host = &mut host_getter(caller.data_mut());
                        let r = Host::bool_result(host);
                        Ok((r,))
                    },
                )?;
                inst.func_wrap(
                    "option-arg",
                    move |
                        mut caller: wasmtime::StoreContextMut<'_, T>,
                        (
                            arg0,
                            arg1,
                            arg2,
                            arg3,
                            arg4,
                            arg5,
                        ): (
                            Option<bool>,
                            Option<()>,
                            Option<u32>,
                            Option<E1>,
                            Option<f32>,
                            Option<Option<bool>>,
                        )|
                    {
                        let host = &mut host_getter(caller.data_mut());
                        let r = Host::option_arg(
                            host,
                            arg0,
                            arg1,
                            arg2,
                            arg3,
                            arg4,
                            arg5,
                        );
                        Ok(r)
                    },
                )?;
                inst.func_wrap(
                    "option-result",
                    move |mut caller: wasmtime::StoreContextMut<'_, T>, (): ()| {
                        let host = &mut host_getter(caller.data_mut());
                        let r = Host::option_result(host);
                        Ok((r,))
                    },
                )?;
                inst.func_wrap(
                    "casts",
                    move |
                        mut caller: wasmtime::StoreContextMut<'_, T>,
                        (
                            arg0,
                            arg1,
                            arg2,
                            arg3,
                            arg4,
                            arg5,
                        ): (Casts1, Casts2, Casts3, Casts4, Casts5, Casts6)|
                    {
                        let host = &mut host_getter(caller.data_mut());
                        let r = Host::casts(host, arg0, arg1, arg2, arg3, arg4, arg5);
                        Ok((r,))
                    },
                )?;
                inst.func_wrap(
                    "result-arg",
                    move |
                        mut caller: wasmtime::StoreContextMut<'_, T>,
                        (
                            arg0,
                            arg1,
                            arg2,
                            arg3,
                            arg4,
                            arg5,
                        ): (
                            Result<(), ()>,
                            Result<(), E1>,
                            Result<E1, ()>,
                            Result<(), ()>,
                            Result<u32, V1>,
                            Result<
                                wasmtime::component::__internal::String,
                                wasmtime::component::__internal::Vec<u8>,
                            >,
                        )|
                    {
                        let host = &mut host_getter(caller.data_mut());
                        let r = Host::result_arg(
                            host,
                            arg0,
                            arg1,
                            arg2,
                            arg3,
                            arg4,
                            arg5,
                        );
                        Ok(r)
                    },
                )?;
                inst.func_wrap(
                    "result-result",
                    move |mut caller: wasmtime::StoreContextMut<'_, T>, (): ()| {
                        let host = &mut host_getter(caller.data_mut());
                        let r = Host::result_result(host);
                        Ok((r,))
                    },
                )?;
                inst.func_wrap(
                    "return-result-sugar",
                    move |mut caller: wasmtime::StoreContextMut<'_, T>, (): ()| {
                        let host = &mut host_getter(caller.data_mut());
                        let r = Host::return_result_sugar(host);
                        Ok((r,))
                    },
                )?;
                inst.func_wrap(
                    "return-result-sugar2",
                    move |mut caller: wasmtime::StoreContextMut<'_, T>, (): ()| {
                        let host = &mut host_getter(caller.data_mut());
                        let r = Host::return_result_sugar2(host);
                        Ok((r,))
                    },
                )?;
                inst.func_wrap(
                    "return-result-sugar3",
                    move |mut caller: wasmtime::StoreContextMut<'_, T>, (): ()| {
                        let host = &mut host_getter(caller.data_mut());
                        let r = Host::return_result_sugar3(host);
                        Ok((r,))
                    },
                )?;
                inst.func_wrap(
                    "return-result-sugar4",
                    move |mut caller: wasmtime::StoreContextMut<'_, T>, (): ()| {
                        let host = &mut host_getter(caller.data_mut());
                        let r = Host::return_result_sugar4(host);
                        Ok((r,))
                    },
                )?;
                inst.func_wrap(
                    "return-option-sugar",
                    move |mut caller: wasmtime::StoreContextMut<'_, T>, (): ()| {
                        let host = &mut host_getter(caller.data_mut());
                        let r = Host::return_option_sugar(host);
                        Ok((r,))
                    },
                )?;
                inst.func_wrap(
                    "return-option-sugar2",
                    move |mut caller: wasmtime::StoreContextMut<'_, T>, (): ()| {
                        let host = &mut host_getter(caller.data_mut());
                        let r = Host::return_option_sugar2(host);
                        Ok((r,))
                    },
                )?;
                inst.func_wrap(
                    "result-simple",
                    move |mut caller: wasmtime::StoreContextMut<'_, T>, (): ()| {
                        let host = &mut host_getter(caller.data_mut());
                        let r = Host::result_simple(host);
                        Ok((r,))
                    },
                )?;
                inst.func_wrap(
                    "is-clone-arg",
                    move |
                        mut caller: wasmtime::StoreContextMut<'_, T>,
                        (arg0,): (IsClone,)|
                    {
                        let host = &mut host_getter(caller.data_mut());
                        let r = Host::is_clone_arg(host, arg0);
                        Ok(r)
                    },
                )?;
                inst.func_wrap(
                    "is-clone-return",
                    move |mut caller: wasmtime::StoreContextMut<'_, T>, (): ()| {
                        let host = &mut host_getter(caller.data_mut());
                        let r = Host::is_clone_return(host);
                        Ok((r,))
                    },
                )?;
                Ok(())
            }
        }
    }
}
pub mod exports {
    pub mod foo {
        pub mod foo {
            #[allow(clippy::all)]
            pub mod variants {
                #[allow(unused_imports)]
                use wasmtime::component::__internal::{anyhow, Box};
                #[derive(wasmtime::component::ComponentType)]
                #[derive(wasmtime::component::Lift)]
                #[derive(wasmtime::component::Lower)]
                #[component(enum)]
                #[derive(Clone, Copy, Eq, PartialEq)]
                #[repr(u8)]
                pub enum E1 {
                    #[component(name = "a")]
                    A,
                }
                impl core::fmt::Debug for E1 {
                    fn fmt(
                        &self,
                        f: &mut core::fmt::Formatter<'_>,
                    ) -> core::fmt::Result {
                        match self {
                            E1::A => f.debug_tuple("E1::A").finish(),
                        }
                    }
                }
                const _: () = {
                    assert!(1 == < E1 as wasmtime::component::ComponentType >::SIZE32);
                    assert!(1 == < E1 as wasmtime::component::ComponentType >::ALIGN32);
                };
                #[derive(wasmtime::component::ComponentType)]
                #[derive(wasmtime::component::Lift)]
                #[derive(wasmtime::component::Lower)]
                #[component(record)]
                #[derive(Clone, Copy)]
                pub struct Empty {}
                impl core::fmt::Debug for Empty {
                    fn fmt(
                        &self,
                        f: &mut core::fmt::Formatter<'_>,
                    ) -> core::fmt::Result {
                        f.debug_struct("Empty").finish()
                    }
                }
                const _: () = {
                    assert!(
                        0 == < Empty as wasmtime::component::ComponentType >::SIZE32
                    );
                    assert!(
                        1 == < Empty as wasmtime::component::ComponentType >::ALIGN32
                    );
                };
                #[derive(wasmtime::component::ComponentType)]
                #[derive(wasmtime::component::Lift)]
                #[derive(wasmtime::component::Lower)]
                #[component(variant)]
                #[derive(Clone)]
                pub enum V1 {
                    #[component(name = "a")]
                    A,
                    #[component(name = "c")]
                    C(E1),
                    #[component(name = "d")]
                    D(wasmtime::component::__internal::String),
                    #[component(name = "e")]
                    E(Empty),
                    #[component(name = "f")]
                    F,
                    #[component(name = "g")]
                    G(u32),
                }
                impl core::fmt::Debug for V1 {
                    fn fmt(
                        &self,
                        f: &mut core::fmt::Formatter<'_>,
                    ) -> core::fmt::Result {
                        match self {
                            V1::A => f.debug_tuple("V1::A").finish(),
                            V1::C(e) => f.debug_tuple("V1::C").field(e).finish(),
                            V1::D(e) => f.debug_tuple("V1::D").field(e).finish(),
                            V1::E(e) => f.debug_tuple("V1::E").field(e).finish(),
                            V1::F => f.debug_tuple("V1::F").finish(),
                            V1::G(e) => f.debug_tuple("V1::G").field(e).finish(),
                        }
                    }
                }
                const _: () = {
                    assert!(12 == < V1 as wasmtime::component::ComponentType >::SIZE32);
                    assert!(4 == < V1 as wasmtime::component::ComponentType >::ALIGN32);
                };
                #[derive(wasmtime::component::ComponentType)]
                #[derive(wasmtime::component::Lift)]
                #[derive(wasmtime::component::Lower)]
                #[component(variant)]
                #[derive(Clone, Copy)]
                pub enum Casts1 {
                    #[component(name = "a")]
                    A(i32),
                    #[component(name = "b")]
                    B(f32),
                }
                impl core::fmt::Debug for Casts1 {
                    fn fmt(
                        &self,
                        f: &mut core::fmt::Formatter<'_>,
                    ) -> core::fmt::Result {
                        match self {
                            Casts1::A(e) => f.debug_tuple("Casts1::A").field(e).finish(),
                            Casts1::B(e) => f.debug_tuple("Casts1::B").field(e).finish(),
                        }
                    }
                }
                const _: () = {
                    assert!(
                        8 == < Casts1 as wasmtime::component::ComponentType >::SIZE32
                    );
                    assert!(
                        4 == < Casts1 as wasmtime::component::ComponentType >::ALIGN32
                    );
                };
                #[derive(wasmtime::component::ComponentType)]
                #[derive(wasmtime::component::Lift)]
                #[derive(wasmtime::component::Lower)]
                #[component(variant)]
                #[derive(Clone, Copy)]
                pub enum Casts2 {
                    #[component(name = "a")]
                    A(f64),
                    #[component(name = "b")]
                    B(f32),
                }
                impl core::fmt::Debug for Casts2 {
                    fn fmt(
                        &self,
                        f: &mut core::fmt::Formatter<'_>,
                    ) -> core::fmt::Result {
                        match self {
                            Casts2::A(e) => f.debug_tuple("Casts2::A").field(e).finish(),
                            Casts2::B(e) => f.debug_tuple("Casts2::B").field(e).finish(),
                        }
                    }
                }
                const _: () = {
                    assert!(
                        16 == < Casts2 as wasmtime::component::ComponentType >::SIZE32
                    );
                    assert!(
                        8 == < Casts2 as wasmtime::component::ComponentType >::ALIGN32
                    );
                };
                #[derive(wasmtime::component::ComponentType)]
                #[derive(wasmtime::component::Lift)]
                #[derive(wasmtime::component::Lower)]
                #[component(variant)]
                #[derive(Clone, Copy)]
                pub enum Casts3 {
                    #[component(name = "a")]
                    A(f64),
                    #[component(name = "b")]
                    B(u64),
                }
                impl core::fmt::Debug for Casts3 {
                    fn fmt(
                        &self,
                        f: &mut core::fmt::Formatter<'_>,
                    ) -> core::fmt::Result {
                        match self {
                            Casts3::A(e) => f.debug_tuple("Casts3::A").field(e).finish(),
                            Casts3::B(e) => f.debug_tuple("Casts3::B").field(e).finish(),
                        }
                    }
                }
                const _: () = {
                    assert!(
                        16 == < Casts3 as wasmtime::component::ComponentType >::SIZE32
                    );
                    assert!(
                        8 == < Casts3 as wasmtime::component::ComponentType >::ALIGN32
                    );
                };
                #[derive(wasmtime::component::ComponentType)]
                #[derive(wasmtime::component::Lift)]
                #[derive(wasmtime::component::Lower)]
                #[component(variant)]
                #[derive(Clone, Copy)]
                pub enum Casts4 {
                    #[component(name = "a")]
                    A(u32),
                    #[component(name = "b")]
                    B(i64),
                }
                impl core::fmt::Debug for Casts4 {
                    fn fmt(
                        &self,
                        f: &mut core::fmt::Formatter<'_>,
                    ) -> core::fmt::Result {
                        match self {
                            Casts4::A(e) => f.debug_tuple("Casts4::A").field(e).finish(),
                            Casts4::B(e) => f.debug_tuple("Casts4::B").field(e).finish(),
                        }
                    }
                }
                const _: () = {
                    assert!(
                        16 == < Casts4 as wasmtime::component::ComponentType >::SIZE32
                    );
                    assert!(
                        8 == < Casts4 as wasmtime::component::ComponentType >::ALIGN32
                    );
                };
                #[derive(wasmtime::component::ComponentType)]
                #[derive(wasmtime::component::Lift)]
                #[derive(wasmtime::component::Lower)]
                #[component(variant)]
                #[derive(Clone, Copy)]
                pub enum Casts5 {
                    #[component(name = "a")]
                    A(f32),
                    #[component(name = "b")]
                    B(i64),
                }
                impl core::fmt::Debug for Casts5 {
                    fn fmt(
                        &self,
                        f: &mut core::fmt::Formatter<'_>,
                    ) -> core::fmt::Result {
                        match self {
                            Casts5::A(e) => f.debug_tuple("Casts5::A").field(e).finish(),
                            Casts5::B(e) => f.debug_tuple("Casts5::B").field(e).finish(),
                        }
                    }
                }
                const _: () = {
                    assert!(
                        16 == < Casts5 as wasmtime::component::ComponentType >::SIZE32
                    );
                    assert!(
                        8 == < Casts5 as wasmtime::component::ComponentType >::ALIGN32
                    );
                };
                #[derive(wasmtime::component::ComponentType)]
                #[derive(wasmtime::component::Lift)]
                #[derive(wasmtime::component::Lower)]
                #[component(variant)]
                #[derive(Clone, Copy)]
                pub enum Casts6 {
                    #[component(name = "a")]
                    A((f32, u32)),
                    #[component(name = "b")]
                    B((u32, u32)),
                }
                impl core::fmt::Debug for Casts6 {
                    fn fmt(
                        &self,
                        f: &mut core::fmt::Formatter<'_>,
                    ) -> core::fmt::Result {
                        match self {
                            Casts6::A(e) => f.debug_tuple("Casts6::A").field(e).finish(),
                            Casts6::B(e) => f.debug_tuple("Casts6::B").field(e).finish(),
                        }
                    }
                }
                const _: () = {
                    assert!(
                        12 == < Casts6 as wasmtime::component::ComponentType >::SIZE32
                    );
                    assert!(
                        4 == < Casts6 as wasmtime::component::ComponentType >::ALIGN32
                    );
                };
                #[derive(wasmtime::component::ComponentType)]
                #[derive(wasmtime::component::Lift)]
                #[derive(wasmtime::component::Lower)]
                #[component(enum)]
                #[derive(Clone, Copy, Eq, PartialEq)]
                #[repr(u8)]
                pub enum MyErrno {
                    #[component(name = "bad1")]
                    Bad1,
                    #[component(name = "bad2")]
                    Bad2,
                }
                impl MyErrno {
                    pub fn name(&self) -> &'static str {
                        match self {
                            MyErrno::Bad1 => "bad1",
                            MyErrno::Bad2 => "bad2",
                        }
                    }
                    pub fn message(&self) -> &'static str {
                        match self {
                            MyErrno::Bad1 => "",
                            MyErrno::Bad2 => "",
                        }
                    }
                }
                impl core::fmt::Debug for MyErrno {
                    fn fmt(
                        &self,
                        f: &mut core::fmt::Formatter<'_>,
                    ) -> core::fmt::Result {
                        f.debug_struct("MyErrno")
                            .field("code", &(*self as i32))
                            .field("name", &self.name())
                            .field("message", &self.message())
                            .finish()
                    }
                }
                impl core::fmt::Display for MyErrno {
                    fn fmt(
                        &self,
                        f: &mut core::fmt::Formatter<'_>,
                    ) -> core::fmt::Result {
                        write!(f, "{} (error {})", self.name(), * self as i32)
                    }
                }
                impl core::error::Error for MyErrno {}
                const _: () = {
                    assert!(
                        1 == < MyErrno as wasmtime::component::ComponentType >::SIZE32
                    );
                    assert!(
                        1 == < MyErrno as wasmtime::component::ComponentType >::ALIGN32
                    );
                };
                #[derive(wasmtime::component::ComponentType)]
                #[derive(wasmtime::component::Lift)]
                #[derive(wasmtime::component::Lower)]
                #[component(record)]
                #[derive(Clone)]
                pub struct IsClone {
                    #[component(name = "v1")]
                    pub v1: V1,
                }
                impl core::fmt::Debug for IsClone {
                    fn fmt(
                        &self,
                        f: &mut core::fmt::Formatter<'_>,
                    ) -> core::fmt::Result {
                        f.debug_struct("IsClone").field("v1", &self.v1).finish()
                    }
                }
                const _: () = {
                    assert!(
                        12 == < IsClone as wasmtime::component::ComponentType >::SIZE32
                    );
                    assert!(
                        4 == < IsClone as wasmtime::component::ComponentType >::ALIGN32
                    );
                };
                pub struct Guest {
                    e1_arg: wasmtime::component::Func,
                    e1_result: wasmtime::component::Func,
                    v1_arg: wasmtime::component::Func,
                    v1_result: wasmtime::component::Func,
                    bool_arg: wasmtime::component::Func,
                    bool_result: wasmtime::component::Func,
                    option_arg: wasmtime::component::Func,
                    option_result: wasmtime::component::Func,
                    casts: wasmtime::component::Func,
                    result_arg: wasmtime::component::Func,
                    result_result: wasmtime::component::Func,
                    return_result_sugar: wasmtime::component::Func,
                    return_result_sugar2: wasmtime::component::Func,
                    return_result_sugar3: wasmtime::component::Func,
                    return_result_sugar4: wasmtime::component::Func,
                    return_option_sugar: wasmtime::component::Func,
                    return_option_sugar2: wasmtime::component::Func,
                    result_simple: wasmtime::component::Func,
                    is_clone_arg: wasmtime::component::Func,
                    is_clone_return: wasmtime::component::Func,
                }
                #[derive(Clone)]
                pub struct GuestIndices {
                    e1_arg: wasmtime::component::ComponentExportIndex,
                    e1_result: wasmtime::component::ComponentExportIndex,
                    v1_arg: wasmtime::component::ComponentExportIndex,
                    v1_result: wasmtime::component::ComponentExportIndex,
                    bool_arg: wasmtime::component::ComponentExportIndex,
                    bool_result: wasmtime::component::ComponentExportIndex,
                    option_arg: wasmtime::component::ComponentExportIndex,
                    option_result: wasmtime::component::ComponentExportIndex,
                    casts: wasmtime::component::ComponentExportIndex,
                    result_arg: wasmtime::component::ComponentExportIndex,
                    result_result: wasmtime::component::ComponentExportIndex,
                    return_result_sugar: wasmtime::component::ComponentExportIndex,
                    return_result_sugar2: wasmtime::component::ComponentExportIndex,
                    return_result_sugar3: wasmtime::component::ComponentExportIndex,
                    return_result_sugar4: wasmtime::component::ComponentExportIndex,
                    return_option_sugar: wasmtime::component::ComponentExportIndex,
                    return_option_sugar2: wasmtime::component::ComponentExportIndex,
                    result_simple: wasmtime::component::ComponentExportIndex,
                    is_clone_arg: wasmtime::component::ComponentExportIndex,
                    is_clone_return: wasmtime::component::ComponentExportIndex,
                }
                impl GuestIndices {
                    /// Constructor for [`GuestIndices`] which takes a
                    /// [`Component`](wasmtime::component::Component) as input and can be executed
                    /// before instantiation.
                    ///
                    /// This constructor can be used to front-load string lookups to find exports
                    /// within a component.
                    pub fn new<_T>(
                        _instance_pre: &wasmtime::component::InstancePre<_T>,
                    ) -> wasmtime::Result<GuestIndices> {
                        let instance = _instance_pre
                            .component()
                            .get_export_index(None, "foo:foo/variants")
                            .ok_or_else(|| {
                                anyhow::anyhow!(
                                    "no exported instance named `foo:foo/variants`"
                                )
                            })?;
                        let mut lookup = move |name| {
                            _instance_pre
                                .component()
                                .get_export_index(Some(&instance), name)
                                .ok_or_else(|| {
                                    anyhow::anyhow!(
                                        "instance export `foo:foo/variants` does \
                    not have export `{name}`"
                                    )
                                })
                        };
                        let _ = &mut lookup;
                        let e1_arg = lookup("e1-arg")?;
                        let e1_result = lookup("e1-result")?;
                        let v1_arg = lookup("v1-arg")?;
                        let v1_result = lookup("v1-result")?;
                        let bool_arg = lookup("bool-arg")?;
                        let bool_result = lookup("bool-result")?;
                        let option_arg = lookup("option-arg")?;
                        let option_result = lookup("option-result")?;
                        let casts = lookup("casts")?;
                        let result_arg = lookup("result-arg")?;
                        let result_result = lookup("result-result")?;
                        let return_result_sugar = lookup("return-result-sugar")?;
                        let return_result_sugar2 = lookup("return-result-sugar2")?;
                        let return_result_sugar3 = lookup("return-result-sugar3")?;
                        let return_result_sugar4 = lookup("return-result-sugar4")?;
                        let return_option_sugar = lookup("return-option-sugar")?;
                        let return_option_sugar2 = lookup("return-option-sugar2")?;
                        let result_simple = lookup("result-simple")?;
                        let is_clone_arg = lookup("is-clone-arg")?;
                        let is_clone_return = lookup("is-clone-return")?;
                        Ok(GuestIndices {
                            e1_arg,
                            e1_result,
                            v1_arg,
                            v1_result,
                            bool_arg,
                            bool_result,
                            option_arg,
                            option_result,
                            casts,
                            result_arg,
                            result_result,
                            return_result_sugar,
                            return_result_sugar2,
                            return_result_sugar3,
                            return_result_sugar4,
                            return_option_sugar,
                            return_option_sugar2,
                            result_simple,
                            is_clone_arg,
                            is_clone_return,
                        })
                    }
                    pub fn load(
                        &self,
                        mut store: impl wasmtime::AsContextMut,
                        instance: &wasmtime::component::Instance,
                    ) -> wasmtime::Result<Guest> {
                        let _instance = instance;
                        let _instance_pre = _instance.instance_pre(&store);
                        let _instance_type = _instance_pre.instance_type();
                        let mut store = store.as_context_mut();
                        let _ = &mut store;
                        let e1_arg = *_instance
                            .get_typed_func::<(E1,), ()>(&mut store, &self.e1_arg)?
                            .func();
                        let e1_result = *_instance
                            .get_typed_func::<(), (E1,)>(&mut store, &self.e1_result)?
                            .func();
                        let v1_arg = *_instance
                            .get_typed_func::<(&V1,), ()>(&mut store, &self.v1_arg)?
                            .func();
                        let v1_result = *_instance
                            .get_typed_func::<(), (V1,)>(&mut store, &self.v1_result)?
                            .func();
                        let bool_arg = *_instance
                            .get_typed_func::<(bool,), ()>(&mut store, &self.bool_arg)?
                            .func();
                        let bool_result = *_instance
                            .get_typed_func::<
                                (),
                                (bool,),
                            >(&mut store, &self.bool_result)?
                            .func();
                        let option_arg = *_instance
                            .get_typed_func::<
                                (
                                    Option<bool>,
                                    Option<()>,
                                    Option<u32>,
                                    Option<E1>,
                                    Option<f32>,
                                    Option<Option<bool>>,
                                ),
                                (),
                            >(&mut store, &self.option_arg)?
                            .func();
                        let option_result = *_instance
                            .get_typed_func::<
                                (),
                                (
                                    (
                                        Option<bool>,
                                        Option<()>,
                                        Option<u32>,
                                        Option<E1>,
                                        Option<f32>,
                                        Option<Option<bool>>,
                                    ),
                                ),
                            >(&mut store, &self.option_result)?
                            .func();
                        let casts = *_instance
                            .get_typed_func::<
                                (Casts1, Casts2, Casts3, Casts4, Casts5, Casts6),
                                ((Casts1, Casts2, Casts3, Casts4, Casts5, Casts6),),
                            >(&mut store, &self.casts)?
                            .func();
                        let result_arg = *_instance
                            .get_typed_func::<
                                (
                                    Result<(), ()>,
                                    Result<(), E1>,
                                    Result<E1, ()>,
                                    Result<(), ()>,
                                    Result<u32, &V1>,
                                    Result<&str, &[u8]>,
                                ),
                                (),
                            >(&mut store, &self.result_arg)?
                            .func();
                        let result_result = *_instance
                            .get_typed_func::<
                                (),
                                (
                                    (
                                        Result<(), ()>,
                                        Result<(), E1>,
                                        Result<E1, ()>,
                                        Result<(), ()>,
                                        Result<u32, V1>,
                                        Result<
                                            wasmtime::component::__internal::String,
                                            wasmtime::component::__internal::Vec<u8>,
                                        >,
                                    ),
                                ),
                            >(&mut store, &self.result_result)?
                            .func();
                        let return_result_sugar = *_instance
                            .get_typed_func::<
                                (),
                                (Result<i32, MyErrno>,),
                            >(&mut store, &self.return_result_sugar)?
                            .func();
                        let return_result_sugar2 = *_instance
                            .get_typed_func::<
                                (),
                                (Result<(), MyErrno>,),
                            >(&mut store, &self.return_result_sugar2)?
                            .func();
                        let return_result_sugar3 = *_instance
                            .get_typed_func::<
                                (),
                                (Result<MyErrno, MyErrno>,),
                            >(&mut store, &self.return_result_sugar3)?
                            .func();
                        let return_result_sugar4 = *_instance
                            .get_typed_func::<
                                (),
                                (Result<(i32, u32), MyErrno>,),
                            >(&mut store, &self.return_result_sugar4)?
                            .func();
                        let return_option_sugar = *_instance
                            .get_typed_func::<
                                (),
                                (Option<i32>,),
                            >(&mut store, &self.return_option_sugar)?
                            .func();
                        let return_option_sugar2 = *_instance
                            .get_typed_func::<
                                (),
                                (Option<MyErrno>,),
                            >(&mut store, &self.return_option_sugar2)?
                            .func();
                        let result_simple = *_instance
                            .get_typed_func::<
                                (),
                                (Result<u32, i32>,),
                            >(&mut store, &self.result_simple)?
                            .func();
                        let is_clone_arg = *_instance
                            .get_typed_func::<
                                (&IsClone,),
                                (),
                            >(&mut store, &self.is_clone_arg)?
                            .func();
                        let is_clone_return = *_instance
                            .get_typed_func::<
                                (),
                                (IsClone,),
                            >(&mut store, &self.is_clone_return)?
                            .func();
                        Ok(Guest {
                            e1_arg,
                            e1_result,
                            v1_arg,
                            v1_result,
                            bool_arg,
                            bool_result,
                            option_arg,
                            option_result,
                            casts,
                            result_arg,
                            result_result,
                            return_result_sugar,
                            return_result_sugar2,
                            return_result_sugar3,
                            return_result_sugar4,
                            return_option_sugar,
                            return_option_sugar2,
                            result_simple,
                            is_clone_arg,
                            is_clone_return,
                        })
                    }
                }
                impl Guest {
                    pub fn call_e1_arg<S: wasmtime::AsContextMut>(
                        &self,
                        mut store: S,
                        arg0: E1,
                    ) -> wasmtime::Result<()>
                    where
                        <S as wasmtime::AsContext>::Data: Send + 'static,
                    {
                        let callee = unsafe {
                            wasmtime::component::TypedFunc::<
                                (E1,),
                                (),
                            >::new_unchecked(self.e1_arg)
                        };
                        let () = callee.call(store.as_context_mut(), (arg0,))?;
                        callee.post_return(store.as_context_mut())?;
                        Ok(())
                    }
                    pub fn call_e1_result<S: wasmtime::AsContextMut>(
                        &self,
                        mut store: S,
                    ) -> wasmtime::Result<E1>
                    where
                        <S as wasmtime::AsContext>::Data: Send + 'static,
                    {
                        let callee = unsafe {
                            wasmtime::component::TypedFunc::<
                                (),
                                (E1,),
                            >::new_unchecked(self.e1_result)
                        };
                        let (ret0,) = callee.call(store.as_context_mut(), ())?;
                        callee.post_return(store.as_context_mut())?;
                        Ok(ret0)
                    }
                    pub fn call_v1_arg<S: wasmtime::AsContextMut>(
                        &self,
                        mut store: S,
                        arg0: &V1,
                    ) -> wasmtime::Result<()>
                    where
                        <S as wasmtime::AsContext>::Data: Send + 'static,
                    {
                        let callee = unsafe {
                            wasmtime::component::TypedFunc::<
                                (&V1,),
                                (),
                            >::new_unchecked(self.v1_arg)
                        };
                        let () = callee.call(store.as_context_mut(), (arg0,))?;
                        callee.post_return(store.as_context_mut())?;
                        Ok(())
                    }
                    pub fn call_v1_result<S: wasmtime::AsContextMut>(
                        &self,
                        mut store: S,
                    ) -> wasmtime::Result<V1>
                    where
                        <S as wasmtime::AsContext>::Data: Send + 'static,
                    {
                        let callee = unsafe {
                            wasmtime::component::TypedFunc::<
                                (),
                                (V1,),
                            >::new_unchecked(self.v1_result)
                        };
                        let (ret0,) = callee.call(store.as_context_mut(), ())?;
                        callee.post_return(store.as_context_mut())?;
                        Ok(ret0)
                    }
                    pub fn call_bool_arg<S: wasmtime::AsContextMut>(
                        &self,
                        mut store: S,
                        arg0: bool,
                    ) -> wasmtime::Result<()>
                    where
                        <S as wasmtime::AsContext>::Data: Send + 'static,
                    {
                        let callee = unsafe {
                            wasmtime::component::TypedFunc::<
                                (bool,),
                                (),
                            >::new_unchecked(self.bool_arg)
                        };
                        let () = callee.call(store.as_context_mut(), (arg0,))?;
                        callee.post_return(store.as_context_mut())?;
                        Ok(())
                    }
                    pub fn call_bool_result<S: wasmtime::AsContextMut>(
                        &self,
                        mut store: S,
                    ) -> wasmtime::Result<bool>
                    where
                        <S as wasmtime::AsContext>::Data: Send + 'static,
                    {
                        let callee = unsafe {
                            wasmtime::component::TypedFunc::<
                                (),
                                (bool,),
                            >::new_unchecked(self.bool_result)
                        };
                        let (ret0,) = callee.call(store.as_context_mut(), ())?;
                        callee.post_return(store.as_context_mut())?;
                        Ok(ret0)
                    }
                    pub fn call_option_arg<S: wasmtime::AsContextMut>(
                        &self,
                        mut store: S,
                        arg0: Option<bool>,
                        arg1: Option<()>,
                        arg2: Option<u32>,
                        arg3: Option<E1>,
                        arg4: Option<f32>,
                        arg5: Option<Option<bool>>,
                    ) -> wasmtime::Result<()>
                    where
                        <S as wasmtime::AsContext>::Data: Send + 'static,
                    {
                        let callee = unsafe {
                            wasmtime::component::TypedFunc::<
                                (
                                    Option<bool>,
                                    Option<()>,
                                    Option<u32>,
                                    Option<E1>,
                                    Option<f32>,
                                    Option<Option<bool>>,
                                ),
                                (),
                            >::new_unchecked(self.option_arg)
                        };
                        let () = callee
                            .call(
                                store.as_context_mut(),
                                (arg0, arg1, arg2, arg3, arg4, arg5),
                            )?;
                        callee.post_return(store.as_context_mut())?;
                        Ok(())
                    }
                    pub fn call_option_result<S: wasmtime::AsContextMut>(
                        &self,
                        mut store: S,
                    ) -> wasmtime::Result<
                        (
                            Option<bool>,
                            Option<()>,
                            Option<u32>,
                            Option<E1>,
                            Option<f32>,
                            Option<Option<bool>>,
                        ),
                    >
                    where
                        <S as wasmtime::AsContext>::Data: Send + 'static,
                    {
                        let callee = unsafe {
                            wasmtime::component::TypedFunc::<
                                (),
                                (
                                    (
                                        Option<bool>,
                                        Option<()>,
                                        Option<u32>,
                                        Option<E1>,
                                        Option<f32>,
                                        Option<Option<bool>>,
                                    ),
                                ),
                            >::new_unchecked(self.option_result)
                        };
                        let (ret0,) = callee.call(store.as_context_mut(), ())?;
                        callee.post_return(store.as_context_mut())?;
                        Ok(ret0)
                    }
                    pub fn call_casts<S: wasmtime::AsContextMut>(
                        &self,
                        mut store: S,
                        arg0: Casts1,
                        arg1: Casts2,
                        arg2: Casts3,
                        arg3: Casts4,
                        arg4: Casts5,
                        arg5: Casts6,
                    ) -> wasmtime::Result<
                        (Casts1, Casts2, Casts3, Casts4, Casts5, Casts6),
                    >
                    where
                        <S as wasmtime::AsContext>::Data: Send + 'static,
                    {
                        let callee = unsafe {
                            wasmtime::component::TypedFunc::<
                                (Casts1, Casts2, Casts3, Casts4, Casts5, Casts6),
                                ((Casts1, Casts2, Casts3, Casts4, Casts5, Casts6),),
                            >::new_unchecked(self.casts)
                        };
                        let (ret0,) = callee
                            .call(
                                store.as_context_mut(),
                                (arg0, arg1, arg2, arg3, arg4, arg5),
                            )?;
                        callee.post_return(store.as_context_mut())?;
                        Ok(ret0)
                    }
                    pub fn call_result_arg<S: wasmtime::AsContextMut>(
                        &self,
                        mut store: S,
                        arg0: Result<(), ()>,
                        arg1: Result<(), E1>,
                        arg2: Result<E1, ()>,
                        arg3: Result<(), ()>,
                        arg4: Result<u32, &V1>,
                        arg5: Result<&str, &[u8]>,
                    ) -> wasmtime::Result<()>
                    where
                        <S as wasmtime::AsContext>::Data: Send + 'static,
                    {
                        let callee = unsafe {
                            wasmtime::component::TypedFunc::<
                                (
                                    Result<(), ()>,
                                    Result<(), E1>,
                                    Result<E1, ()>,
                                    Result<(), ()>,
                                    Result<u32, &V1>,
                                    Result<&str, &[u8]>,
                                ),
                                (),
                            >::new_unchecked(self.result_arg)
                        };
                        let () = callee
                            .call(
                                store.as_context_mut(),
                                (arg0, arg1, arg2, arg3, arg4, arg5),
                            )?;
                        callee.post_return(store.as_context_mut())?;
                        Ok(())
                    }
                    pub fn call_result_result<S: wasmtime::AsContextMut>(
                        &self,
                        mut store: S,
                    ) -> wasmtime::Result<
                        (
                            Result<(), ()>,
                            Result<(), E1>,
                            Result<E1, ()>,
                            Result<(), ()>,
                            Result<u32, V1>,
                            Result<
                                wasmtime::component::__internal::String,
                                wasmtime::component::__internal::Vec<u8>,
                            >,
                        ),
                    >
                    where
                        <S as wasmtime::AsContext>::Data: Send + 'static,
                    {
                        let callee = unsafe {
                            wasmtime::component::TypedFunc::<
                                (),
                                (
                                    (
                                        Result<(), ()>,
                                        Result<(), E1>,
                                        Result<E1, ()>,
                                        Result<(), ()>,
                                        Result<u32, V1>,
                                        Result<
                                            wasmtime::component::__internal::String,
                                            wasmtime::component::__internal::Vec<u8>,
                                        >,
                                    ),
                                ),
                            >::new_unchecked(self.result_result)
                        };
                        let (ret0,) = callee.call(store.as_context_mut(), ())?;
                        callee.post_return(store.as_context_mut())?;
                        Ok(ret0)
                    }
                    pub fn call_return_result_sugar<S: wasmtime::AsContextMut>(
                        &self,
                        mut store: S,
                    ) -> wasmtime::Result<Result<i32, MyErrno>>
                    where
                        <S as wasmtime::AsContext>::Data: Send + 'static,
                    {
                        let callee = unsafe {
                            wasmtime::component::TypedFunc::<
                                (),
                                (Result<i32, MyErrno>,),
                            >::new_unchecked(self.return_result_sugar)
                        };
                        let (ret0,) = callee.call(store.as_context_mut(), ())?;
                        callee.post_return(store.as_context_mut())?;
                        Ok(ret0)
                    }
                    pub fn call_return_result_sugar2<S: wasmtime::AsContextMut>(
                        &self,
                        mut store: S,
                    ) -> wasmtime::Result<Result<(), MyErrno>>
                    where
                        <S as wasmtime::AsContext>::Data: Send + 'static,
                    {
                        let callee = unsafe {
                            wasmtime::component::TypedFunc::<
                                (),
                                (Result<(), MyErrno>,),
                            >::new_unchecked(self.return_result_sugar2)
                        };
                        let (ret0,) = callee.call(store.as_context_mut(), ())?;
                        callee.post_return(store.as_context_mut())?;
                        Ok(ret0)
                    }
                    pub fn call_return_result_sugar3<S: wasmtime::AsContextMut>(
                        &self,
                        mut store: S,
                    ) -> wasmtime::Result<Result<MyErrno, MyErrno>>
                    where
                        <S as wasmtime::AsContext>::Data: Send + 'static,
                    {
                        let callee = unsafe {
                            wasmtime::component::TypedFunc::<
                                (),
                                (Result<MyErrno, MyErrno>,),
                            >::new_unchecked(self.return_result_sugar3)
                        };
                        let (ret0,) = callee.call(store.as_context_mut(), ())?;
                        callee.post_return(store.as_context_mut())?;
                        Ok(ret0)
                    }
                    pub fn call_return_result_sugar4<S: wasmtime::AsContextMut>(
                        &self,
                        mut store: S,
                    ) -> wasmtime::Result<Result<(i32, u32), MyErrno>>
                    where
                        <S as wasmtime::AsContext>::Data: Send + 'static,
                    {
                        let callee = unsafe {
                            wasmtime::component::TypedFunc::<
                                (),
                                (Result<(i32, u32), MyErrno>,),
                            >::new_unchecked(self.return_result_sugar4)
                        };
                        let (ret0,) = callee.call(store.as_context_mut(), ())?;
                        callee.post_return(store.as_context_mut())?;
                        Ok(ret0)
                    }
                    pub fn call_return_option_sugar<S: wasmtime::AsContextMut>(
                        &self,
                        mut store: S,
                    ) -> wasmtime::Result<Option<i32>>
                    where
                        <S as wasmtime::AsContext>::Data: Send + 'static,
                    {
                        let callee = unsafe {
                            wasmtime::component::TypedFunc::<
                                (),
                                (Option<i32>,),
                            >::new_unchecked(self.return_option_sugar)
                        };
                        let (ret0,) = callee.call(store.as_context_mut(), ())?;
                        callee.post_return(store.as_context_mut())?;
                        Ok(ret0)
                    }
                    pub fn call_return_option_sugar2<S: wasmtime::AsContextMut>(
                        &self,
                        mut store: S,
                    ) -> wasmtime::Result<Option<MyErrno>>
                    where
                        <S as wasmtime::AsContext>::Data: Send + 'static,
                    {
                        let callee = unsafe {
                            wasmtime::component::TypedFunc::<
                                (),
                                (Option<MyErrno>,),
                            >::new_unchecked(self.return_option_sugar2)
                        };
                        let (ret0,) = callee.call(store.as_context_mut(), ())?;
                        callee.post_return(store.as_context_mut())?;
                        Ok(ret0)
                    }
                    pub fn call_result_simple<S: wasmtime::AsContextMut>(
                        &self,
                        mut store: S,
                    ) -> wasmtime::Result<Result<u32, i32>>
                    where
                        <S as wasmtime::AsContext>::Data: Send + 'static,
                    {
                        let callee = unsafe {
                            wasmtime::component::TypedFunc::<
                                (),
                                (Result<u32, i32>,),
                            >::new_unchecked(self.result_simple)
                        };
                        let (ret0,) = callee.call(store.as_context_mut(), ())?;
                        callee.post_return(store.as_context_mut())?;
                        Ok(ret0)
                    }
                    pub fn call_is_clone_arg<S: wasmtime::AsContextMut>(
                        &self,
                        mut store: S,
                        arg0: &IsClone,
                    ) -> wasmtime::Result<()>
                    where
                        <S as wasmtime::AsContext>::Data: Send + 'static,
                    {
                        let callee = unsafe {
                            wasmtime::component::TypedFunc::<
                                (&IsClone,),
                                (),
                            >::new_unchecked(self.is_clone_arg)
                        };
                        let () = callee.call(store.as_context_mut(), (arg0,))?;
                        callee.post_return(store.as_context_mut())?;
                        Ok(())
                    }
                    pub fn call_is_clone_return<S: wasmtime::AsContextMut>(
                        &self,
                        mut store: S,
                    ) -> wasmtime::Result<IsClone>
                    where
                        <S as wasmtime::AsContext>::Data: Send + 'static,
                    {
                        let callee = unsafe {
                            wasmtime::component::TypedFunc::<
                                (),
                                (IsClone,),
                            >::new_unchecked(self.is_clone_return)
                        };
                        let (ret0,) = callee.call(store.as_context_mut(), ())?;
                        callee.post_return(store.as_context_mut())?;
                        Ok(ret0)
                    }
                }
            }
        }
    }
}<|MERGE_RESOLUTION|>--- conflicted
+++ resolved
@@ -511,11 +511,7 @@
                 fn is_clone_arg(&mut self, a: IsClone) -> ();
                 fn is_clone_return(&mut self) -> IsClone;
             }
-<<<<<<< HEAD
-            impl<_T: Host> Host for &mut _T {
-=======
             impl<_T: Host + ?Sized> Host for &mut _T {
->>>>>>> a6065df9
                 fn e1_arg(&mut self, x: E1) -> () {
                     Host::e1_arg(*self, x)
                 }
