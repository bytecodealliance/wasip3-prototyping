/// Auto-generated bindings for a pre-instantiated version of a
/// component which implements the world `the-world`.
///
/// This structure is created through [`TheWorldPre::new`] which
/// takes a [`InstancePre`](wasmtime::component::InstancePre) that
/// has been created through a [`Linker`](wasmtime::component::Linker).
///
/// For more information see [`TheWorld`] as well.
pub struct TheWorldPre<T: 'static> {
    instance_pre: wasmtime::component::InstancePre<T>,
    indices: TheWorldIndices,
}
impl<T: 'static> Clone for TheWorldPre<T> {
    fn clone(&self) -> Self {
        Self {
            instance_pre: self.instance_pre.clone(),
            indices: self.indices.clone(),
        }
    }
}
impl<_T: 'static> TheWorldPre<_T> {
    /// Creates a new copy of `TheWorldPre` bindings which can then
    /// be used to instantiate into a particular store.
    ///
    /// This method may fail if the component behind `instance_pre`
    /// does not have the required exports.
    pub fn new(
        instance_pre: wasmtime::component::InstancePre<_T>,
    ) -> wasmtime::Result<Self> {
        let indices = TheWorldIndices::new(&instance_pre)?;
        Ok(Self { instance_pre, indices })
    }
    pub fn engine(&self) -> &wasmtime::Engine {
        self.instance_pre.engine()
    }
    pub fn instance_pre(&self) -> &wasmtime::component::InstancePre<_T> {
        &self.instance_pre
    }
    /// Instantiates a new instance of [`TheWorld`] within the
    /// `store` provided.
    ///
    /// This function will use `self` as the pre-instantiated
    /// instance to perform instantiation. Afterwards the preloaded
    /// indices in `self` are used to lookup all exports on the
    /// resulting instance.
    pub fn instantiate(
        &self,
        mut store: impl wasmtime::AsContextMut<Data = _T>,
    ) -> wasmtime::Result<TheWorld> {
        let mut store = store.as_context_mut();
        let instance = self.instance_pre.instantiate(&mut store)?;
        self.indices.load(&mut store, &instance)
    }
}
impl<_T: Send + 'static> TheWorldPre<_T> {
    /// Same as [`Self::instantiate`], except with `async`.
    pub async fn instantiate_async(
        &self,
        mut store: impl wasmtime::AsContextMut<Data = _T>,
    ) -> wasmtime::Result<TheWorld> {
        let mut store = store.as_context_mut();
        let instance = self.instance_pre.instantiate_async(&mut store).await?;
        self.indices.load(&mut store, &instance)
    }
}
/// Auto-generated bindings for index of the exports of
/// `the-world`.
///
/// This is an implementation detail of [`TheWorldPre`] and can
/// be constructed if needed as well.
///
/// For more information see [`TheWorld`] as well.
#[derive(Clone)]
pub struct TheWorldIndices {
    interface0: exports::foo::foo::anon::GuestIndices,
}
/// Auto-generated bindings for an instance a component which
/// implements the world `the-world`.
///
/// This structure can be created through a number of means
/// depending on your requirements and what you have on hand:
///
/// * The most convenient way is to use
///   [`TheWorld::instantiate`] which only needs a
///   [`Store`], [`Component`], and [`Linker`].
///
/// * Alternatively you can create a [`TheWorldPre`] ahead of
///   time with a [`Component`] to front-load string lookups
///   of exports once instead of per-instantiation. This
///   method then uses [`TheWorldPre::instantiate`] to
///   create a [`TheWorld`].
///
/// * If you've instantiated the instance yourself already
///   then you can use [`TheWorld::new`].
///
/// These methods are all equivalent to one another and move
/// around the tradeoff of what work is performed when.
///
/// [`Store`]: wasmtime::Store
/// [`Component`]: wasmtime::component::Component
/// [`Linker`]: wasmtime::component::Linker
pub struct TheWorld {
    interface0: exports::foo::foo::anon::Guest,
}
const _: () = {
    #[allow(unused_imports)]
    use wasmtime::component::__internal::anyhow;
    impl TheWorldIndices {
        /// Creates a new copy of `TheWorldIndices` bindings which can then
        /// be used to instantiate into a particular store.
        ///
        /// This method may fail if the component does not have the
        /// required exports.
        pub fn new<_T>(
            _instance_pre: &wasmtime::component::InstancePre<_T>,
        ) -> wasmtime::Result<Self> {
            let _component = _instance_pre.component();
            let _instance_type = _instance_pre.instance_type();
            let interface0 = exports::foo::foo::anon::GuestIndices::new(_instance_pre)?;
            Ok(TheWorldIndices { interface0 })
        }
        /// Uses the indices stored in `self` to load an instance
        /// of [`TheWorld`] from the instance provided.
        ///
        /// Note that at this time this method will additionally
        /// perform type-checks of all exports.
        pub fn load(
            &self,
            mut store: impl wasmtime::AsContextMut,
            instance: &wasmtime::component::Instance,
        ) -> wasmtime::Result<TheWorld> {
            let _ = &mut store;
            let _instance = instance;
            let interface0 = self.interface0.load(&mut store, &_instance)?;
            Ok(TheWorld { interface0 })
        }
    }
    impl TheWorld {
        /// Convenience wrapper around [`TheWorldPre::new`] and
        /// [`TheWorldPre::instantiate`].
        pub fn instantiate<_T>(
            store: impl wasmtime::AsContextMut<Data = _T>,
            component: &wasmtime::component::Component,
            linker: &wasmtime::component::Linker<_T>,
        ) -> wasmtime::Result<TheWorld> {
            let pre = linker.instantiate_pre(component)?;
            TheWorldPre::new(pre)?.instantiate(store)
        }
        /// Convenience wrapper around [`TheWorldIndices::new`] and
        /// [`TheWorldIndices::load`].
        pub fn new(
            mut store: impl wasmtime::AsContextMut,
            instance: &wasmtime::component::Instance,
        ) -> wasmtime::Result<TheWorld> {
            let indices = TheWorldIndices::new(&instance.instance_pre(&store))?;
            indices.load(&mut store, instance)
        }
        /// Convenience wrapper around [`TheWorldPre::new`] and
        /// [`TheWorldPre::instantiate_async`].
        pub async fn instantiate_async<_T>(
            store: impl wasmtime::AsContextMut<Data = _T>,
            component: &wasmtime::component::Component,
            linker: &wasmtime::component::Linker<_T>,
        ) -> wasmtime::Result<TheWorld>
        where
            _T: Send,
        {
            let pre = linker.instantiate_pre(component)?;
            TheWorldPre::new(pre)?.instantiate_async(store).await
        }
        pub fn add_to_linker<T, D>(
            linker: &mut wasmtime::component::Linker<T>,
            host_getter: fn(&mut T) -> D::Data<'_>,
        ) -> wasmtime::Result<()>
        where
            D: foo::foo::anon::HostWithStore + Send,
            for<'a> D::Data<'a>: foo::foo::anon::Host + Send,
            T: 'static + Send,
        {
            foo::foo::anon::add_to_linker::<T, D>(linker, host_getter)?;
            Ok(())
        }
        pub fn foo_foo_anon(&self) -> &exports::foo::foo::anon::Guest {
            &self.interface0
        }
    }
};
pub mod foo {
    pub mod foo {
        #[allow(clippy::all)]
        pub mod anon {
            #[allow(unused_imports)]
            use wasmtime::component::__internal::{anyhow, Box};
            #[derive(wasmtime::component::ComponentType)]
            #[derive(wasmtime::component::Lift)]
            #[derive(wasmtime::component::Lower)]
            #[component(enum)]
            #[derive(Clone, Copy, Eq, PartialEq)]
            #[repr(u8)]
            pub enum Error {
                #[component(name = "success")]
                Success,
                #[component(name = "failure")]
                Failure,
            }
            impl Error {
                pub fn name(&self) -> &'static str {
                    match self {
                        Error::Success => "success",
                        Error::Failure => "failure",
                    }
                }
                pub fn message(&self) -> &'static str {
                    match self {
                        Error::Success => "",
                        Error::Failure => "",
                    }
                }
            }
            impl core::fmt::Debug for Error {
                fn fmt(&self, f: &mut core::fmt::Formatter<'_>) -> core::fmt::Result {
                    f.debug_struct("Error")
                        .field("code", &(*self as i32))
                        .field("name", &self.name())
                        .field("message", &self.message())
                        .finish()
                }
            }
            impl core::fmt::Display for Error {
                fn fmt(&self, f: &mut core::fmt::Formatter<'_>) -> core::fmt::Result {
                    write!(f, "{} (error {})", self.name(), * self as i32)
                }
            }
            impl core::error::Error for Error {}
            const _: () = {
                assert!(1 == < Error as wasmtime::component::ComponentType >::SIZE32);
                assert!(1 == < Error as wasmtime::component::ComponentType >::ALIGN32);
            };
            pub trait HostWithStore: wasmtime::component::HasData + Send {
                fn option_test<T: 'static>(
                    accessor: &wasmtime::component::Accessor<T, Self>,
                ) -> impl ::core::future::Future<
                    Output = Result<
                        Option<wasmtime::component::__internal::String>,
                        Error,
                    >,
                > + Send;
            }
            pub trait Host: Send {}
            impl<_T: Host + ?Sized + Send> Host for &mut _T {}
            pub fn add_to_linker<T, D>(
                linker: &mut wasmtime::component::Linker<T>,
                host_getter: fn(&mut T) -> D::Data<'_>,
            ) -> wasmtime::Result<()>
            where
                D: HostWithStore,
                for<'a> D::Data<'a>: Host,
                T: 'static + Send,
            {
                let mut inst = linker.instance("foo:foo/anon")?;
                inst.func_wrap_concurrent(
                    "option-test",
                    move |caller: &wasmtime::component::Accessor<T>, (): ()| {
                        wasmtime::component::__internal::Box::pin(async move {
                            let accessor = &caller.with_data(host_getter);
<<<<<<< HEAD
                            let r = <D as HostConcurrent>::option_test(accessor).await;
=======
                            let r = <D as HostWithStore>::option_test(accessor).await;
>>>>>>> b4475438
                            Ok((r,))
                        })
                    },
                )?;
                Ok(())
            }
        }
    }
}
pub mod exports {
    pub mod foo {
        pub mod foo {
            #[allow(clippy::all)]
            pub mod anon {
                #[allow(unused_imports)]
                use wasmtime::component::__internal::{anyhow, Box};
                #[derive(wasmtime::component::ComponentType)]
                #[derive(wasmtime::component::Lift)]
                #[derive(wasmtime::component::Lower)]
                #[component(enum)]
                #[derive(Clone, Copy, Eq, PartialEq)]
                #[repr(u8)]
                pub enum Error {
                    #[component(name = "success")]
                    Success,
                    #[component(name = "failure")]
                    Failure,
                }
                impl Error {
                    pub fn name(&self) -> &'static str {
                        match self {
                            Error::Success => "success",
                            Error::Failure => "failure",
                        }
                    }
                    pub fn message(&self) -> &'static str {
                        match self {
                            Error::Success => "",
                            Error::Failure => "",
                        }
                    }
                }
                impl core::fmt::Debug for Error {
                    fn fmt(
                        &self,
                        f: &mut core::fmt::Formatter<'_>,
                    ) -> core::fmt::Result {
                        f.debug_struct("Error")
                            .field("code", &(*self as i32))
                            .field("name", &self.name())
                            .field("message", &self.message())
                            .finish()
                    }
                }
                impl core::fmt::Display for Error {
                    fn fmt(
                        &self,
                        f: &mut core::fmt::Formatter<'_>,
                    ) -> core::fmt::Result {
                        write!(f, "{} (error {})", self.name(), * self as i32)
                    }
                }
                impl core::error::Error for Error {}
                const _: () = {
                    assert!(
                        1 == < Error as wasmtime::component::ComponentType >::SIZE32
                    );
                    assert!(
                        1 == < Error as wasmtime::component::ComponentType >::ALIGN32
                    );
                };
                pub struct Guest {
                    option_test: wasmtime::component::Func,
                }
                #[derive(Clone)]
                pub struct GuestIndices {
                    option_test: wasmtime::component::ComponentExportIndex,
                }
                impl GuestIndices {
                    /// Constructor for [`GuestIndices`] which takes a
                    /// [`Component`](wasmtime::component::Component) as input and can be executed
                    /// before instantiation.
                    ///
                    /// This constructor can be used to front-load string lookups to find exports
                    /// within a component.
                    pub fn new<_T>(
                        _instance_pre: &wasmtime::component::InstancePre<_T>,
                    ) -> wasmtime::Result<GuestIndices> {
                        let instance = _instance_pre
                            .component()
                            .get_export_index(None, "foo:foo/anon")
                            .ok_or_else(|| {
                                anyhow::anyhow!("no exported instance named `foo:foo/anon`")
                            })?;
                        let mut lookup = move |name| {
                            _instance_pre
                                .component()
                                .get_export_index(Some(&instance), name)
                                .ok_or_else(|| {
                                    anyhow::anyhow!(
                                        "instance export `foo:foo/anon` does \
                    not have export `{name}`"
                                    )
                                })
                        };
                        let _ = &mut lookup;
                        let option_test = lookup("option-test")?;
                        Ok(GuestIndices { option_test })
                    }
                    pub fn load(
                        &self,
                        mut store: impl wasmtime::AsContextMut,
                        instance: &wasmtime::component::Instance,
                    ) -> wasmtime::Result<Guest> {
                        let _instance = instance;
                        let _instance_pre = _instance.instance_pre(&store);
                        let _instance_type = _instance_pre.instance_type();
                        let mut store = store.as_context_mut();
                        let _ = &mut store;
                        let option_test = *_instance
                            .get_typed_func::<
                                (),
                                (
                                    Result<
                                        Option<wasmtime::component::__internal::String>,
                                        Error,
                                    >,
                                ),
                            >(&mut store, &self.option_test)?
                            .func();
                        Ok(Guest { option_test })
                    }
                }
                impl Guest {
                    pub async fn call_option_test<_T, _D>(
                        &self,
                        accessor: &wasmtime::component::Accessor<_T, _D>,
                    ) -> wasmtime::Result<
                        Result<Option<wasmtime::component::__internal::String>, Error>,
                    >
                    where
                        _T: Send,
                        _D: wasmtime::component::HasData,
                    {
                        let callee = unsafe {
                            wasmtime::component::TypedFunc::<
                                (),
                                (
                                    Result<
                                        Option<wasmtime::component::__internal::String>,
                                        Error,
                                    >,
                                ),
                            >::new_unchecked(self.option_test)
                        };
                        let (ret0,) = callee.call_concurrent(accessor, ()).await?;
                        Ok(ret0)
                    }
                }
            }
        }
    }
}<|MERGE_RESOLUTION|>--- conflicted
+++ resolved
@@ -263,11 +263,7 @@
                     move |caller: &wasmtime::component::Accessor<T>, (): ()| {
                         wasmtime::component::__internal::Box::pin(async move {
                             let accessor = &caller.with_data(host_getter);
-<<<<<<< HEAD
-                            let r = <D as HostConcurrent>::option_test(accessor).await;
-=======
                             let r = <D as HostWithStore>::option_test(accessor).await;
->>>>>>> b4475438
                             Ok((r,))
                         })
                     },
