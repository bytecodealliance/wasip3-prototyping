--- conflicted
+++ resolved
@@ -175,11 +175,7 @@
                 fn f32_result(&mut self) -> f32;
                 fn f64_result(&mut self) -> f64;
             }
-<<<<<<< HEAD
-            impl<_T: Host> Host for &mut _T {
-=======
             impl<_T: Host + ?Sized> Host for &mut _T {
->>>>>>> a6065df9
                 fn f32_param(&mut self, x: f32) -> () {
                     Host::f32_param(*self, x)
                 }
