/// Auto-generated bindings for a pre-instantiated version of a
/// component which implements the world `the-world`.
///
/// This structure is created through [`TheWorldPre::new`] which
/// takes a [`InstancePre`](wasmtime::component::InstancePre) that
/// has been created through a [`Linker`](wasmtime::component::Linker).
///
/// For more information see [`TheWorld`] as well.
pub struct TheWorldPre<T: 'static> {
    instance_pre: wasmtime::component::InstancePre<T>,
    indices: TheWorldIndices,
}
impl<T: 'static> Clone for TheWorldPre<T> {
    fn clone(&self) -> Self {
        Self {
            instance_pre: self.instance_pre.clone(),
            indices: self.indices.clone(),
        }
    }
}
impl<_T: 'static> TheWorldPre<_T> {
    /// Creates a new copy of `TheWorldPre` bindings which can then
    /// be used to instantiate into a particular store.
    ///
    /// This method may fail if the component behind `instance_pre`
    /// does not have the required exports.
    pub fn new(
        instance_pre: wasmtime::component::InstancePre<_T>,
    ) -> wasmtime::Result<Self> {
        let indices = TheWorldIndices::new(&instance_pre)?;
        Ok(Self { instance_pre, indices })
    }
    pub fn engine(&self) -> &wasmtime::Engine {
        self.instance_pre.engine()
    }
    pub fn instance_pre(&self) -> &wasmtime::component::InstancePre<_T> {
        &self.instance_pre
    }
    /// Instantiates a new instance of [`TheWorld`] within the
    /// `store` provided.
    ///
    /// This function will use `self` as the pre-instantiated
    /// instance to perform instantiation. Afterwards the preloaded
    /// indices in `self` are used to lookup all exports on the
    /// resulting instance.
    pub fn instantiate(
        &self,
        mut store: impl wasmtime::AsContextMut<Data = _T>,
    ) -> wasmtime::Result<TheWorld> {
        let mut store = store.as_context_mut();
        let instance = self.instance_pre.instantiate(&mut store)?;
        self.indices.load(&mut store, &instance)
    }
}
/// Auto-generated bindings for index of the exports of
/// `the-world`.
///
/// This is an implementation detail of [`TheWorldPre`] and can
/// be constructed if needed as well.
///
/// For more information see [`TheWorld`] as well.
#[derive(Clone)]
pub struct TheWorldIndices {}
/// Auto-generated bindings for an instance a component which
/// implements the world `the-world`.
///
/// This structure can be created through a number of means
/// depending on your requirements and what you have on hand:
///
/// * The most convenient way is to use
///   [`TheWorld::instantiate`] which only needs a
///   [`Store`], [`Component`], and [`Linker`].
///
/// * Alternatively you can create a [`TheWorldPre`] ahead of
///   time with a [`Component`] to front-load string lookups
///   of exports once instead of per-instantiation. This
///   method then uses [`TheWorldPre::instantiate`] to
///   create a [`TheWorld`].
///
/// * If you've instantiated the instance yourself already
///   then you can use [`TheWorld::new`].
///
/// These methods are all equivalent to one another and move
/// around the tradeoff of what work is performed when.
///
/// [`Store`]: wasmtime::Store
/// [`Component`]: wasmtime::component::Component
/// [`Linker`]: wasmtime::component::Linker
pub struct TheWorld {}
const _: () = {
    #[allow(unused_imports)]
    use wasmtime::component::__internal::anyhow;
    impl TheWorldIndices {
        /// Creates a new copy of `TheWorldIndices` bindings which can then
        /// be used to instantiate into a particular store.
        ///
        /// This method may fail if the component does not have the
        /// required exports.
        pub fn new<_T>(
            _instance_pre: &wasmtime::component::InstancePre<_T>,
        ) -> wasmtime::Result<Self> {
            let _component = _instance_pre.component();
            let _instance_type = _instance_pre.instance_type();
            Ok(TheWorldIndices {})
        }
        /// Uses the indices stored in `self` to load an instance
        /// of [`TheWorld`] from the instance provided.
        ///
        /// Note that at this time this method will additionally
        /// perform type-checks of all exports.
        pub fn load(
            &self,
            mut store: impl wasmtime::AsContextMut,
            instance: &wasmtime::component::Instance,
        ) -> wasmtime::Result<TheWorld> {
            let _ = &mut store;
            let _instance = instance;
            Ok(TheWorld {})
        }
    }
    impl TheWorld {
        /// Convenience wrapper around [`TheWorldPre::new`] and
        /// [`TheWorldPre::instantiate`].
        pub fn instantiate<_T: 'static>(
            store: impl wasmtime::AsContextMut<Data = _T>,
            component: &wasmtime::component::Component,
            linker: &wasmtime::component::Linker<_T>,
        ) -> wasmtime::Result<TheWorld> {
            let pre = linker.instantiate_pre(component)?;
            TheWorldPre::new(pre)?.instantiate(store)
        }
        /// Convenience wrapper around [`TheWorldIndices::new`] and
        /// [`TheWorldIndices::load`].
        pub fn new(
            mut store: impl wasmtime::AsContextMut,
            instance: &wasmtime::component::Instance,
        ) -> wasmtime::Result<TheWorld> {
            let indices = TheWorldIndices::new(&instance.instance_pre(&store))?;
            indices.load(&mut store, instance)
        }
        pub fn add_to_linker<T, D>(
            linker: &mut wasmtime::component::Linker<T>,
            host_getter: fn(&mut T) -> D::Data<'_>,
        ) -> wasmtime::Result<()>
        where
            D: wasmtime::component::HasData,
            for<'a> D::Data<'a>: imports::Host,
            T: 'static,
        {
            imports::add_to_linker::<T, D>(linker, host_getter)?;
            Ok(())
        }
    }
};
#[allow(clippy::all)]
pub mod imports {
    #[allow(unused_imports)]
    use wasmtime::component::__internal::{anyhow, Box};
    pub trait Host {
        fn y(&mut self) -> ();
    }
<<<<<<< HEAD
    impl<_T: Host> Host for &mut _T {
=======
    impl<_T: Host + ?Sized> Host for &mut _T {
>>>>>>> a6065df9
        fn y(&mut self) -> () {
            Host::y(*self)
        }
    }
    pub fn add_to_linker<T, D>(
        linker: &mut wasmtime::component::Linker<T>,
        host_getter: fn(&mut T) -> D::Data<'_>,
    ) -> wasmtime::Result<()>
    where
        D: wasmtime::component::HasData,
        for<'a> D::Data<'a>: Host,
        T: 'static,
    {
        let mut inst = linker.instance("imports")?;
        inst.func_wrap(
            "y",
            move |mut caller: wasmtime::StoreContextMut<'_, T>, (): ()| {
                let host = &mut host_getter(caller.data_mut());
                let r = Host::y(host);
                Ok(r)
            },
        )?;
        Ok(())
    }
}<|MERGE_RESOLUTION|>--- conflicted
+++ resolved
@@ -159,11 +159,7 @@
     pub trait Host {
         fn y(&mut self) -> ();
     }
-<<<<<<< HEAD
-    impl<_T: Host> Host for &mut _T {
-=======
     impl<_T: Host + ?Sized> Host for &mut _T {
->>>>>>> a6065df9
         fn y(&mut self) -> () {
             Host::y(*self)
         }
