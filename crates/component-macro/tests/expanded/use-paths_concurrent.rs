/// Auto-generated bindings for a pre-instantiated version of a
/// component which implements the world `d`.
///
/// This structure is created through [`DPre::new`] which
/// takes a [`InstancePre`](wasmtime::component::InstancePre) that
/// has been created through a [`Linker`](wasmtime::component::Linker).
///
/// For more information see [`D`] as well.
pub struct DPre<T: 'static> {
    instance_pre: wasmtime::component::InstancePre<T>,
    indices: DIndices,
}
impl<T: 'static> Clone for DPre<T> {
    fn clone(&self) -> Self {
        Self {
            instance_pre: self.instance_pre.clone(),
            indices: self.indices.clone(),
        }
    }
}
impl<_T: 'static> DPre<_T> {
    /// Creates a new copy of `DPre` bindings which can then
    /// be used to instantiate into a particular store.
    ///
    /// This method may fail if the component behind `instance_pre`
    /// does not have the required exports.
    pub fn new(
        instance_pre: wasmtime::component::InstancePre<_T>,
    ) -> wasmtime::Result<Self> {
        let indices = DIndices::new(&instance_pre)?;
        Ok(Self { instance_pre, indices })
    }
    pub fn engine(&self) -> &wasmtime::Engine {
        self.instance_pre.engine()
    }
    pub fn instance_pre(&self) -> &wasmtime::component::InstancePre<_T> {
        &self.instance_pre
    }
    /// Instantiates a new instance of [`D`] within the
    /// `store` provided.
    ///
    /// This function will use `self` as the pre-instantiated
    /// instance to perform instantiation. Afterwards the preloaded
    /// indices in `self` are used to lookup all exports on the
    /// resulting instance.
    pub fn instantiate(
        &self,
        mut store: impl wasmtime::AsContextMut<Data = _T>,
    ) -> wasmtime::Result<D> {
        let mut store = store.as_context_mut();
        let instance = self.instance_pre.instantiate(&mut store)?;
        self.indices.load(&mut store, &instance)
    }
}
impl<_T: Send + 'static> DPre<_T> {
    /// Same as [`Self::instantiate`], except with `async`.
    pub async fn instantiate_async(
        &self,
        mut store: impl wasmtime::AsContextMut<Data = _T>,
    ) -> wasmtime::Result<D> {
        let mut store = store.as_context_mut();
        let instance = self.instance_pre.instantiate_async(&mut store).await?;
        self.indices.load(&mut store, &instance)
    }
}
/// Auto-generated bindings for index of the exports of
/// `d`.
///
/// This is an implementation detail of [`DPre`] and can
/// be constructed if needed as well.
///
/// For more information see [`D`] as well.
#[derive(Clone)]
pub struct DIndices {}
/// Auto-generated bindings for an instance a component which
/// implements the world `d`.
///
/// This structure can be created through a number of means
/// depending on your requirements and what you have on hand:
///
/// * The most convenient way is to use
///   [`D::instantiate`] which only needs a
///   [`Store`], [`Component`], and [`Linker`].
///
/// * Alternatively you can create a [`DPre`] ahead of
///   time with a [`Component`] to front-load string lookups
///   of exports once instead of per-instantiation. This
///   method then uses [`DPre::instantiate`] to
///   create a [`D`].
///
/// * If you've instantiated the instance yourself already
///   then you can use [`D::new`].
///
/// These methods are all equivalent to one another and move
/// around the tradeoff of what work is performed when.
///
/// [`Store`]: wasmtime::Store
/// [`Component`]: wasmtime::component::Component
/// [`Linker`]: wasmtime::component::Linker
pub struct D {}
const _: () = {
    #[allow(unused_imports)]
    use wasmtime::component::__internal::anyhow;
    impl DIndices {
        /// Creates a new copy of `DIndices` bindings which can then
        /// be used to instantiate into a particular store.
        ///
        /// This method may fail if the component does not have the
        /// required exports.
        pub fn new<_T>(
            _instance_pre: &wasmtime::component::InstancePre<_T>,
        ) -> wasmtime::Result<Self> {
            let _component = _instance_pre.component();
            let _instance_type = _instance_pre.instance_type();
            Ok(DIndices {})
        }
        /// Uses the indices stored in `self` to load an instance
        /// of [`D`] from the instance provided.
        ///
        /// Note that at this time this method will additionally
        /// perform type-checks of all exports.
        pub fn load(
            &self,
            mut store: impl wasmtime::AsContextMut,
            instance: &wasmtime::component::Instance,
        ) -> wasmtime::Result<D> {
            let _ = &mut store;
            let _instance = instance;
            Ok(D {})
        }
    }
    impl D {
        /// Convenience wrapper around [`DPre::new`] and
        /// [`DPre::instantiate`].
        pub fn instantiate<_T>(
            store: impl wasmtime::AsContextMut<Data = _T>,
            component: &wasmtime::component::Component,
            linker: &wasmtime::component::Linker<_T>,
        ) -> wasmtime::Result<D> {
            let pre = linker.instantiate_pre(component)?;
            DPre::new(pre)?.instantiate(store)
        }
        /// Convenience wrapper around [`DIndices::new`] and
        /// [`DIndices::load`].
        pub fn new(
            mut store: impl wasmtime::AsContextMut,
            instance: &wasmtime::component::Instance,
        ) -> wasmtime::Result<D> {
            let indices = DIndices::new(&instance.instance_pre(&store))?;
            indices.load(&mut store, instance)
        }
        /// Convenience wrapper around [`DPre::new`] and
        /// [`DPre::instantiate_async`].
        pub async fn instantiate_async<_T>(
            store: impl wasmtime::AsContextMut<Data = _T>,
            component: &wasmtime::component::Component,
            linker: &wasmtime::component::Linker<_T>,
        ) -> wasmtime::Result<D>
        where
            _T: Send,
        {
            let pre = linker.instantiate_pre(component)?;
            DPre::new(pre)?.instantiate_async(store).await
        }
        pub fn add_to_linker<T, D>(
            linker: &mut wasmtime::component::Linker<T>,
            host_getter: fn(&mut T) -> D::Data<'_>,
        ) -> wasmtime::Result<()>
        where
            D: foo::foo::a::HostWithStore + foo::foo::b::HostWithStore
                + foo::foo::c::HostWithStore + d::HostWithStore + Send,
            for<'a> D::Data<
                'a,
            >: foo::foo::a::Host + foo::foo::b::Host + foo::foo::c::Host + d::Host
                + Send,
            T: 'static + Send,
        {
            foo::foo::a::add_to_linker::<T, D>(linker, host_getter)?;
            foo::foo::b::add_to_linker::<T, D>(linker, host_getter)?;
            foo::foo::c::add_to_linker::<T, D>(linker, host_getter)?;
            d::add_to_linker::<T, D>(linker, host_getter)?;
            Ok(())
        }
    }
};
pub mod foo {
    pub mod foo {
        #[allow(clippy::all)]
        pub mod a {
            #[allow(unused_imports)]
            use wasmtime::component::__internal::{anyhow, Box};
            #[derive(wasmtime::component::ComponentType)]
            #[derive(wasmtime::component::Lift)]
            #[derive(wasmtime::component::Lower)]
            #[component(record)]
            #[derive(Clone, Copy)]
            pub struct Foo {}
            impl core::fmt::Debug for Foo {
                fn fmt(&self, f: &mut core::fmt::Formatter<'_>) -> core::fmt::Result {
                    f.debug_struct("Foo").finish()
                }
            }
            const _: () = {
                assert!(0 == < Foo as wasmtime::component::ComponentType >::SIZE32);
                assert!(1 == < Foo as wasmtime::component::ComponentType >::ALIGN32);
            };
            pub trait HostWithStore: wasmtime::component::HasData + Send {
                fn a<T: 'static>(
                    accessor: &wasmtime::component::Accessor<T, Self>,
                ) -> impl ::core::future::Future<Output = Foo> + Send;
            }
            pub trait Host: Send {}
            impl<_T: Host + ?Sized + Send> Host for &mut _T {}
            pub fn add_to_linker<T, D>(
                linker: &mut wasmtime::component::Linker<T>,
                host_getter: fn(&mut T) -> D::Data<'_>,
            ) -> wasmtime::Result<()>
            where
                D: HostWithStore,
                for<'a> D::Data<'a>: Host,
                T: 'static + Send,
            {
                let mut inst = linker.instance("foo:foo/a")?;
                inst.func_wrap_concurrent(
                    "a",
                    move |caller: &wasmtime::component::Accessor<T>, (): ()| {
                        wasmtime::component::__internal::Box::pin(async move {
                            let accessor = &caller.with_data(host_getter);
<<<<<<< HEAD
                            let r = <D as HostConcurrent>::a(accessor).await;
=======
                            let r = <D as HostWithStore>::a(accessor).await;
>>>>>>> b4475438
                            Ok((r,))
                        })
                    },
                )?;
                Ok(())
            }
        }
        #[allow(clippy::all)]
        pub mod b {
            #[allow(unused_imports)]
            use wasmtime::component::__internal::{anyhow, Box};
            pub type Foo = super::super::super::foo::foo::a::Foo;
            const _: () = {
                assert!(0 == < Foo as wasmtime::component::ComponentType >::SIZE32);
                assert!(1 == < Foo as wasmtime::component::ComponentType >::ALIGN32);
            };
            pub trait HostWithStore: wasmtime::component::HasData + Send {
                fn a<T: 'static>(
                    accessor: &wasmtime::component::Accessor<T, Self>,
                ) -> impl ::core::future::Future<Output = Foo> + Send;
            }
            pub trait Host: Send {}
            impl<_T: Host + ?Sized + Send> Host for &mut _T {}
            pub fn add_to_linker<T, D>(
                linker: &mut wasmtime::component::Linker<T>,
                host_getter: fn(&mut T) -> D::Data<'_>,
            ) -> wasmtime::Result<()>
            where
                D: HostWithStore,
                for<'a> D::Data<'a>: Host,
                T: 'static + Send,
            {
                let mut inst = linker.instance("foo:foo/b")?;
                inst.func_wrap_concurrent(
                    "a",
                    move |caller: &wasmtime::component::Accessor<T>, (): ()| {
                        wasmtime::component::__internal::Box::pin(async move {
                            let accessor = &caller.with_data(host_getter);
<<<<<<< HEAD
                            let r = <D as HostConcurrent>::a(accessor).await;
=======
                            let r = <D as HostWithStore>::a(accessor).await;
>>>>>>> b4475438
                            Ok((r,))
                        })
                    },
                )?;
                Ok(())
            }
        }
        #[allow(clippy::all)]
        pub mod c {
            #[allow(unused_imports)]
            use wasmtime::component::__internal::{anyhow, Box};
            pub type Foo = super::super::super::foo::foo::b::Foo;
            const _: () = {
                assert!(0 == < Foo as wasmtime::component::ComponentType >::SIZE32);
                assert!(1 == < Foo as wasmtime::component::ComponentType >::ALIGN32);
            };
            pub trait HostWithStore: wasmtime::component::HasData + Send {
                fn a<T: 'static>(
                    accessor: &wasmtime::component::Accessor<T, Self>,
                ) -> impl ::core::future::Future<Output = Foo> + Send;
            }
            pub trait Host: Send {}
            impl<_T: Host + ?Sized + Send> Host for &mut _T {}
            pub fn add_to_linker<T, D>(
                linker: &mut wasmtime::component::Linker<T>,
                host_getter: fn(&mut T) -> D::Data<'_>,
            ) -> wasmtime::Result<()>
            where
                D: HostWithStore,
                for<'a> D::Data<'a>: Host,
                T: 'static + Send,
            {
                let mut inst = linker.instance("foo:foo/c")?;
                inst.func_wrap_concurrent(
                    "a",
                    move |caller: &wasmtime::component::Accessor<T>, (): ()| {
                        wasmtime::component::__internal::Box::pin(async move {
                            let accessor = &caller.with_data(host_getter);
<<<<<<< HEAD
                            let r = <D as HostConcurrent>::a(accessor).await;
=======
                            let r = <D as HostWithStore>::a(accessor).await;
>>>>>>> b4475438
                            Ok((r,))
                        })
                    },
                )?;
                Ok(())
            }
        }
    }
}
#[allow(clippy::all)]
pub mod d {
    #[allow(unused_imports)]
    use wasmtime::component::__internal::{anyhow, Box};
    pub type Foo = super::foo::foo::c::Foo;
    const _: () = {
        assert!(0 == < Foo as wasmtime::component::ComponentType >::SIZE32);
        assert!(1 == < Foo as wasmtime::component::ComponentType >::ALIGN32);
    };
    pub trait HostWithStore: wasmtime::component::HasData + Send {
        fn b<T: 'static>(
            accessor: &wasmtime::component::Accessor<T, Self>,
        ) -> impl ::core::future::Future<Output = Foo> + Send;
    }
    pub trait Host: Send {}
    impl<_T: Host + ?Sized + Send> Host for &mut _T {}
    pub fn add_to_linker<T, D>(
        linker: &mut wasmtime::component::Linker<T>,
        host_getter: fn(&mut T) -> D::Data<'_>,
    ) -> wasmtime::Result<()>
    where
        D: HostWithStore,
        for<'a> D::Data<'a>: Host,
        T: 'static + Send,
    {
        let mut inst = linker.instance("d")?;
        inst.func_wrap_concurrent(
            "b",
            move |caller: &wasmtime::component::Accessor<T>, (): ()| {
                wasmtime::component::__internal::Box::pin(async move {
                    let accessor = &caller.with_data(host_getter);
<<<<<<< HEAD
                    let r = <D as HostConcurrent>::b(accessor).await;
=======
                    let r = <D as HostWithStore>::b(accessor).await;
>>>>>>> b4475438
                    Ok((r,))
                })
            },
        )?;
        Ok(())
    }
}<|MERGE_RESOLUTION|>--- conflicted
+++ resolved
@@ -226,11 +226,7 @@
                     move |caller: &wasmtime::component::Accessor<T>, (): ()| {
                         wasmtime::component::__internal::Box::pin(async move {
                             let accessor = &caller.with_data(host_getter);
-<<<<<<< HEAD
-                            let r = <D as HostConcurrent>::a(accessor).await;
-=======
                             let r = <D as HostWithStore>::a(accessor).await;
->>>>>>> b4475438
                             Ok((r,))
                         })
                     },
@@ -269,11 +265,7 @@
                     move |caller: &wasmtime::component::Accessor<T>, (): ()| {
                         wasmtime::component::__internal::Box::pin(async move {
                             let accessor = &caller.with_data(host_getter);
-<<<<<<< HEAD
-                            let r = <D as HostConcurrent>::a(accessor).await;
-=======
                             let r = <D as HostWithStore>::a(accessor).await;
->>>>>>> b4475438
                             Ok((r,))
                         })
                     },
@@ -312,11 +304,7 @@
                     move |caller: &wasmtime::component::Accessor<T>, (): ()| {
                         wasmtime::component::__internal::Box::pin(async move {
                             let accessor = &caller.with_data(host_getter);
-<<<<<<< HEAD
-                            let r = <D as HostConcurrent>::a(accessor).await;
-=======
                             let r = <D as HostWithStore>::a(accessor).await;
->>>>>>> b4475438
                             Ok((r,))
                         })
                     },
@@ -357,11 +345,7 @@
             move |caller: &wasmtime::component::Accessor<T>, (): ()| {
                 wasmtime::component::__internal::Box::pin(async move {
                     let accessor = &caller.with_data(host_getter);
-<<<<<<< HEAD
-                    let r = <D as HostConcurrent>::b(accessor).await;
-=======
                     let r = <D as HostWithStore>::b(accessor).await;
->>>>>>> b4475438
                     Ok((r,))
                 })
             },
