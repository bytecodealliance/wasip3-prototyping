use heck::*;
use std::collections::BTreeMap;
use std::env;
use std::ffi::OsString;
use std::fs;
use std::path::{Path, PathBuf};
use std::process::Command;
use wasmparser::{Validator, WasmFeatures};
use wit_component::ComponentEncoder;

fn main() {
    build_and_generate_tests();
}

fn build_and_generate_tests() {
    let out_dir = PathBuf::from(env::var_os("OUT_DIR").unwrap());

    let reactor_adapter = build_adapter(&out_dir, "reactor", &[]);
    let command_adapter = build_adapter(
        &out_dir,
        "command",
        &["--no-default-features", "--features=command"],
    );
    let proxy_adapter = build_adapter(
        &out_dir,
        "proxy",
        &["--no-default-features", "--features=proxy"],
    );

    // Build the test programs:
    let mut cmd = cargo();
    cmd.arg("build")
        .arg("--target=wasm32-wasip1")
        .arg("--package=test-programs")
        .env("CARGO_TARGET_DIR", &out_dir)
        .env("CARGO_PROFILE_DEV_DEBUG", "2")
        .env("RUSTFLAGS", rustflags())
        .env_remove("CARGO_ENCODED_RUSTFLAGS");
    eprintln!("running: {cmd:?}");
    let status = cmd.status().unwrap();
    assert!(status.success());

    let meta = cargo_metadata::MetadataCommand::new().exec().unwrap();
    let targets = meta
        .packages
        .iter()
        .find(|p| p.name == "test-programs")
        .unwrap()
        .targets
        .iter()
        .filter(move |t| t.kind == &[cargo_metadata::TargetKind::Bin])
        .map(|t| &t.name)
        .collect::<Vec<_>>();

    let mut generated_code = String::new();

    let mut kinds = BTreeMap::new();

    for target in targets {
        let shouty = target.to_shouty_snake_case();
        let wasm = out_dir
            .join("wasm32-wasip1")
            .join("debug")
            .join(format!("{target}.wasm"));
        read_deps_of(&wasm);

        generated_code += &format!("pub const {shouty}: &'static str = {wasm:?};\n");

        // Bucket, based on the name of the test, into a "kind" which generates
        // a `foreach_*` macro below.
        let kind = match target.as_str() {
            s if s.starts_with("cli_0_3") => "cli_0_3",
            s if s.starts_with("clocks_0_3") => "clocks_0_3",
            s if s.starts_with("filesystem_0_3") => "filesystem_0_3",
            s if s.starts_with("random_0_3") => "random_0_3",
            s if s.starts_with("sockets_0_3") => "sockets_0_3",
            s if s.starts_with("http_") => "http",
            s if s.starts_with("preview1_") => "preview1",
            s if s.starts_with("preview2_") => "preview2",
            s if s.starts_with("cli_") => "cli",
            s if s.starts_with("api_") => "api",
            s if s.starts_with("nn_") => "nn",
            s if s.starts_with("piped_") => "piped",
            s if s.starts_with("dwarf_") => "dwarf",
            s if s.starts_with("config_") => "config",
            s if s.starts_with("keyvalue_") => "keyvalue",
<<<<<<< HEAD
            s if s.starts_with("async_") => "async",
=======
            s if s.starts_with("tls_") => "tls",
>>>>>>> 58ad9115
            // If you're reading this because you hit this panic, either add it
            // to a test suite above or add a new "suite". The purpose of the
            // categorization above is to have a static assertion that tests
            // added are actually run somewhere, so as long as you're also
            // adding test code somewhere that's ok.
            other => {
                panic!("don't know how to classify test name `{other}` to a kind")
            }
        };
        if !kind.is_empty() {
            kinds.entry(kind).or_insert(Vec::new()).push(target);
        }

        // Generate a component from each test.
        if target == "dwarf_imported_memory"
            || target == "dwarf_shared_memory"
            || target.starts_with("nn_witx")
        {
            continue;
        }
        let adapter = match target.as_str() {
            "reactor" => &reactor_adapter,
            s if s.starts_with("cli_0_3") => &reactor_adapter,
            s if s.starts_with("clocks_0_3") => &reactor_adapter,
            s if s.starts_with("filesystem_0_3") => &reactor_adapter,
            s if s.starts_with("random_0_3") => &reactor_adapter,
            s if s.starts_with("sockets_0_3") => &reactor_adapter,
            s if s.starts_with("async_") => &reactor_adapter,
            s if s.starts_with("api_proxy") => &proxy_adapter,
            _ => &command_adapter,
        };
        let path = compile_component(&wasm, adapter);
        generated_code += &format!("pub const {shouty}_COMPONENT: &'static str = {path:?};\n");
    }

    build_debug_info_assets(&mut generated_code);

    for (kind, targets) in kinds {
        generated_code += &format!("#[macro_export]");
        generated_code += &format!("macro_rules! foreach_{kind} {{\n");
        generated_code += &format!("    ($mac:ident) => {{\n");
        for target in targets {
            generated_code += &format!("$mac!({target});\n")
        }
        generated_code += &format!("    }}\n");
        generated_code += &format!("}}\n");
    }

    std::fs::write(out_dir.join("gen.rs"), generated_code).unwrap();
}

// Build the WASI Preview 1 adapter, and get the binary:
fn build_adapter(out_dir: &PathBuf, name: &str, features: &[&str]) -> Vec<u8> {
    let mut cmd = cargo();
    cmd.arg("build")
        .arg("--release")
        .arg("--package=wasi-preview1-component-adapter")
        .arg("--target=wasm32-unknown-unknown")
        .env("CARGO_TARGET_DIR", out_dir)
        .env("RUSTFLAGS", rustflags())
        .env_remove("CARGO_ENCODED_RUSTFLAGS");
    for f in features {
        cmd.arg(f);
    }
    eprintln!("running: {cmd:?}");
    let status = cmd.status().unwrap();
    assert!(status.success());

    let artifact = out_dir
        .join("wasm32-unknown-unknown")
        .join("release")
        .join("wasi_snapshot_preview1.wasm");
    let adapter = out_dir.join(format!("wasi_snapshot_preview1.{name}.wasm"));
    std::fs::copy(&artifact, &adapter).unwrap();
    read_deps_of(&artifact);
    println!("wasi {name} adapter: {:?}", &adapter);
    fs::read(&adapter).unwrap()
}

fn rustflags() -> &'static str {
    match option_env!("RUSTFLAGS") {
        // If we're in CI which is denying warnings then deny warnings to code
        // built here too to keep the tree warning-free.
        Some(s) if s.contains("-D warnings") => "-D warnings",
        _ => "",
    }
}

// Compile a component, return the path of the binary:
fn compile_component(wasm: &Path, adapter: &[u8]) -> PathBuf {
    println!("creating a component from {wasm:?}");
    let module = fs::read(wasm).expect("read wasm module");
    let component = ComponentEncoder::default()
        .module(module.as_slice())
        .unwrap()
        .validate(false)
        .adapter("wasi_snapshot_preview1", adapter)
        .unwrap()
        .encode()
        .expect("module can be translated to a component");

    Validator::new_with_features(WasmFeatures::all())
        .validate_all(&component)
        .expect("component output should validate");

    let out_dir = wasm.parent().unwrap();
    let stem = wasm.file_stem().unwrap().to_str().unwrap();
    let component_path = out_dir.join(format!("{stem}.component.wasm"));
    fs::write(&component_path, component).expect("write component to disk");
    component_path
}

fn build_debug_info_assets(paths_code: &mut String) {
    const ASSETS_REL_SRC_DIR: &'static str = "../../../tests/all/debug/testsuite";
    println!("cargo:rerun-if-changed={ASSETS_REL_SRC_DIR}");

    // There are three types of assets at this time:
    // 1. Binary - we use them as-is from the source directory.
    //    They have the .wasm extension.
    // 2. C/C++ source - we compile them below.
    // 3. Explanatory - things like WAT for a binary we don't
    //    know how to compile (yet). They are ignored.
    //
    let out_dir = PathBuf::from(env::var_os("OUT_DIR").unwrap());
    let assets_src_dir = fs::canonicalize(ASSETS_REL_SRC_DIR).unwrap();
    let binary_assets = [
        "dead_code.wasm",
        "dwarf_fission.wasm",
        "fib-wasm-dwarf5.wasm",
        "fib-wasm-split4.wasm",
        "fib-wasm.wasm",
        "fraction-norm.wasm",
        "reverse-str.wasm",
        "spilled_frame_base.wasm",
        "two_removed_branches.wasm",
    ];
    for asset in binary_assets {
        let (_, path_code) = get_di_asset_path(&assets_src_dir, asset);
        *paths_code += &path_code;
    }

    // Compile the C/C++ assets.
    let compile_commands = [
        (
            "clang",
            "generic.wasm",
            [
                "-target",
                "wasm32-unknown-wasip1",
                "-g",
                "generic.cpp",
                "generic-satellite.cpp",
            ]
            .as_slice(),
        ),
        (
            "clang",
            "codegen-optimized.wasm",
            [
                "-target",
                "wasm32-unknown-wasip1",
                "-g",
                "codegen-optimized.cpp",
            ]
            .as_slice(),
        ),
    ];

    // The debug tests relying on these assets are ignored by default,
    // so we cannot force the requirement of having a working WASI SDK
    // install on everyone. At the same time, those tests (due to their
    // monolithic nature), are always compiled, so we still have to
    // produce the path constants. To solve this, we move the failure
    // of missing WASI SDK from compile time to runtime by producing
    // fake paths (that themselves will serve as diagnostic messages).
    let wasi_sdk_bin_path = env::var_os("WASI_SDK_PATH").map(|p| PathBuf::from(p).join("bin"));
    let missing_sdk_path =
        PathBuf::from("Asset not compiled, WASI_SDK_PATH missing at compile time");
    let out_arg = OsString::from("-o");

    for (compiler, asset, args) in compile_commands {
        if let Some(compiler_dir) = &wasi_sdk_bin_path {
            let (out_path, path_code) = get_di_asset_path(&out_dir, asset);

            let mut command = Command::new(compiler_dir.join(compiler));
            let output = command
                .current_dir(&assets_src_dir)
                .args([&out_arg, out_path.as_os_str()])
                .args(args)
                .output();
            if !output.as_ref().is_ok_and(|o| o.status.success()) {
                panic!("{command:?}: {output:?}");
            }

            *paths_code += &path_code;
        } else {
            let (_, path_code) = get_di_asset_path(&missing_sdk_path, asset);
            *paths_code += &path_code;
        }
    }
}

fn get_di_asset_path(dir: &PathBuf, asset: &str) -> (PathBuf, String) {
    let mut name = asset.replace("-", "_").replace(".", "_");
    name = name.to_uppercase();
    let out_path = dir.join(asset);
    let out_path_code = format!("pub const {name}_PATH: &'static str = {out_path:?};\n");
    (out_path, out_path_code)
}

fn cargo() -> Command {
    // Miri configures its own sysroot which we don't want to use, so remove
    // miri's own wrappers around rustc to ensure that we're using the real
    // rustc to build these programs.
    let mut cargo = Command::new("cargo");
    if std::env::var("CARGO_CFG_MIRI").is_ok() {
        cargo.env_remove("RUSTC").env_remove("RUSTC_WRAPPER");
    }
    cargo
}

/// Helper function to read the `*.d` file that corresponds to `artifact`, an
/// artifact of a Cargo compilation.
///
/// This function will "parse" the makefile-based dep-info format to learn about
/// what files each binary depended on to ensure that this build script reruns
/// if any of these files change.
///
/// See
/// <https://doc.rust-lang.org/nightly/cargo/reference/build-cache.html#dep-info-files>
/// for more info.
fn read_deps_of(artifact: &Path) {
    let deps_file = artifact.with_extension("d");
    let contents = std::fs::read_to_string(&deps_file).expect("failed to read deps file");
    for line in contents.lines() {
        let Some(pos) = line.find(": ") else {
            continue;
        };
        let line = &line[pos + 2..];
        let mut parts = line.split_whitespace();
        while let Some(part) = parts.next() {
            let mut file = part.to_string();
            while file.ends_with('\\') {
                file.pop();
                file.push(' ');
                file.push_str(parts.next().unwrap());
            }
            println!("cargo:rerun-if-changed={file}");
        }
    }
}<|MERGE_RESOLUTION|>--- conflicted
+++ resolved
@@ -84,11 +84,8 @@
             s if s.starts_with("dwarf_") => "dwarf",
             s if s.starts_with("config_") => "config",
             s if s.starts_with("keyvalue_") => "keyvalue",
-<<<<<<< HEAD
+            s if s.starts_with("tls_") => "tls",
             s if s.starts_with("async_") => "async",
-=======
-            s if s.starts_with("tls_") => "tls",
->>>>>>> 58ad9115
             // If you're reading this because you hit this panic, either add it
             // to a test suite above or add a new "suite". The purpose of the
             // categorization above is to have a static assertion that tests
