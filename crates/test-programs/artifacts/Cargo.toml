[package]
name = "test-programs-artifacts"
version = "0.0.0"
authors = ["The Wasmtime Project Developers"]
edition.workspace = true
rust-version.workspace = true
publish = false
license = "Apache-2.0 WITH LLVM-exception"

[lints]
workspace = true

[dependencies]
wasmtime = { workspace = true, features = ['incremental-cache', 'cranelift', 'component-model'] }

[build-dependencies]
heck = { workspace = true }
wit-component = { workspace = true }
<<<<<<< HEAD
wasmparser = { workspace = true, features = ['features', 'validate', 'component-model'] }
cargo_metadata = "0.18.1"
=======
cargo_metadata = "0.19.2"
>>>>>>> 58ad9115
<|MERGE_RESOLUTION|>--- conflicted
+++ resolved
@@ -16,9 +16,5 @@
 [build-dependencies]
 heck = { workspace = true }
 wit-component = { workspace = true }
-<<<<<<< HEAD
 wasmparser = { workspace = true, features = ['features', 'validate', 'component-model'] }
-cargo_metadata = "0.18.1"
-=======
-cargo_metadata = "0.19.2"
->>>>>>> 58ad9115
+cargo_metadata = "0.19.2"