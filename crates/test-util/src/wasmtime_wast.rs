use crate::wast;
use wasmtime::Config;

/// Helper method to apply `wast_config` to `config`.
pub fn apply_wast_config(config: &mut Config, wast_config: &wast::WastConfig) {
    use wasmtime_environ::TripleExt;
    use wast::{Collector, Compiler};

    config.strategy(match wast_config.compiler {
        Compiler::CraneliftNative | Compiler::CraneliftPulley => wasmtime::Strategy::Cranelift,
        Compiler::Winch => wasmtime::Strategy::Winch,
    });
    if let Compiler::CraneliftPulley = wast_config.compiler {
        config
            .target(&target_lexicon::Triple::pulley_host().to_string())
            .unwrap();
    }
    config.collector(match wast_config.collector {
        Collector::Auto => wasmtime::Collector::Auto,
        Collector::Null => wasmtime::Collector::Null,
        Collector::DeferredReferenceCounting => wasmtime::Collector::DeferredReferenceCounting,
    });
}

/// Helper method to apply `test_config` to `config`.
pub fn apply_test_config(config: &mut Config, test_config: &wast::TestConfig) {
    let wast::TestConfig {
        memory64,
        custom_page_sizes,
        multi_memory,
        threads,
        gc,
        function_references,
        relaxed_simd,
        reference_types,
        tail_call,
        extended_const,
        wide_arithmetic,
        component_model_async,
        component_model_async_builtins,
        component_model_async_stackful,
        component_model_error_context,
        nan_canonicalization,
        simd,
        exceptions,
        legacy_exceptions,

        hogs_memory: _,
        gc_types: _,
    } = *test_config;
    // Note that all of these proposals/features are currently default-off to
    // ensure that we annotate all tests accurately with what features they
    // need, even in the future when features are stabilized.
    let memory64 = memory64.unwrap_or(false);
    let custom_page_sizes = custom_page_sizes.unwrap_or(false);
    let multi_memory = multi_memory.unwrap_or(false);
    let threads = threads.unwrap_or(false);
    let gc = gc.unwrap_or(false);
    let tail_call = tail_call.unwrap_or(false);
    let extended_const = extended_const.unwrap_or(false);
    let wide_arithmetic = wide_arithmetic.unwrap_or(false);
    let component_model_async = component_model_async.unwrap_or(false);
    let component_model_async_builtins = component_model_async_builtins.unwrap_or(false);
    let component_model_async_stackful = component_model_async_stackful.unwrap_or(false);
    let component_model_error_context = component_model_error_context.unwrap_or(false);
    let nan_canonicalization = nan_canonicalization.unwrap_or(false);
    let relaxed_simd = relaxed_simd.unwrap_or(false);
    let exceptions = exceptions.unwrap_or(false);
    let legacy_exceptions = legacy_exceptions.unwrap_or(false);

    // Some proposals in wasm depend on previous proposals. For example the gc
    // proposal depends on function-references which depends on reference-types.
    // To avoid needing to enable all of them at once implicitly enable
    // downstream proposals once the end proposal is enabled (e.g. when enabling
    // gc that also enables function-references and reference-types).
    let function_references = gc || function_references.unwrap_or(false);
    let reference_types = function_references || reference_types.unwrap_or(false);
    let simd = relaxed_simd || simd.unwrap_or(false);

    config
        .wasm_multi_memory(multi_memory)
        .wasm_threads(threads)
        .wasm_memory64(memory64)
        .wasm_function_references(function_references)
        .wasm_gc(gc)
        .wasm_reference_types(reference_types)
        .wasm_relaxed_simd(relaxed_simd)
        .wasm_simd(simd)
        .wasm_tail_call(tail_call)
        .wasm_custom_page_sizes(custom_page_sizes)
        .wasm_extended_const(extended_const)
        .wasm_wide_arithmetic(wide_arithmetic)
        .wasm_component_model_async(component_model_async)
        .wasm_component_model_async_builtins(component_model_async_builtins)
        .wasm_component_model_async_stackful(component_model_async_stackful)
<<<<<<< HEAD
        .wasm_component_model_error_context(component_model_error_context)
=======
        .wasm_exceptions(exceptions)
>>>>>>> e657756d
        .cranelift_nan_canonicalization(nan_canonicalization);
    #[expect(deprecated, reason = "forwarding legacy-exceptions")]
    config.wasm_legacy_exceptions(legacy_exceptions);
}<|MERGE_RESOLUTION|>--- conflicted
+++ resolved
@@ -93,11 +93,8 @@
         .wasm_component_model_async(component_model_async)
         .wasm_component_model_async_builtins(component_model_async_builtins)
         .wasm_component_model_async_stackful(component_model_async_stackful)
-<<<<<<< HEAD
         .wasm_component_model_error_context(component_model_error_context)
-=======
         .wasm_exceptions(exceptions)
->>>>>>> e657756d
         .cranelift_nan_canonicalization(nan_canonicalization);
     #[expect(deprecated, reason = "forwarding legacy-exceptions")]
     config.wasm_legacy_exceptions(legacy_exceptions);
