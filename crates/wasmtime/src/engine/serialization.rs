//! This module implements serialization and deserialization of `Engine`
//! configuration data which is embedded into compiled artifacts of Wasmtime.
//!
//! The data serialized here is used to double-check that when a module is
//! loaded from one host onto another that it's compatible with the target host.
//! Additionally though this data is the first data read from a precompiled
//! artifact so it's "extra hardened" to provide reasonable-ish error messages
//! for mismatching wasmtime versions. Once something successfully deserializes
//! here it's assumed it's meant for this wasmtime so error messages are in
//! general much worse afterwards.
//!
//! Wasmtime AOT artifacts are ELF files so the data for the engine here is
//! stored into a section of the output file. The structure of this section is:
//!
//! 1. A version byte, currently `VERSION`.
//! 2. A byte indicating how long the next field is.
//! 3. A version string of the length of the previous byte value.
//! 4. A `postcard`-encoded `Metadata` structure.
//!
//! This is hoped to help distinguish easily Wasmtime-based ELF files from
//! other random ELF files, as well as provide better error messages for
//! using wasmtime artifacts across versions.

use crate::prelude::*;
use crate::{Engine, ModuleVersionStrategy, Precompiled};
use core::str::FromStr;
use object::endian::Endianness;
#[cfg(any(feature = "cranelift", feature = "winch"))]
use object::write::{Object, StandardSegment};
use object::{read::elf::ElfFile64, FileFlags, Object as _, ObjectSection};
use serde_derive::{Deserialize, Serialize};
use wasmtime_environ::obj;
use wasmtime_environ::{FlagValue, ObjectKind, Tunables};

const VERSION: u8 = 0;

/// Verifies that the serialized engine in `mmap` is compatible with the
/// `engine` provided.
///
/// This function will verify that the `mmap` provided can be deserialized
/// successfully and that the contents are all compatible with the `engine`
/// provided here, notably compatible wasm features are enabled, compatible
/// compiler options, etc. If a mismatch is found and the compilation metadata
/// specified is incompatible then an error is returned.
pub fn check_compatible(engine: &Engine, mmap: &[u8], expected: ObjectKind) -> Result<()> {
    // Parse the input `mmap` as an ELF file and see if the header matches the
    // Wasmtime-generated header. This includes a Wasmtime-specific `os_abi` and
    // the `e_flags` field should indicate whether `expected` matches or not.
    //
    // Note that errors generated here could mean that a precompiled module was
    // loaded as a component, or vice versa, both of which aren't supposed to
    // work.
    //
    // Ideally we'd only `File::parse` once and avoid the linear
    // `section_by_name` search here but the general serialization code isn't
    // structured well enough to make this easy and additionally it's not really
    // a perf issue right now so doing that is left for another day's
    // refactoring.
    let obj = ElfFile64::<Endianness>::parse(mmap)
        .map_err(obj::ObjectCrateErrorWrapper)
        .context("failed to parse precompiled artifact as an ELF")?;
    let expected_e_flags = match expected {
        ObjectKind::Module => obj::EF_WASMTIME_MODULE,
        ObjectKind::Component => obj::EF_WASMTIME_COMPONENT,
    };
    match obj.flags() {
        FileFlags::Elf {
            os_abi: obj::ELFOSABI_WASMTIME,
            abi_version: 0,
            e_flags,
        } if e_flags & expected_e_flags == expected_e_flags => {}
        _ => bail!("incompatible object file format"),
    }

    let data = obj
        .section_by_name(obj::ELF_WASM_ENGINE)
        .ok_or_else(|| anyhow!("failed to find section `{}`", obj::ELF_WASM_ENGINE))?
        .data()
        .map_err(obj::ObjectCrateErrorWrapper)?;
    let (first, data) = data
        .split_first()
        .ok_or_else(|| anyhow!("invalid engine section"))?;
    if *first != VERSION {
        bail!("mismatched version in engine section");
    }
    let (len, data) = data
        .split_first()
        .ok_or_else(|| anyhow!("invalid engine section"))?;
    let len = usize::from(*len);
    let (version, data) = if data.len() < len + 1 {
        bail!("engine section too small")
    } else {
        data.split_at(len)
    };

    match &engine.config().module_version {
        ModuleVersionStrategy::WasmtimeVersion => {
            let version = core::str::from_utf8(version)?;
            if version != env!("CARGO_PKG_VERSION") {
                bail!(
                    "Module was compiled with incompatible Wasmtime version '{}'",
                    version
                );
            }
        }
        ModuleVersionStrategy::Custom(v) => {
            let version = core::str::from_utf8(&version)?;
            if version != v {
                bail!(
                    "Module was compiled with incompatible version '{}'",
                    version
                );
            }
        }
        ModuleVersionStrategy::None => { /* ignore the version info, accept all */ }
    }
    postcard::from_bytes::<Metadata<'_>>(data)?.check_compatible(engine)
}

#[cfg(any(feature = "cranelift", feature = "winch"))]
pub fn append_compiler_info(engine: &Engine, obj: &mut Object<'_>, metadata: &Metadata<'_>) {
    let section = obj.add_section(
        obj.segment_name(StandardSegment::Data).to_vec(),
        obj::ELF_WASM_ENGINE.as_bytes().to_vec(),
        object::SectionKind::ReadOnlyData,
    );
    let mut data = Vec::new();
    data.push(VERSION);
    let version = match &engine.config().module_version {
        ModuleVersionStrategy::WasmtimeVersion => env!("CARGO_PKG_VERSION"),
        ModuleVersionStrategy::Custom(c) => c,
        ModuleVersionStrategy::None => "",
    };
    // This precondition is checked in Config::module_version:
    assert!(
        version.len() < 256,
        "package version must be less than 256 bytes"
    );
    data.push(version.len() as u8);
    data.extend_from_slice(version.as_bytes());
    data.extend(postcard::to_allocvec(metadata).unwrap());
    obj.set_section_data(section, data, 1);
}

fn detect_precompiled<'data, R: object::ReadRef<'data>>(
    obj: ElfFile64<'data, Endianness, R>,
) -> Option<Precompiled> {
    match obj.flags() {
        FileFlags::Elf {
            os_abi: obj::ELFOSABI_WASMTIME,
            abi_version: 0,
            e_flags,
        } if e_flags & obj::EF_WASMTIME_MODULE != 0 => Some(Precompiled::Module),
        FileFlags::Elf {
            os_abi: obj::ELFOSABI_WASMTIME,
            abi_version: 0,
            e_flags,
        } if e_flags & obj::EF_WASMTIME_COMPONENT != 0 => Some(Precompiled::Component),
        _ => None,
    }
}

pub fn detect_precompiled_bytes(bytes: &[u8]) -> Option<Precompiled> {
    detect_precompiled(ElfFile64::parse(bytes).ok()?)
}

#[cfg(feature = "std")]
pub fn detect_precompiled_file(path: impl AsRef<std::path::Path>) -> Result<Option<Precompiled>> {
    let read_cache = object::ReadCache::new(std::fs::File::open(path)?);
    let obj = ElfFile64::parse(&read_cache)?;
    Ok(detect_precompiled(obj))
}

#[derive(Serialize, Deserialize)]
pub struct Metadata<'a> {
    target: String,
    #[serde(borrow)]
    shared_flags: Vec<(&'a str, FlagValue<'a>)>,
    #[serde(borrow)]
    isa_flags: Vec<(&'a str, FlagValue<'a>)>,
    tunables: Tunables,
    features: WasmFeatures,
}

// This exists because `wasmparser::WasmFeatures` isn't serializable
#[derive(Debug, Copy, Clone, Serialize, Deserialize)]
struct WasmFeatures {
    reference_types: bool,
    multi_value: bool,
    bulk_memory: bool,
    component_model: bool,
    simd: bool,
    tail_call: bool,
    threads: bool,
    multi_memory: bool,
    exceptions: bool,
    memory64: bool,
    relaxed_simd: bool,
    extended_const: bool,
    function_references: bool,
    gc: bool,
    custom_page_sizes: bool,
<<<<<<< HEAD
    cm_async: bool,
    cm_async_builtins: bool,
    cm_async_stackful: bool,
=======
    component_model_async: bool,
    component_model_async_builtins: bool,
    component_model_async_stackful: bool,
>>>>>>> 58ad9115
    gc_types: bool,
    wide_arithmetic: bool,
    stack_switching: bool,
}

impl Metadata<'_> {
    #[cfg(any(feature = "cranelift", feature = "winch"))]
    pub fn new(engine: &Engine) -> Metadata<'static> {
        let wasmparser::WasmFeaturesInflated {
            reference_types,
            multi_value,
            bulk_memory,
            component_model,
            simd,
            threads,
            tail_call,
            multi_memory,
            exceptions,
            memory64,
            relaxed_simd,
            extended_const,
            memory_control,
            function_references,
            gc,
            custom_page_sizes,
            shared_everything_threads,
<<<<<<< HEAD
            cm_values,
            cm_nested_names,
            cm_async,
            cm_async_stackful,
            cm_async_builtins,
=======
            cm_async,
            cm_async_builtins,
            cm_async_stackful,
            cm_nested_names,
            cm_values,
>>>>>>> 58ad9115
            legacy_exceptions,
            gc_types,
            stack_switching,
            wide_arithmetic,

            // Always on; we don't currently have knobs for these.
            mutable_global: _,
            saturating_float_to_int: _,
            sign_extension: _,
            floats: _,
        } = engine.features().inflate();

        // These features are not implemented in Wasmtime yet. We match on them
        // above so that once we do implement support for them, we won't
        // silently ignore them during serialization.
        assert!(!memory_control);
<<<<<<< HEAD
        assert!(!cm_values);
        assert!(!cm_nested_names);
=======
        assert!(!cm_nested_names);
        assert!(!cm_values);
>>>>>>> 58ad9115
        assert!(!shared_everything_threads);
        assert!(!legacy_exceptions);

        Metadata {
            target: engine.compiler().triple().to_string(),
            shared_flags: engine.compiler().flags(),
            isa_flags: engine.compiler().isa_flags(),
            tunables: engine.tunables().clone(),
            features: WasmFeatures {
                reference_types,
                multi_value,
                bulk_memory,
                component_model,
                simd,
                threads,
                tail_call,
                multi_memory,
                exceptions,
                memory64,
                relaxed_simd,
                extended_const,
                function_references,
                gc,
                custom_page_sizes,
<<<<<<< HEAD
                cm_async,
                gc_types,
                wide_arithmetic,
                stack_switching,
                cm_async_builtins,
                cm_async_stackful,
=======
                gc_types,
                wide_arithmetic,
                stack_switching,
                component_model_async: cm_async,
                component_model_async_builtins: cm_async_builtins,
                component_model_async_stackful: cm_async_stackful,
>>>>>>> 58ad9115
            },
        }
    }

    fn check_compatible(mut self, engine: &Engine) -> Result<()> {
        self.check_triple(engine)?;
        self.check_shared_flags(engine)?;
        self.check_isa_flags(engine)?;
        self.check_tunables(&engine.tunables())?;
        self.check_features(&engine.features())?;
        Ok(())
    }

    fn check_triple(&self, engine: &Engine) -> Result<()> {
        let engine_target = engine.target();
        let module_target =
            target_lexicon::Triple::from_str(&self.target).map_err(|e| anyhow!(e))?;

        if module_target.architecture != engine_target.architecture {
            bail!(
                "Module was compiled for architecture '{}'",
                module_target.architecture
            );
        }

        if module_target.operating_system != engine_target.operating_system {
            bail!(
                "Module was compiled for operating system '{}'",
                module_target.operating_system
            );
        }

        Ok(())
    }

    fn check_shared_flags(&mut self, engine: &Engine) -> Result<()> {
        for (name, val) in self.shared_flags.iter() {
            engine
                .check_compatible_with_shared_flag(name, val)
                .map_err(|s| anyhow::Error::msg(s))
                .context("compilation settings of module incompatible with native host")?;
        }
        Ok(())
    }

    fn check_isa_flags(&mut self, engine: &Engine) -> Result<()> {
        for (name, val) in self.isa_flags.iter() {
            engine
                .check_compatible_with_isa_flag(name, val)
                .map_err(|s| anyhow::Error::msg(s))
                .context("compilation settings of module incompatible with native host")?;
        }
        Ok(())
    }

    fn check_int<T: Eq + core::fmt::Display>(found: T, expected: T, feature: &str) -> Result<()> {
        if found == expected {
            return Ok(());
        }

        bail!(
            "Module was compiled with a {} of '{}' but '{}' is expected for the host",
            feature,
            found,
            expected
        );
    }

    fn check_bool(found: bool, expected: bool, feature: &str) -> Result<()> {
        if found == expected {
            return Ok(());
        }

        bail!(
            "Module was compiled {} {} but it {} enabled for the host",
            if found { "with" } else { "without" },
            feature,
            if expected { "is" } else { "is not" }
        );
    }

    fn check_tunables(&mut self, other: &Tunables) -> Result<()> {
        let Tunables {
            collector,
            memory_reservation,
            memory_guard_size,
            generate_native_debuginfo,
            parse_wasm_debuginfo,
            consume_fuel,
            epoch_interruption,
            memory_may_move,
            guard_before_linear_memory,
            table_lazy_init,
            relaxed_simd_deterministic,
            winch_callable,
            signals_based_traps,
            memory_init_cow,
            // This doesn't affect compilation, it's just a runtime setting.
            memory_reservation_for_growth: _,

            // This does technically affect compilation but modules with/without
            // trap information can be loaded into engines with the opposite
            // setting just fine (it's just a section in the compiled file and
            // whether it's present or not)
            generate_address_map: _,

            // Just a debugging aid, doesn't affect functionality at all.
            debug_adapter_modules: _,
        } = self.tunables;

        Self::check_collector(collector, other.collector)?;
        Self::check_int(
            memory_reservation,
            other.memory_reservation,
            "memory reservation",
        )?;
        Self::check_int(
            memory_guard_size,
            other.memory_guard_size,
            "memory guard size",
        )?;
        Self::check_bool(
            generate_native_debuginfo,
            other.generate_native_debuginfo,
            "debug information support",
        )?;
        Self::check_bool(
            parse_wasm_debuginfo,
            other.parse_wasm_debuginfo,
            "WebAssembly backtrace support",
        )?;
        Self::check_bool(consume_fuel, other.consume_fuel, "fuel support")?;
        Self::check_bool(
            epoch_interruption,
            other.epoch_interruption,
            "epoch interruption",
        )?;
        Self::check_bool(memory_may_move, other.memory_may_move, "memory may move")?;
        Self::check_bool(
            guard_before_linear_memory,
            other.guard_before_linear_memory,
            "guard before linear memory",
        )?;
        Self::check_bool(table_lazy_init, other.table_lazy_init, "table lazy init")?;
        Self::check_bool(
            relaxed_simd_deterministic,
            other.relaxed_simd_deterministic,
            "relaxed simd deterministic semantics",
        )?;
        Self::check_bool(
            winch_callable,
            other.winch_callable,
            "Winch calling convention",
        )?;
        Self::check_bool(
            signals_based_traps,
            other.signals_based_traps,
            "Signals-based traps",
        )?;
        Self::check_bool(
            memory_init_cow,
            other.memory_init_cow,
            "memory initialization with CoW",
        )?;

        Ok(())
    }

    fn check_cfg_bool(
        cfg: bool,
        cfg_str: &str,
        found: bool,
        expected: bool,
        feature: &str,
    ) -> Result<()> {
        if cfg {
            Self::check_bool(found, expected, feature)
        } else {
            assert!(!expected);
            ensure!(
                !found,
                "Module was compiled with {feature} but support in the host \
                 was disabled at compile time because the `{cfg_str}` Cargo \
                 feature was not enabled",
            );
            Ok(())
        }
    }

    fn check_features(&mut self, other: &wasmparser::WasmFeatures) -> Result<()> {
        let WasmFeatures {
            reference_types,
            multi_value,
            bulk_memory,
            component_model,
            simd,
            tail_call,
            threads,
            multi_memory,
            exceptions,
            memory64,
            relaxed_simd,
            extended_const,
            function_references,
            gc,
            custom_page_sizes,
<<<<<<< HEAD
            cm_async,
=======
            component_model_async,
            component_model_async_builtins,
            component_model_async_stackful,
>>>>>>> 58ad9115
            gc_types,
            wide_arithmetic,
            stack_switching,
            cm_async_builtins,
            cm_async_stackful,
        } = self.features;

        use wasmparser::WasmFeatures as F;
        Self::check_bool(
            reference_types,
            other.contains(F::REFERENCE_TYPES),
            "WebAssembly reference types support",
        )?;
        Self::check_bool(
            function_references,
            other.contains(F::FUNCTION_REFERENCES),
            "WebAssembly function-references support",
        )?;
        Self::check_bool(
            gc,
            other.contains(F::GC),
            "WebAssembly garbage collection support",
        )?;
        Self::check_bool(
            multi_value,
            other.contains(F::MULTI_VALUE),
            "WebAssembly multi-value support",
        )?;
        Self::check_bool(
            bulk_memory,
            other.contains(F::BULK_MEMORY),
            "WebAssembly bulk memory support",
        )?;
        Self::check_bool(
            component_model,
            other.contains(F::COMPONENT_MODEL),
            "WebAssembly component model support",
        )?;
        Self::check_bool(simd, other.contains(F::SIMD), "WebAssembly SIMD support")?;
        Self::check_bool(
            tail_call,
            other.contains(F::TAIL_CALL),
            "WebAssembly tail calls support",
        )?;
        Self::check_bool(
            threads,
            other.contains(F::THREADS),
            "WebAssembly threads support",
        )?;
        Self::check_bool(
            multi_memory,
            other.contains(F::MULTI_MEMORY),
            "WebAssembly multi-memory support",
        )?;
        Self::check_bool(
            exceptions,
            other.contains(F::EXCEPTIONS),
            "WebAssembly exceptions support",
        )?;
        Self::check_bool(
            memory64,
            other.contains(F::MEMORY64),
            "WebAssembly 64-bit memory support",
        )?;
        Self::check_bool(
            extended_const,
            other.contains(F::EXTENDED_CONST),
            "WebAssembly extended-const support",
        )?;
        Self::check_bool(
            relaxed_simd,
            other.contains(F::RELAXED_SIMD),
            "WebAssembly relaxed-simd support",
        )?;
        Self::check_bool(
            custom_page_sizes,
            other.contains(F::CUSTOM_PAGE_SIZES),
            "WebAssembly custom-page-sizes support",
        )?;
        Self::check_bool(
<<<<<<< HEAD
            cm_async,
=======
            component_model_async,
>>>>>>> 58ad9115
            other.contains(F::CM_ASYNC),
            "WebAssembly component model support for async lifts/lowers, futures, streams, and errors",
        )?;
        Self::check_bool(
            component_model_async_builtins,
            other.contains(F::CM_ASYNC_BUILTINS),
            "WebAssembly component model support for async builtins",
        )?;
        Self::check_bool(
            component_model_async_stackful,
            other.contains(F::CM_ASYNC_STACKFUL),
            "WebAssembly component model support for async stackful",
        )?;
        Self::check_cfg_bool(
            cfg!(feature = "gc"),
            "gc",
            gc_types,
            other.contains(F::GC_TYPES),
            "support for WebAssembly gc types",
        )?;
        Self::check_bool(
            wide_arithmetic,
            other.contains(F::WIDE_ARITHMETIC),
            "WebAssembly wide-arithmetic support",
        )?;
        Self::check_bool(
            stack_switching,
            other.contains(F::STACK_SWITCHING),
            "WebAssembly stack switching support",
        )?;
        Self::check_bool(
            cm_async_builtins,
            other.contains(F::CM_ASYNC_BUILTINS),
            "TODO better error message",
        )?;
        Self::check_bool(
            cm_async_stackful,
            other.contains(F::CM_ASYNC_STACKFUL),
            "TODO better error message",
        )?;
        Ok(())
    }

    fn check_collector(
        module: Option<wasmtime_environ::Collector>,
        host: Option<wasmtime_environ::Collector>,
    ) -> Result<()> {
        match (module, host) {
            (None, None) => Ok(()),
            (Some(module), Some(host)) if module == host => Ok(()),

            (None, Some(_)) => {
                bail!("module was compiled without GC but GC is enabled in the host")
            }
            (Some(_), None) => {
                bail!("module was compiled with GC however GC is disabled in the host")
            }

            (Some(module), Some(host)) => {
                bail!(
                    "module was compiled for the {module} collector but \
                     the host is configured to use the {host} collector",
                )
            }
        }
    }
}

#[cfg(test)]
mod test {
    use super::*;
    use crate::{Config, Module, OptLevel};
    use std::{
        collections::hash_map::DefaultHasher,
        hash::{Hash, Hasher},
    };
    use tempfile::TempDir;

    #[test]
    fn test_architecture_mismatch() -> Result<()> {
        let engine = Engine::default();
        let mut metadata = Metadata::new(&engine);
        metadata.target = "unknown-generic-linux".to_string();

        match metadata.check_compatible(&engine) {
            Ok(_) => unreachable!(),
            Err(e) => assert_eq!(
                e.to_string(),
                "Module was compiled for architecture 'unknown'",
            ),
        }

        Ok(())
    }

    #[test]
    #[cfg(target_arch = "x86_64")] // test on a platform that is known to use
                                   // Cranelift
    fn test_os_mismatch() -> Result<()> {
        let engine = Engine::default();
        let mut metadata = Metadata::new(&engine);

        metadata.target = format!(
            "{}-generic-unknown",
            target_lexicon::Triple::host().architecture
        );

        match metadata.check_compatible(&engine) {
            Ok(_) => unreachable!(),
            Err(e) => assert_eq!(
                e.to_string(),
                "Module was compiled for operating system 'unknown'",
            ),
        }

        Ok(())
    }

    #[test]
    fn test_cranelift_flags_mismatch() -> Result<()> {
        let engine = Engine::default();
        let mut metadata = Metadata::new(&engine);

        metadata
            .shared_flags
            .push(("preserve_frame_pointers", FlagValue::Bool(false)));

        match metadata.check_compatible(&engine) {
            Ok(_) => unreachable!(),
            Err(e) => assert!(format!("{e:?}").starts_with(
                "\
compilation settings of module incompatible with native host

Caused by:
    setting \"preserve_frame_pointers\" is configured to Bool(false) which is not supported"
            )),
        }

        Ok(())
    }

    #[test]
    fn test_isa_flags_mismatch() -> Result<()> {
        let engine = Engine::default();
        let mut metadata = Metadata::new(&engine);

        metadata
            .isa_flags
            .push(("not_a_flag", FlagValue::Bool(true)));

        match metadata.check_compatible(&engine) {
            Ok(_) => unreachable!(),
            Err(e) => assert!(
                format!("{e:?}").starts_with(
                    "\
compilation settings of module incompatible with native host

Caused by:
    don't know how to test for target-specific flag \"not_a_flag\" at runtime",
                ),
                "bad error {e:?}",
            ),
        }

        Ok(())
    }

    #[test]
    #[cfg_attr(miri, ignore)]
    #[cfg(target_pointer_width = "64")] // different defaults on 32-bit platforms
    fn test_tunables_int_mismatch() -> Result<()> {
        let engine = Engine::default();
        let mut metadata = Metadata::new(&engine);

        metadata.tunables.memory_guard_size = 0;

        match metadata.check_compatible(&engine) {
            Ok(_) => unreachable!(),
            Err(e) => assert_eq!(e.to_string(), "Module was compiled with a memory guard size of '0' but '33554432' is expected for the host"),
        }

        Ok(())
    }

    #[test]
    fn test_tunables_bool_mismatch() -> Result<()> {
        let mut config = Config::new();
        config.epoch_interruption(true);

        let engine = Engine::new(&config)?;
        let mut metadata = Metadata::new(&engine);
        metadata.tunables.epoch_interruption = false;

        match metadata.check_compatible(&engine) {
            Ok(_) => unreachable!(),
            Err(e) => assert_eq!(
                e.to_string(),
                "Module was compiled without epoch interruption but it is enabled for the host"
            ),
        }

        let mut config = Config::new();
        config.epoch_interruption(false);

        let engine = Engine::new(&config)?;
        let mut metadata = Metadata::new(&engine);
        metadata.tunables.epoch_interruption = true;

        match metadata.check_compatible(&engine) {
            Ok(_) => unreachable!(),
            Err(e) => assert_eq!(
                e.to_string(),
                "Module was compiled with epoch interruption but it is not enabled for the host"
            ),
        }

        Ok(())
    }

    #[test]
    #[cfg(target_arch = "x86_64")] // test on a platform that is known to
                                   // implement threads
    fn test_feature_mismatch() -> Result<()> {
        let mut config = Config::new();
        config.wasm_threads(true);

        let engine = Engine::new(&config)?;
        let mut metadata = Metadata::new(&engine);
        metadata.features.threads = false;

        match metadata.check_compatible(&engine) {
            Ok(_) => unreachable!(),
            Err(e) => assert_eq!(e.to_string(), "Module was compiled without WebAssembly threads support but it is enabled for the host"),
        }

        let mut config = Config::new();
        config.wasm_threads(false);

        let engine = Engine::new(&config)?;
        let mut metadata = Metadata::new(&engine);
        metadata.features.threads = true;

        match metadata.check_compatible(&engine) {
            Ok(_) => unreachable!(),
            Err(e) => assert_eq!(e.to_string(), "Module was compiled with WebAssembly threads support but it is not enabled for the host"),
        }

        Ok(())
    }

    #[test]
    fn engine_weak_upgrades() {
        let engine = Engine::default();
        let weak = engine.weak();
        weak.upgrade()
            .expect("engine is still alive, so weak reference can upgrade");
        drop(engine);
        assert!(
            weak.upgrade().is_none(),
            "engine was dropped, so weak reference cannot upgrade"
        );
    }

    #[test]
    #[cfg_attr(miri, ignore)]
    fn cache_accounts_for_opt_level() -> Result<()> {
        let td = TempDir::new()?;
        let config_path = td.path().join("config.toml");
        std::fs::write(
            &config_path,
            &format!(
                "
                    [cache]
                    enabled = true
                    directory = '{}'
                ",
                td.path().join("cache").display()
            ),
        )?;
        let mut cfg = Config::new();
        cfg.cranelift_opt_level(OptLevel::None)
            .cache_config_load(&config_path)?;
        let engine = Engine::new(&cfg)?;
        Module::new(&engine, "(module (func))")?;
        assert_eq!(engine.config().cache_config.cache_hits(), 0);
        assert_eq!(engine.config().cache_config.cache_misses(), 1);
        Module::new(&engine, "(module (func))")?;
        assert_eq!(engine.config().cache_config.cache_hits(), 1);
        assert_eq!(engine.config().cache_config.cache_misses(), 1);

        let mut cfg = Config::new();
        cfg.cranelift_opt_level(OptLevel::Speed)
            .cache_config_load(&config_path)?;
        let engine = Engine::new(&cfg)?;
        Module::new(&engine, "(module (func))")?;
        assert_eq!(engine.config().cache_config.cache_hits(), 0);
        assert_eq!(engine.config().cache_config.cache_misses(), 1);
        Module::new(&engine, "(module (func))")?;
        assert_eq!(engine.config().cache_config.cache_hits(), 1);
        assert_eq!(engine.config().cache_config.cache_misses(), 1);

        let mut cfg = Config::new();
        cfg.cranelift_opt_level(OptLevel::SpeedAndSize)
            .cache_config_load(&config_path)?;
        let engine = Engine::new(&cfg)?;
        Module::new(&engine, "(module (func))")?;
        assert_eq!(engine.config().cache_config.cache_hits(), 0);
        assert_eq!(engine.config().cache_config.cache_misses(), 1);
        Module::new(&engine, "(module (func))")?;
        assert_eq!(engine.config().cache_config.cache_hits(), 1);
        assert_eq!(engine.config().cache_config.cache_misses(), 1);

        let mut cfg = Config::new();
        cfg.debug_info(true).cache_config_load(&config_path)?;
        let engine = Engine::new(&cfg)?;
        Module::new(&engine, "(module (func))")?;
        assert_eq!(engine.config().cache_config.cache_hits(), 0);
        assert_eq!(engine.config().cache_config.cache_misses(), 1);
        Module::new(&engine, "(module (func))")?;
        assert_eq!(engine.config().cache_config.cache_hits(), 1);
        assert_eq!(engine.config().cache_config.cache_misses(), 1);

        Ok(())
    }

    #[test]
    fn precompile_compatibility_key_accounts_for_opt_level() {
        fn hash_for_config(cfg: &Config) -> u64 {
            let engine = Engine::new(cfg).expect("Config should be valid");
            let mut hasher = DefaultHasher::new();
            engine.precompile_compatibility_hash().hash(&mut hasher);
            hasher.finish()
        }
        let mut cfg = Config::new();
        cfg.cranelift_opt_level(OptLevel::None);
        let opt_none_hash = hash_for_config(&cfg);
        cfg.cranelift_opt_level(OptLevel::Speed);
        let opt_speed_hash = hash_for_config(&cfg);
        assert_ne!(opt_none_hash, opt_speed_hash)
    }

    #[test]
    fn precompile_compatibility_key_accounts_for_module_version_strategy() -> Result<()> {
        fn hash_for_config(cfg: &Config) -> u64 {
            let engine = Engine::new(cfg).expect("Config should be valid");
            let mut hasher = DefaultHasher::new();
            engine.precompile_compatibility_hash().hash(&mut hasher);
            hasher.finish()
        }
        let mut cfg_custom_version = Config::new();
        cfg_custom_version.module_version(ModuleVersionStrategy::Custom("1.0.1111".to_string()))?;
        let custom_version_hash = hash_for_config(&cfg_custom_version);

        let mut cfg_default_version = Config::new();
        cfg_default_version.module_version(ModuleVersionStrategy::WasmtimeVersion)?;
        let default_version_hash = hash_for_config(&cfg_default_version);

        let mut cfg_none_version = Config::new();
        cfg_none_version.module_version(ModuleVersionStrategy::None)?;
        let none_version_hash = hash_for_config(&cfg_none_version);

        assert_ne!(custom_version_hash, default_version_hash);
        assert_ne!(custom_version_hash, none_version_hash);
        assert_ne!(default_version_hash, none_version_hash);

        Ok(())
    }

    #[test]
    #[cfg_attr(miri, ignore)]
    #[cfg(feature = "component-model")]
    fn components_are_cached() -> Result<()> {
        use crate::component::Component;

        let td = TempDir::new()?;
        let config_path = td.path().join("config.toml");
        std::fs::write(
            &config_path,
            &format!(
                "
                    [cache]
                    enabled = true
                    directory = '{}'
                ",
                td.path().join("cache").display()
            ),
        )?;
        let mut cfg = Config::new();
        cfg.cache_config_load(&config_path)?;
        let engine = Engine::new(&cfg)?;
        Component::new(&engine, "(component (core module (func)))")?;
        assert_eq!(engine.config().cache_config.cache_hits(), 0);
        assert_eq!(engine.config().cache_config.cache_misses(), 1);
        Component::new(&engine, "(component (core module (func)))")?;
        assert_eq!(engine.config().cache_config.cache_hits(), 1);
        assert_eq!(engine.config().cache_config.cache_misses(), 1);

        Ok(())
    }
}<|MERGE_RESOLUTION|>--- conflicted
+++ resolved
@@ -200,15 +200,10 @@
     function_references: bool,
     gc: bool,
     custom_page_sizes: bool,
-<<<<<<< HEAD
-    cm_async: bool,
-    cm_async_builtins: bool,
-    cm_async_stackful: bool,
-=======
     component_model_async: bool,
     component_model_async_builtins: bool,
     component_model_async_stackful: bool,
->>>>>>> 58ad9115
+    component_model_error_context: bool,
     gc_types: bool,
     wide_arithmetic: bool,
     stack_switching: bool,
@@ -235,19 +230,12 @@
             gc,
             custom_page_sizes,
             shared_everything_threads,
-<<<<<<< HEAD
-            cm_values,
-            cm_nested_names,
-            cm_async,
-            cm_async_stackful,
-            cm_async_builtins,
-=======
             cm_async,
             cm_async_builtins,
             cm_async_stackful,
+            cm_error_context,
             cm_nested_names,
             cm_values,
->>>>>>> 58ad9115
             legacy_exceptions,
             gc_types,
             stack_switching,
@@ -264,13 +252,8 @@
         // above so that once we do implement support for them, we won't
         // silently ignore them during serialization.
         assert!(!memory_control);
-<<<<<<< HEAD
-        assert!(!cm_values);
-        assert!(!cm_nested_names);
-=======
         assert!(!cm_nested_names);
         assert!(!cm_values);
->>>>>>> 58ad9115
         assert!(!shared_everything_threads);
         assert!(!legacy_exceptions);
 
@@ -295,21 +278,13 @@
                 function_references,
                 gc,
                 custom_page_sizes,
-<<<<<<< HEAD
-                cm_async,
-                gc_types,
-                wide_arithmetic,
-                stack_switching,
-                cm_async_builtins,
-                cm_async_stackful,
-=======
                 gc_types,
                 wide_arithmetic,
                 stack_switching,
                 component_model_async: cm_async,
                 component_model_async_builtins: cm_async_builtins,
                 component_model_async_stackful: cm_async_stackful,
->>>>>>> 58ad9115
+                component_model_error_context: cm_error_context,
             },
         }
     }
@@ -516,18 +491,13 @@
             function_references,
             gc,
             custom_page_sizes,
-<<<<<<< HEAD
-            cm_async,
-=======
             component_model_async,
             component_model_async_builtins,
             component_model_async_stackful,
->>>>>>> 58ad9115
+            component_model_error_context,
             gc_types,
             wide_arithmetic,
             stack_switching,
-            cm_async_builtins,
-            cm_async_stackful,
         } = self.features;
 
         use wasmparser::WasmFeatures as F;
@@ -603,11 +573,7 @@
             "WebAssembly custom-page-sizes support",
         )?;
         Self::check_bool(
-<<<<<<< HEAD
-            cm_async,
-=======
             component_model_async,
->>>>>>> 58ad9115
             other.contains(F::CM_ASYNC),
             "WebAssembly component model support for async lifts/lowers, futures, streams, and errors",
         )?;
@@ -620,6 +586,11 @@
             component_model_async_stackful,
             other.contains(F::CM_ASYNC_STACKFUL),
             "WebAssembly component model support for async stackful",
+        )?;
+        Self::check_bool(
+            component_model_error_context,
+            other.contains(F::CM_ERROR_CONTEXT),
+            "WebAssembly component model support for error-context",
         )?;
         Self::check_cfg_bool(
             cfg!(feature = "gc"),
@@ -637,16 +608,6 @@
             stack_switching,
             other.contains(F::STACK_SWITCHING),
             "WebAssembly stack switching support",
-        )?;
-        Self::check_bool(
-            cm_async_builtins,
-            other.contains(F::CM_ASYNC_BUILTINS),
-            "TODO better error message",
-        )?;
-        Self::check_bool(
-            cm_async_stackful,
-            other.contains(F::CM_ASYNC_STACKFUL),
-            "TODO better error message",
         )?;
         Ok(())
     }
