use crate::prelude::*;
use alloc::sync::Arc;
use bitflags::Flags;
use core::fmt;
use core::str::FromStr;
#[cfg(any(feature = "cache", feature = "cranelift", feature = "winch"))]
use std::path::Path;
use wasmparser::WasmFeatures;
#[cfg(feature = "cache")]
use wasmtime_cache::CacheConfig;
use wasmtime_environ::{ConfigTunables, TripleExt, Tunables};

#[cfg(feature = "runtime")]
use crate::memory::MemoryCreator;
#[cfg(feature = "runtime")]
use crate::profiling_agent::{self, ProfilingAgent};
#[cfg(feature = "runtime")]
use crate::runtime::vm::{
    GcRuntime, InstanceAllocator, OnDemandInstanceAllocator, RuntimeMemoryCreator,
};
#[cfg(feature = "runtime")]
use crate::trampoline::MemoryCreatorProxy;

#[cfg(feature = "async")]
use crate::stack::{StackCreator, StackCreatorProxy};
#[cfg(feature = "async")]
use wasmtime_fiber::RuntimeFiberStackCreator;

#[cfg(feature = "runtime")]
pub use crate::runtime::code_memory::CustomCodeMemory;
#[cfg(all(feature = "incremental-cache", feature = "cranelift"))]
pub use wasmtime_environ::CacheStore;

/// Represents the module instance allocation strategy to use.
#[derive(Clone)]
#[non_exhaustive]
pub enum InstanceAllocationStrategy {
    /// The on-demand instance allocation strategy.
    ///
    /// Resources related to a module instance are allocated at instantiation time and
    /// immediately deallocated when the `Store` referencing the instance is dropped.
    ///
    /// This is the default allocation strategy for Wasmtime.
    OnDemand,
    /// The pooling instance allocation strategy.
    ///
    /// A pool of resources is created in advance and module instantiation reuses resources
    /// from the pool. Resources are returned to the pool when the `Store` referencing the instance
    /// is dropped.
    #[cfg(feature = "pooling-allocator")]
    Pooling(PoolingAllocationConfig),
}

impl InstanceAllocationStrategy {
    /// The default pooling instance allocation strategy.
    #[cfg(feature = "pooling-allocator")]
    pub fn pooling() -> Self {
        Self::Pooling(Default::default())
    }
}

impl Default for InstanceAllocationStrategy {
    fn default() -> Self {
        Self::OnDemand
    }
}

#[cfg(feature = "pooling-allocator")]
impl From<PoolingAllocationConfig> for InstanceAllocationStrategy {
    fn from(cfg: PoolingAllocationConfig) -> InstanceAllocationStrategy {
        InstanceAllocationStrategy::Pooling(cfg)
    }
}

#[derive(Clone)]
/// Configure the strategy used for versioning in serializing and deserializing [`crate::Module`].
pub enum ModuleVersionStrategy {
    /// Use the wasmtime crate's Cargo package version.
    WasmtimeVersion,
    /// Use a custom version string. Must be at most 255 bytes.
    Custom(String),
    /// Emit no version string in serialization, and accept all version strings in deserialization.
    None,
}

impl Default for ModuleVersionStrategy {
    fn default() -> Self {
        ModuleVersionStrategy::WasmtimeVersion
    }
}

impl core::hash::Hash for ModuleVersionStrategy {
    fn hash<H: core::hash::Hasher>(&self, hasher: &mut H) {
        match self {
            Self::WasmtimeVersion => env!("CARGO_PKG_VERSION").hash(hasher),
            Self::Custom(s) => s.hash(hasher),
            Self::None => {}
        };
    }
}

/// Global configuration options used to create an [`Engine`](crate::Engine)
/// and customize its behavior.
///
/// This structure exposed a builder-like interface and is primarily consumed by
/// [`Engine::new()`](crate::Engine::new).
///
/// The validation of `Config` is deferred until the engine is being built, thus
/// a problematic config may cause `Engine::new` to fail.
///
/// # Defaults
///
/// The `Default` trait implementation and the return value from
/// [`Config::new()`] are the same and represent the default set of
/// configuration for an engine. The exact set of defaults will differ based on
/// properties such as enabled Cargo features at compile time and the configured
/// target (see [`Config::target`]). Configuration options document their
/// default values and what the conditional value of the default is where
/// applicable.
#[derive(Clone)]
pub struct Config {
    #[cfg(any(feature = "cranelift", feature = "winch"))]
    compiler_config: CompilerConfig,
    target: Option<target_lexicon::Triple>,
    #[cfg(feature = "gc")]
    collector: Collector,
    profiling_strategy: ProfilingStrategy,
    tunables: ConfigTunables,

    #[cfg(feature = "cache")]
    pub(crate) cache_config: CacheConfig,
    #[cfg(feature = "runtime")]
    pub(crate) mem_creator: Option<Arc<dyn RuntimeMemoryCreator>>,
    #[cfg(feature = "runtime")]
    pub(crate) custom_code_memory: Option<Arc<dyn CustomCodeMemory>>,
    pub(crate) allocation_strategy: InstanceAllocationStrategy,
    pub(crate) max_wasm_stack: usize,
    /// Explicitly enabled features via `Config::wasm_*` methods. This is a
    /// signal that the embedder specifically wants something turned on
    /// regardless of the defaults that Wasmtime might otherwise have enabled.
    ///
    /// Note that this, and `disabled_features` below, start as the empty set of
    /// features to only track explicit user requests.
    pub(crate) enabled_features: WasmFeatures,
    /// Same as `enabled_features`, but for those that are explicitly disabled.
    pub(crate) disabled_features: WasmFeatures,
    pub(crate) wasm_backtrace: bool,
    pub(crate) wasm_backtrace_details_env_used: bool,
    pub(crate) native_unwind_info: Option<bool>,
    #[cfg(feature = "async")]
    pub(crate) async_stack_size: usize,
    #[cfg(feature = "async")]
    pub(crate) async_stack_zeroing: bool,
    #[cfg(feature = "async")]
    pub(crate) stack_creator: Option<Arc<dyn RuntimeFiberStackCreator>>,
    pub(crate) async_support: bool,
    pub(crate) module_version: ModuleVersionStrategy,
    pub(crate) parallel_compilation: bool,
    pub(crate) memory_guaranteed_dense_image_size: u64,
    pub(crate) force_memory_init_memfd: bool,
    pub(crate) wmemcheck: bool,
    #[cfg(feature = "coredump")]
    pub(crate) coredump_on_trap: bool,
    pub(crate) macos_use_mach_ports: bool,
    pub(crate) detect_host_feature: Option<fn(&str) -> Option<bool>>,
}

/// User-provided configuration for the compiler.
#[cfg(any(feature = "cranelift", feature = "winch"))]
#[derive(Debug, Clone)]
struct CompilerConfig {
    strategy: Option<Strategy>,
    settings: crate::hash_map::HashMap<String, String>,
    flags: crate::hash_set::HashSet<String>,
    #[cfg(all(feature = "incremental-cache", feature = "cranelift"))]
    cache_store: Option<Arc<dyn CacheStore>>,
    clif_dir: Option<std::path::PathBuf>,
    wmemcheck: bool,
}

#[cfg(any(feature = "cranelift", feature = "winch"))]
impl CompilerConfig {
    fn new() -> Self {
        Self {
            strategy: Strategy::Auto.not_auto(),
            settings: Default::default(),
            flags: Default::default(),
            #[cfg(all(feature = "incremental-cache", feature = "cranelift"))]
            cache_store: None,
            clif_dir: None,
            wmemcheck: false,
        }
    }

    /// Ensures that the key is not set or equals to the given value.
    /// If the key is not set, it will be set to the given value.
    ///
    /// # Returns
    ///
    /// Returns true if successfully set or already had the given setting
    /// value, or false if the setting was explicitly set to something
    /// else previously.
    fn ensure_setting_unset_or_given(&mut self, k: &str, v: &str) -> bool {
        if let Some(value) = self.settings.get(k) {
            if value != v {
                return false;
            }
        } else {
            self.settings.insert(k.to_string(), v.to_string());
        }
        true
    }
}

#[cfg(any(feature = "cranelift", feature = "winch"))]
impl Default for CompilerConfig {
    fn default() -> Self {
        Self::new()
    }
}

impl Config {
    /// Creates a new configuration object with the default configuration
    /// specified.
    pub fn new() -> Self {
        let mut ret = Self {
            tunables: ConfigTunables::default(),
            #[cfg(any(feature = "cranelift", feature = "winch"))]
            compiler_config: CompilerConfig::default(),
            target: None,
            #[cfg(feature = "gc")]
            collector: Collector::default(),
            #[cfg(feature = "cache")]
            cache_config: CacheConfig::new_cache_disabled(),
            profiling_strategy: ProfilingStrategy::None,
            #[cfg(feature = "runtime")]
            mem_creator: None,
            #[cfg(feature = "runtime")]
            custom_code_memory: None,
            allocation_strategy: InstanceAllocationStrategy::OnDemand,
            // 512k of stack -- note that this is chosen currently to not be too
            // big, not be too small, and be a good default for most platforms.
            // One platform of particular note is Windows where the stack size
            // of the main thread seems to, by default, be smaller than that of
            // Linux and macOS. This 512k value at least lets our current test
            // suite pass on the main thread of Windows (using `--test-threads
            // 1` forces this), or at least it passed when this change was
            // committed.
            max_wasm_stack: 512 * 1024,
            wasm_backtrace: true,
            wasm_backtrace_details_env_used: false,
            native_unwind_info: None,
            enabled_features: WasmFeatures::empty(),
            disabled_features: WasmFeatures::empty(),
            #[cfg(feature = "async")]
            async_stack_size: 2 << 20,
            #[cfg(feature = "async")]
            async_stack_zeroing: false,
            #[cfg(feature = "async")]
            stack_creator: None,
            async_support: false,
            module_version: ModuleVersionStrategy::default(),
            parallel_compilation: !cfg!(miri),
            memory_guaranteed_dense_image_size: 16 << 20,
            force_memory_init_memfd: false,
            wmemcheck: false,
            #[cfg(feature = "coredump")]
            coredump_on_trap: false,
            macos_use_mach_ports: !cfg!(miri),
            #[cfg(feature = "std")]
            detect_host_feature: Some(detect_host_feature),
            #[cfg(not(feature = "std"))]
            detect_host_feature: None,
        };
        #[cfg(any(feature = "cranelift", feature = "winch"))]
        {
            ret.cranelift_debug_verifier(false);
            ret.cranelift_opt_level(OptLevel::Speed);

            // When running under MIRI try to optimize for compile time of wasm
            // code itself as much as possible. Disable optimizations by
            // default and use the fastest regalloc available to us.
            if cfg!(miri) {
                ret.cranelift_opt_level(OptLevel::None);
                ret.cranelift_regalloc_algorithm(RegallocAlgorithm::SinglePass);
            }
        }

        ret.wasm_backtrace_details(WasmBacktraceDetails::Environment);

        ret
    }

    /// Configures the target platform of this [`Config`].
    ///
    /// This method is used to configure the output of compilation in an
    /// [`Engine`](crate::Engine). This can be used, for example, to
    /// cross-compile from one platform to another. By default, the host target
    /// triple is used meaning compiled code is suitable to run on the host.
    ///
    /// Note that the [`Module`](crate::Module) type can only be created if the
    /// target configured here matches the host. Otherwise if a cross-compile is
    /// being performed where the host doesn't match the target then
    /// [`Engine::precompile_module`](crate::Engine::precompile_module) must be
    /// used instead.
    ///
    /// Target-specific flags (such as CPU features) will not be inferred by
    /// default for the target when one is provided here. This means that this
    /// can also be used, for example, with the host architecture to disable all
    /// host-inferred feature flags. Configuring target-specific flags can be
    /// done with [`Config::cranelift_flag_set`] and
    /// [`Config::cranelift_flag_enable`].
    ///
    /// # Errors
    ///
    /// This method will error if the given target triple is not supported.
    pub fn target(&mut self, target: &str) -> Result<&mut Self> {
        self.target =
            Some(target_lexicon::Triple::from_str(target).map_err(|e| anyhow::anyhow!(e))?);

        Ok(self)
    }

    /// Enables the incremental compilation cache in Cranelift, using the provided `CacheStore`
    /// backend for storage.
    #[cfg(all(feature = "incremental-cache", feature = "cranelift"))]
    pub fn enable_incremental_compilation(
        &mut self,
        cache_store: Arc<dyn CacheStore>,
    ) -> Result<&mut Self> {
        self.compiler_config.cache_store = Some(cache_store);
        Ok(self)
    }

    /// Whether or not to enable support for asynchronous functions in Wasmtime.
    ///
    /// When enabled, the config can optionally define host functions with `async`.
    /// Instances created and functions called with this `Config` *must* be called
    /// through their asynchronous APIs, however. For example using
    /// [`Func::call`](crate::Func::call) will panic when used with this config.
    ///
    /// # Asynchronous Wasm
    ///
    /// WebAssembly does not currently have a way to specify at the bytecode
    /// level what is and isn't async. Host-defined functions, however, may be
    /// defined as `async`. WebAssembly imports always appear synchronous, which
    /// gives rise to a bit of an impedance mismatch here. To solve this
    /// Wasmtime supports "asynchronous configs" which enables calling these
    /// asynchronous functions in a way that looks synchronous to the executing
    /// WebAssembly code.
    ///
    /// An asynchronous config must always invoke wasm code asynchronously,
    /// meaning we'll always represent its computation as a
    /// [`Future`](std::future::Future). The `poll` method of the futures
    /// returned by Wasmtime will perform the actual work of calling the
    /// WebAssembly. Wasmtime won't manage its own thread pools or similar,
    /// that's left up to the embedder.
    ///
    /// To implement futures in a way that WebAssembly sees asynchronous host
    /// functions as synchronous, all async Wasmtime futures will execute on a
    /// separately allocated native stack from the thread otherwise executing
    /// Wasmtime. This separate native stack can then be switched to and from.
    /// Using this whenever an `async` host function returns a future that
    /// resolves to `Pending` we switch away from the temporary stack back to
    /// the main stack and propagate the `Pending` status.
    ///
    /// In general it's encouraged that the integration with `async` and
    /// wasmtime is designed early on in your embedding of Wasmtime to ensure
    /// that it's planned that WebAssembly executes in the right context of your
    /// application.
    ///
    /// # Execution in `poll`
    ///
    /// The [`Future::poll`](std::future::Future::poll) method is the main
    /// driving force behind Rust's futures. That method's own documentation
    /// states "an implementation of `poll` should strive to return quickly, and
    /// should not block". This, however, can be at odds with executing
    /// WebAssembly code as part of the `poll` method itself. If your
    /// WebAssembly is untrusted then this could allow the `poll` method to take
    /// arbitrarily long in the worst case, likely blocking all other
    /// asynchronous tasks.
    ///
    /// To remedy this situation you have a a few possible ways to solve this:
    ///
    /// * The most efficient solution is to enable
    ///   [`Config::epoch_interruption`] in conjunction with
    ///   [`crate::Store::epoch_deadline_async_yield_and_update`]. Coupled with
    ///   periodic calls to [`crate::Engine::increment_epoch`] this will cause
    ///   executing WebAssembly to periodically yield back according to the
    ///   epoch configuration settings. This enables `Future::poll` to take at
    ///   most a certain amount of time according to epoch configuration
    ///   settings and when increments happen. The benefit of this approach is
    ///   that the instrumentation in compiled code is quite lightweight, but a
    ///   downside can be that the scheduling is somewhat nondeterministic since
    ///   increments are usually timer-based which are not always deterministic.
    ///
    ///   Note that to prevent infinite execution of wasm it's recommended to
    ///   place a timeout on the entire future representing executing wasm code
    ///   and the periodic yields with epochs should ensure that when the
    ///   timeout is reached it's appropriately recognized.
    ///
    /// * Alternatively you can enable the
    ///   [`Config::consume_fuel`](crate::Config::consume_fuel) method as well
    ///   as [`crate::Store::fuel_async_yield_interval`] When doing so this will
    ///   configure Wasmtime futures to yield periodically while they're
    ///   executing WebAssembly code. After consuming the specified amount of
    ///   fuel wasm futures will return `Poll::Pending` from their `poll`
    ///   method, and will get automatically re-polled later. This enables the
    ///   `Future::poll` method to take roughly a fixed amount of time since
    ///   fuel is guaranteed to get consumed while wasm is executing. Unlike
    ///   epoch-based preemption this is deterministic since wasm always
    ///   consumes a fixed amount of fuel per-operation. The downside of this
    ///   approach, however, is that the compiled code instrumentation is
    ///   significantly more expensive than epoch checks.
    ///
    ///   Note that to prevent infinite execution of wasm it's recommended to
    ///   place a timeout on the entire future representing executing wasm code
    ///   and the periodic yields with epochs should ensure that when the
    ///   timeout is reached it's appropriately recognized.
    ///
    /// In all cases special care needs to be taken when integrating
    /// asynchronous wasm into your application. You should carefully plan where
    /// WebAssembly will execute and what compute resources will be allotted to
    /// it. If Wasmtime doesn't support exactly what you'd like just yet, please
    /// feel free to open an issue!
    #[cfg(feature = "async")]
    pub fn async_support(&mut self, enable: bool) -> &mut Self {
        self.async_support = enable;
        self
    }

    /// Configures whether DWARF debug information will be emitted during
    /// compilation.
    ///
    /// Note that the `debug-builtins` compile-time Cargo feature must also be
    /// enabled for native debuggers such as GDB or LLDB to be able to debug
    /// guest WebAssembly programs.
    ///
    /// By default this option is `false`.
    /// **Note** Enabling this option is not compatible with the Winch compiler.
    pub fn debug_info(&mut self, enable: bool) -> &mut Self {
        self.tunables.generate_native_debuginfo = Some(enable);
        self
    }

    /// Configures whether [`WasmBacktrace`] will be present in the context of
    /// errors returned from Wasmtime.
    ///
    /// A backtrace may be collected whenever an error is returned from a host
    /// function call through to WebAssembly or when WebAssembly itself hits a
    /// trap condition, such as an out-of-bounds memory access. This flag
    /// indicates, in these conditions, whether the backtrace is collected or
    /// not.
    ///
    /// Currently wasm backtraces are implemented through frame pointer walking.
    /// This means that collecting a backtrace is expected to be a fast and
    /// relatively cheap operation. Additionally backtrace collection is
    /// suitable in concurrent environments since one thread capturing a
    /// backtrace won't block other threads.
    ///
    /// Collected backtraces are attached via [`anyhow::Error::context`] to
    /// errors returned from host functions. The [`WasmBacktrace`] type can be
    /// acquired via [`anyhow::Error::downcast_ref`] to inspect the backtrace.
    /// When this option is disabled then this context is never applied to
    /// errors coming out of wasm.
    ///
    /// This option is `true` by default.
    ///
    /// [`WasmBacktrace`]: crate::WasmBacktrace
    pub fn wasm_backtrace(&mut self, enable: bool) -> &mut Self {
        self.wasm_backtrace = enable;
        self
    }

    /// Configures whether backtraces in `Trap` will parse debug info in the wasm file to
    /// have filename/line number information.
    ///
    /// When enabled this will causes modules to retain debugging information
    /// found in wasm binaries. This debug information will be used when a trap
    /// happens to symbolicate each stack frame and attempt to print a
    /// filename/line number for each wasm frame in the stack trace.
    ///
    /// By default this option is `WasmBacktraceDetails::Environment`, meaning
    /// that wasm will read `WASMTIME_BACKTRACE_DETAILS` to indicate whether
    /// details should be parsed. Note that the `std` feature of this crate must
    /// be active to read environment variables, otherwise this is disabled by
    /// default.
    pub fn wasm_backtrace_details(&mut self, enable: WasmBacktraceDetails) -> &mut Self {
        self.wasm_backtrace_details_env_used = false;
        self.tunables.parse_wasm_debuginfo = match enable {
            WasmBacktraceDetails::Enable => Some(true),
            WasmBacktraceDetails::Disable => Some(false),
            WasmBacktraceDetails::Environment => {
                #[cfg(feature = "std")]
                {
                    self.wasm_backtrace_details_env_used = true;
                    std::env::var("WASMTIME_BACKTRACE_DETAILS")
                        .map(|s| Some(s == "1"))
                        .unwrap_or(Some(false))
                }
                #[cfg(not(feature = "std"))]
                {
                    Some(false)
                }
            }
        };
        self
    }

    /// Configures whether to generate native unwind information
    /// (e.g. `.eh_frame` on Linux).
    ///
    /// This configuration option only exists to help third-party stack
    /// capturing mechanisms, such as the system's unwinder or the `backtrace`
    /// crate, determine how to unwind through Wasm frames. It does not affect
    /// whether Wasmtime can capture Wasm backtraces or not. The presence of
    /// [`WasmBacktrace`] is controlled by the [`Config::wasm_backtrace`]
    /// option.
    ///
    /// Native unwind information is included:
    /// - When targeting Windows, since the Windows ABI requires it.
    /// - By default.
    ///
    /// Note that systems loading many modules may wish to disable this
    /// configuration option instead of leaving it on-by-default. Some platforms
    /// exhibit quadratic behavior when registering/unregistering unwinding
    /// information which can greatly slow down the module loading/unloading
    /// process.
    ///
    /// [`WasmBacktrace`]: crate::WasmBacktrace
    pub fn native_unwind_info(&mut self, enable: bool) -> &mut Self {
        self.native_unwind_info = Some(enable);
        self
    }

    /// Configures whether execution of WebAssembly will "consume fuel" to
    /// either halt or yield execution as desired.
    ///
    /// This can be used to deterministically prevent infinitely-executing
    /// WebAssembly code by instrumenting generated code to consume fuel as it
    /// executes. When fuel runs out a trap is raised, however [`Store`] can be
    /// configured to yield execution periodically via
    /// [`crate::Store::fuel_async_yield_interval`].
    ///
    /// Note that a [`Store`] starts with no fuel, so if you enable this option
    /// you'll have to be sure to pour some fuel into [`Store`] before
    /// executing some code.
    ///
    /// By default this option is `false`.
    ///
    /// **Note** Enabling this option is not compatible with the Winch compiler.
    ///
    /// [`Store`]: crate::Store
    pub fn consume_fuel(&mut self, enable: bool) -> &mut Self {
        self.tunables.consume_fuel = Some(enable);
        self
    }

    /// Enables epoch-based interruption.
    ///
    /// When executing code in async mode, we sometimes want to
    /// implement a form of cooperative timeslicing: long-running Wasm
    /// guest code should periodically yield to the executor
    /// loop. This yielding could be implemented by using "fuel" (see
    /// [`consume_fuel`](Config::consume_fuel)). However, fuel
    /// instrumentation is somewhat expensive: it modifies the
    /// compiled form of the Wasm code so that it maintains a precise
    /// instruction count, frequently checking this count against the
    /// remaining fuel. If one does not need this precise count or
    /// deterministic interruptions, and only needs a periodic
    /// interrupt of some form, then It would be better to have a more
    /// lightweight mechanism.
    ///
    /// Epoch-based interruption is that mechanism. There is a global
    /// "epoch", which is a counter that divides time into arbitrary
    /// periods (or epochs). This counter lives on the
    /// [`Engine`](crate::Engine) and can be incremented by calling
    /// [`Engine::increment_epoch`](crate::Engine::increment_epoch).
    /// Epoch-based instrumentation works by setting a "deadline
    /// epoch". The compiled code knows the deadline, and at certain
    /// points, checks the current epoch against that deadline. It
    /// will yield if the deadline has been reached.
    ///
    /// The idea is that checking an infrequently-changing counter is
    /// cheaper than counting and frequently storing a precise metric
    /// (instructions executed) locally. The interruptions are not
    /// deterministic, but if the embedder increments the epoch in a
    /// periodic way (say, every regular timer tick by a thread or
    /// signal handler), then we can ensure that all async code will
    /// yield to the executor within a bounded time.
    ///
    /// The deadline check cannot be avoided by malicious wasm code. It is safe
    /// to use epoch deadlines to limit the execution time of untrusted
    /// code.
    ///
    /// The [`Store`](crate::Store) tracks the deadline, and controls
    /// what happens when the deadline is reached during
    /// execution. Several behaviors are possible:
    ///
    /// - Trap if code is executing when the epoch deadline is
    ///   met. See
    ///   [`Store::epoch_deadline_trap`](crate::Store::epoch_deadline_trap).
    ///
    /// - Call an arbitrary function. This function may chose to trap or
    ///   increment the epoch. See
    ///   [`Store::epoch_deadline_callback`](crate::Store::epoch_deadline_callback).
    ///
    /// - Yield to the executor loop, then resume when the future is
    ///   next polled. See
    ///   [`Store::epoch_deadline_async_yield_and_update`](crate::Store::epoch_deadline_async_yield_and_update).
    ///
    /// Trapping is the default. The yielding behaviour may be used for
    /// the timeslicing behavior described above.
    ///
    /// This feature is available with or without async support.
    /// However, without async support, the timeslicing behaviour is
    /// not available. This means epoch-based interruption can only
    /// serve as a simple external-interruption mechanism.
    ///
    /// An initial deadline must be set before executing code by calling
    /// [`Store::set_epoch_deadline`](crate::Store::set_epoch_deadline). If this
    /// deadline is not configured then wasm will immediately trap.
    ///
    /// ## Interaction with blocking host calls
    ///
    /// Epochs (and fuel) do not assist in handling WebAssembly code blocked in
    /// a call to the host. For example if the WebAssembly function calls
    /// `wasi:io/poll/poll` to sleep epochs will not assist in waking this up or
    /// timing it out. Epochs intentionally only affect running WebAssembly code
    /// itself and it's left to the embedder to determine how best to wake up
    /// indefinitely blocking code in the host.
    ///
    /// The typical solution for this, however, is to use
    /// [`Config::async_support(true)`](Config::async_support) and the `async`
    /// variant of WASI host functions. This models computation as a Rust
    /// `Future` which means that when blocking happens the future is only
    /// suspended and control yields back to the main event loop. This gives the
    /// embedder the opportunity to use `tokio::time::timeout` for example on a
    /// wasm computation and have the desired effect of cancelling a blocking
    /// operation when a timeout expires.
    ///
    /// ## When to use fuel vs. epochs
    ///
    /// In general, epoch-based interruption results in faster
    /// execution. This difference is sometimes significant: in some
    /// measurements, up to 2-3x. This is because epoch-based
    /// interruption does less work: it only watches for a global
    /// rarely-changing counter to increment, rather than keeping a
    /// local frequently-changing counter and comparing it to a
    /// deadline.
    ///
    /// Fuel, in contrast, should be used when *deterministic*
    /// yielding or trapping is needed. For example, if it is required
    /// that the same function call with the same starting state will
    /// always either complete or trap with an out-of-fuel error,
    /// deterministically, then fuel with a fixed bound should be
    /// used.
    ///
    /// **Note** Enabling this option is not compatible with the Winch compiler.
    ///
    /// # See Also
    ///
    /// - [`Engine::increment_epoch`](crate::Engine::increment_epoch)
    /// - [`Store::set_epoch_deadline`](crate::Store::set_epoch_deadline)
    /// - [`Store::epoch_deadline_trap`](crate::Store::epoch_deadline_trap)
    /// - [`Store::epoch_deadline_callback`](crate::Store::epoch_deadline_callback)
    /// - [`Store::epoch_deadline_async_yield_and_update`](crate::Store::epoch_deadline_async_yield_and_update)
    pub fn epoch_interruption(&mut self, enable: bool) -> &mut Self {
        self.tunables.epoch_interruption = Some(enable);
        self
    }

    /// Configures the maximum amount of stack space available for
    /// executing WebAssembly code.
    ///
    /// WebAssembly has well-defined semantics on stack overflow. This is
    /// intended to be a knob which can help configure how much stack space
    /// wasm execution is allowed to consume. Note that the number here is not
    /// super-precise, but rather wasm will take at most "pretty close to this
    /// much" stack space.
    ///
    /// If a wasm call (or series of nested wasm calls) take more stack space
    /// than the `size` specified then a stack overflow trap will be raised.
    ///
    /// Caveat: this knob only limits the stack space consumed by wasm code.
    /// More importantly, it does not ensure that this much stack space is
    /// available on the calling thread stack. Exhausting the thread stack
    /// typically leads to an **abort** of the process.
    ///
    /// Here are some examples of how that could happen:
    ///
    /// - Let's assume this option is set to 2 MiB and then a thread that has
    ///   a stack with 512 KiB left.
    ///
    ///   If wasm code consumes more than 512 KiB then the process will be aborted.
    ///
    /// - Assuming the same conditions, but this time wasm code does not consume
    ///   any stack but calls into a host function. The host function consumes
    ///   more than 512 KiB of stack space. The process will be aborted.
    ///
    /// There's another gotcha related to recursive calling into wasm: the stack
    /// space consumed by a host function is counted towards this limit. The
    /// host functions are not prevented from consuming more than this limit.
    /// However, if the host function that used more than this limit and called
    /// back into wasm, then the execution will trap immediately because of
    /// stack overflow.
    ///
    /// When the `async` feature is enabled, this value cannot exceed the
    /// `async_stack_size` option. Be careful not to set this value too close
    /// to `async_stack_size` as doing so may limit how much stack space
    /// is available for host functions.
    ///
    /// By default this option is 512 KiB.
    ///
    /// # Errors
    ///
    /// The `Engine::new` method will fail if the `size` specified here is
    /// either 0 or larger than the [`Config::async_stack_size`] configuration.
    pub fn max_wasm_stack(&mut self, size: usize) -> &mut Self {
        self.max_wasm_stack = size;
        self
    }

    /// Configures the size of the stacks used for asynchronous execution.
    ///
    /// This setting configures the size of the stacks that are allocated for
    /// asynchronous execution. The value cannot be less than `max_wasm_stack`.
    ///
    /// The amount of stack space guaranteed for host functions is
    /// `async_stack_size - max_wasm_stack`, so take care not to set these two values
    /// close to one another; doing so may cause host functions to overflow the
    /// stack and abort the process.
    ///
    /// By default this option is 2 MiB.
    ///
    /// # Errors
    ///
    /// The `Engine::new` method will fail if the value for this option is
    /// smaller than the [`Config::max_wasm_stack`] option.
    #[cfg(feature = "async")]
    pub fn async_stack_size(&mut self, size: usize) -> &mut Self {
        self.async_stack_size = size;
        self
    }

    /// Configures whether or not stacks used for async futures are zeroed
    /// before (re)use.
    ///
    /// When the [`async_support`](Config::async_support) method is enabled for
    /// Wasmtime and the [`call_async`] variant of calling WebAssembly is used
    /// then Wasmtime will create a separate runtime execution stack for each
    /// future produced by [`call_async`]. By default upon allocation, depending
    /// on the platform, these stacks might be filled with uninitialized
    /// memory. This is safe and correct because, modulo bugs in Wasmtime,
    /// compiled Wasm code will never read from a stack slot before it
    /// initializes the stack slot.
    ///
    /// However, as a defense-in-depth mechanism, you may configure Wasmtime to
    /// ensure that these stacks are zeroed before they are used. Notably, if
    /// you are using the pooling allocator, stacks can be pooled and reused
    /// across different Wasm guests; ensuring that stacks are zeroed can
    /// prevent data leakage between Wasm guests even in the face of potential
    /// read-of-stack-slot-before-initialization bugs in Wasmtime's compiler.
    ///
    /// Stack zeroing can be a costly operation in highly concurrent
    /// environments due to modifications of the virtual address space requiring
    /// process-wide synchronization. It can also be costly in `no-std`
    /// environments that must manually zero memory, and cannot rely on an OS
    /// and virtual memory to provide zeroed pages.
    ///
    /// This option defaults to `false`.
    ///
    /// [`call_async`]: crate::TypedFunc::call_async
    #[cfg(feature = "async")]
    pub fn async_stack_zeroing(&mut self, enable: bool) -> &mut Self {
        self.async_stack_zeroing = enable;
        self
    }

    fn wasm_feature(&mut self, flag: WasmFeatures, enable: bool) -> &mut Self {
        self.enabled_features.set(flag, enable);
        self.disabled_features.set(flag, !enable);
        self
    }

    /// Configures whether the WebAssembly tail calls proposal will be enabled
    /// for compilation or not.
    ///
    /// The [WebAssembly tail calls proposal] introduces the `return_call` and
    /// `return_call_indirect` instructions. These instructions allow for Wasm
    /// programs to implement some recursive algorithms with *O(1)* stack space
    /// usage.
    ///
    /// This is `true` by default except when the Winch compiler is enabled.
    ///
    /// [WebAssembly tail calls proposal]: https://github.com/WebAssembly/tail-call
    pub fn wasm_tail_call(&mut self, enable: bool) -> &mut Self {
        self.wasm_feature(WasmFeatures::TAIL_CALL, enable);
        self
    }

    /// Configures whether the WebAssembly custom-page-sizes proposal will be
    /// enabled for compilation or not.
    ///
    /// The [WebAssembly custom-page-sizes proposal] allows a memory to
    /// customize its page sizes. By default, Wasm page sizes are 64KiB
    /// large. This proposal allows the memory to opt into smaller page sizes
    /// instead, allowing Wasm to run in environments with less than 64KiB RAM
    /// available, for example.
    ///
    /// Note that the page size is part of the memory's type, and because
    /// different memories may have different types, they may also have
    /// different page sizes.
    ///
    /// Currently the only valid page sizes are 64KiB (the default) and 1
    /// byte. Future extensions may relax this constraint and allow all powers
    /// of two.
    ///
    /// Support for this proposal is disabled by default.
    ///
    /// [WebAssembly custom-page-sizes proposal]: https://github.com/WebAssembly/custom-page-sizes
    pub fn wasm_custom_page_sizes(&mut self, enable: bool) -> &mut Self {
        self.wasm_feature(WasmFeatures::CUSTOM_PAGE_SIZES, enable);
        self
    }

    /// Configures whether the WebAssembly [threads] proposal will be enabled
    /// for compilation.
    ///
    /// This feature gates items such as shared memories and atomic
    /// instructions. Note that the threads feature depends on the bulk memory
    /// feature, which is enabled by default. Additionally note that while the
    /// wasm feature is called "threads" it does not actually include the
    /// ability to spawn threads. Spawning threads is part of the [wasi-threads]
    /// proposal which is a separately gated feature in Wasmtime.
    ///
    /// Embeddings of Wasmtime are able to build their own custom threading
    /// scheme on top of the core wasm threads proposal, however.
    ///
    /// The default value for this option is whether the `threads`
    /// crate feature of Wasmtime is enabled or not. By default this crate
    /// feature is enabled.
    ///
    /// [threads]: https://github.com/webassembly/threads
    /// [wasi-threads]: https://github.com/webassembly/wasi-threads
    #[cfg(feature = "threads")]
    pub fn wasm_threads(&mut self, enable: bool) -> &mut Self {
        self.wasm_feature(WasmFeatures::THREADS, enable);
        self
    }

    /// Configures whether the [WebAssembly reference types proposal][proposal]
    /// will be enabled for compilation.
    ///
    /// This feature gates items such as the `externref` and `funcref` types as
    /// well as allowing a module to define multiple tables.
    ///
    /// Note that the reference types proposal depends on the bulk memory proposal.
    ///
    /// This feature is `true` by default.
    ///
    /// # Errors
    ///
    /// The validation of this feature are deferred until the engine is being built,
    /// and thus may cause `Engine::new` fail if the `bulk_memory` feature is disabled.
    ///
    /// [proposal]: https://github.com/webassembly/reference-types
    #[cfg(feature = "gc")]
    pub fn wasm_reference_types(&mut self, enable: bool) -> &mut Self {
        self.wasm_feature(WasmFeatures::REFERENCE_TYPES, enable);
        self
    }

    /// Configures whether the [WebAssembly function references
    /// proposal][proposal] will be enabled for compilation.
    ///
    /// This feature gates non-nullable reference types, function reference
    /// types, `call_ref`, `ref.func`, and non-nullable reference related
    /// instructions.
    ///
    /// Note that the function references proposal depends on the reference
    /// types proposal.
    ///
    /// This feature is `false` by default.
    ///
    /// [proposal]: https://github.com/WebAssembly/function-references
    #[cfg(feature = "gc")]
    pub fn wasm_function_references(&mut self, enable: bool) -> &mut Self {
        self.wasm_feature(WasmFeatures::FUNCTION_REFERENCES, enable);
        self
    }

    /// Configures whether the [WebAssembly wide-arithmetic][proposal] will be
    /// enabled for compilation.
    ///
    /// This feature is `false` by default.
    ///
    /// [proposal]: https://github.com/WebAssembly/wide-arithmetic
    pub fn wasm_wide_arithmetic(&mut self, enable: bool) -> &mut Self {
        self.wasm_feature(WasmFeatures::WIDE_ARITHMETIC, enable);
        self
    }

    /// Configures whether the [WebAssembly Garbage Collection
    /// proposal][proposal] will be enabled for compilation.
    ///
    /// This feature gates `struct` and `array` type definitions and references,
    /// the `i31ref` type, and all related instructions.
    ///
    /// Note that the function references proposal depends on the typed function
    /// references proposal.
    ///
    /// This feature is `false` by default.
    ///
    /// **Warning: Wasmtime's implementation of the GC proposal is still in
    /// progress and generally not ready for primetime.**
    ///
    /// [proposal]: https://github.com/WebAssembly/gc
    #[cfg(feature = "gc")]
    pub fn wasm_gc(&mut self, enable: bool) -> &mut Self {
        self.wasm_feature(WasmFeatures::GC, enable);
        self
    }

    /// Configures whether the WebAssembly SIMD proposal will be
    /// enabled for compilation.
    ///
    /// The [WebAssembly SIMD proposal][proposal]. This feature gates items such
    /// as the `v128` type and all of its operators being in a module. Note that
    /// this does not enable the [relaxed simd proposal].
    ///
    /// **Note**
    ///
    /// On x86_64 platforms the base CPU feature requirement for SIMD
    /// is SSE2 for the Cranelift compiler and AVX for the Winch compiler.
    ///
    /// This is `true` by default.
    ///
    /// [proposal]: https://github.com/webassembly/simd
    /// [relaxed simd proposal]: https://github.com/WebAssembly/relaxed-simd
    pub fn wasm_simd(&mut self, enable: bool) -> &mut Self {
        self.wasm_feature(WasmFeatures::SIMD, enable);
        self
    }

    /// Configures whether the WebAssembly Relaxed SIMD proposal will be
    /// enabled for compilation.
    ///
    /// The relaxed SIMD proposal adds new instructions to WebAssembly which,
    /// for some specific inputs, are allowed to produce different results on
    /// different hosts. More-or-less this proposal enables exposing
    /// platform-specific semantics of SIMD instructions in a controlled
    /// fashion to a WebAssembly program. From an embedder's perspective this
    /// means that WebAssembly programs may execute differently depending on
    /// whether the host is x86_64 or AArch64, for example.
    ///
    /// By default Wasmtime lowers relaxed SIMD instructions to the fastest
    /// lowering for the platform it's running on. This means that, by default,
    /// some relaxed SIMD instructions may have different results for the same
    /// inputs across x86_64 and AArch64. This behavior can be disabled through
    /// the [`Config::relaxed_simd_deterministic`] option which will force
    /// deterministic behavior across all platforms, as classified by the
    /// specification, at the cost of performance.
    ///
    /// This is `true` by default.
    ///
    /// [proposal]: https://github.com/webassembly/relaxed-simd
    pub fn wasm_relaxed_simd(&mut self, enable: bool) -> &mut Self {
        self.wasm_feature(WasmFeatures::RELAXED_SIMD, enable);
        self
    }

    /// This option can be used to control the behavior of the [relaxed SIMD
    /// proposal's][proposal] instructions.
    ///
    /// The relaxed SIMD proposal introduces instructions that are allowed to
    /// have different behavior on different architectures, primarily to afford
    /// an efficient implementation on all architectures. This means, however,
    /// that the same module may execute differently on one host than another,
    /// which typically is not otherwise the case. This option is provided to
    /// force Wasmtime to generate deterministic code for all relaxed simd
    /// instructions, at the cost of performance, for all architectures. When
    /// this option is enabled then the deterministic behavior of all
    /// instructions in the relaxed SIMD proposal is selected.
    ///
    /// This is `false` by default.
    ///
    /// [proposal]: https://github.com/webassembly/relaxed-simd
    pub fn relaxed_simd_deterministic(&mut self, enable: bool) -> &mut Self {
        self.tunables.relaxed_simd_deterministic = Some(enable);
        self
    }

    /// Configures whether the [WebAssembly bulk memory operations
    /// proposal][proposal] will be enabled for compilation.
    ///
    /// This feature gates items such as the `memory.copy` instruction, passive
    /// data/table segments, etc, being in a module.
    ///
    /// This is `true` by default.
    ///
    /// Feature `reference_types`, which is also `true` by default, requires
    /// this feature to be enabled. Thus disabling this feature must also disable
    /// `reference_types` as well using [`wasm_reference_types`](crate::Config::wasm_reference_types).
    ///
    /// # Errors
    ///
    /// Disabling this feature without disabling `reference_types` will cause
    /// `Engine::new` to fail.
    ///
    /// [proposal]: https://github.com/webassembly/bulk-memory-operations
    pub fn wasm_bulk_memory(&mut self, enable: bool) -> &mut Self {
        self.wasm_feature(WasmFeatures::BULK_MEMORY, enable);
        self
    }

    /// Configures whether the WebAssembly multi-value [proposal] will
    /// be enabled for compilation.
    ///
    /// This feature gates functions and blocks returning multiple values in a
    /// module, for example.
    ///
    /// This is `true` by default.
    ///
    /// [proposal]: https://github.com/webassembly/multi-value
    pub fn wasm_multi_value(&mut self, enable: bool) -> &mut Self {
        self.wasm_feature(WasmFeatures::MULTI_VALUE, enable);
        self
    }

    /// Configures whether the WebAssembly multi-memory [proposal] will
    /// be enabled for compilation.
    ///
    /// This feature gates modules having more than one linear memory
    /// declaration or import.
    ///
    /// This is `true` by default.
    ///
    /// [proposal]: https://github.com/webassembly/multi-memory
    pub fn wasm_multi_memory(&mut self, enable: bool) -> &mut Self {
        self.wasm_feature(WasmFeatures::MULTI_MEMORY, enable);
        self
    }

    /// Configures whether the WebAssembly memory64 [proposal] will
    /// be enabled for compilation.
    ///
    /// Note that this the upstream specification is not finalized and Wasmtime
    /// may also have bugs for this feature since it hasn't been exercised
    /// much.
    ///
    /// This is `false` by default.
    ///
    /// [proposal]: https://github.com/webassembly/memory64
    pub fn wasm_memory64(&mut self, enable: bool) -> &mut Self {
        self.wasm_feature(WasmFeatures::MEMORY64, enable);
        self
    }

    /// Configures whether the WebAssembly extended-const [proposal] will
    /// be enabled for compilation.
    ///
    /// This is `true` by default.
    ///
    /// [proposal]: https://github.com/webassembly/extended-const
    pub fn wasm_extended_const(&mut self, enable: bool) -> &mut Self {
        self.wasm_feature(WasmFeatures::EXTENDED_CONST, enable);
        self
    }

    /// Configures whether the [WebAssembly stack switching
    /// proposal][proposal] will be enabled for compilation.
    ///
    /// This feature gates the use of control tags.
    ///
    /// This feature depends on the `function_reference_types` and
    /// `exceptions` features.
    ///
    /// This feature is `false` by default.
    ///
    /// # Errors
    ///
    /// [proposal]: https://github.com/webassembly/stack-switching
    pub fn wasm_stack_switching(&mut self, enable: bool) -> &mut Self {
        // FIXME(dhil): Once the config provides a handle
        // for turning on/off exception handling proposal support,
        // this ought to only enable stack switching.
        self.wasm_feature(
            WasmFeatures::EXCEPTIONS | WasmFeatures::STACK_SWITCHING,
            enable,
        );
        self
    }

    /// Configures whether the WebAssembly component-model [proposal] will
    /// be enabled for compilation.
    ///
    /// This flag can be used to blanket disable all components within Wasmtime.
    /// Otherwise usage of components requires statically using
    /// [`Component`](crate::component::Component) instead of
    /// [`Module`](crate::Module) for example anyway.
    ///
    /// The default value for this option is whether the `component-model`
    /// crate feature of Wasmtime is enabled or not. By default this crate
    /// feature is enabled.
    ///
    /// [proposal]: https://github.com/webassembly/component-model
    #[cfg(feature = "component-model")]
    pub fn wasm_component_model(&mut self, enable: bool) -> &mut Self {
        self.wasm_feature(WasmFeatures::COMPONENT_MODEL, enable);
        self
    }

    /// Configures whether components support the async ABI [proposal] for
    /// lifting and lowering functions, as well as `stream`, `future`, and
    /// `error-context` types.
    ///
<<<<<<< HEAD
    /// [proposal]: https://github.com/WebAssembly/component-model/blob/main/design/mvp/Async.md
=======
    /// Please note that Wasmtime's support for this feature is _very_
    /// incomplete.
    ///
    /// [proposal]:
    ///     https://github.com/WebAssembly/component-model/blob/main/design/mvp/Async.md
>>>>>>> 58ad9115
    #[cfg(feature = "component-model-async")]
    pub fn wasm_component_model_async(&mut self, enable: bool) -> &mut Self {
        self.wasm_feature(WasmFeatures::CM_ASYNC, enable);
        self
    }

<<<<<<< HEAD
    /// TODO
=======
    /// This corresponds to the 🚝 emoji in the component model specification.
    ///
    /// Please note that Wasmtime's support for this feature is _very_
    /// incomplete.
    ///
    /// [proposal]:
    ///     https://github.com/WebAssembly/component-model/blob/main/design/mvp/Async.md
>>>>>>> 58ad9115
    #[cfg(feature = "component-model-async")]
    pub fn wasm_component_model_async_builtins(&mut self, enable: bool) -> &mut Self {
        self.wasm_feature(WasmFeatures::CM_ASYNC_BUILTINS, enable);
        self
    }

<<<<<<< HEAD
    /// TODO
=======
    /// This corresponds to the 🚟 emoji in the component model specification.
    ///
    /// Please note that Wasmtime's support for this feature is _very_
    /// incomplete.
    ///
    /// [proposal]: https://github.com/WebAssembly/component-model/blob/main/design/mvp/Async.md
>>>>>>> 58ad9115
    #[cfg(feature = "component-model-async")]
    pub fn wasm_component_model_async_stackful(&mut self, enable: bool) -> &mut Self {
        self.wasm_feature(WasmFeatures::CM_ASYNC_STACKFUL, enable);
        self
    }

    /// Configures which compilation strategy will be used for wasm modules.
    ///
    /// This method can be used to configure which compiler is used for wasm
    /// modules, and for more documentation consult the [`Strategy`] enumeration
    /// and its documentation.
    ///
    /// The default value for this is `Strategy::Auto`.
    #[cfg(any(feature = "cranelift", feature = "winch"))]
    pub fn strategy(&mut self, strategy: Strategy) -> &mut Self {
        self.compiler_config.strategy = strategy.not_auto();
        self
    }

    /// Configures which garbage collector will be used for Wasm modules.
    ///
    /// This method can be used to configure which garbage collector
    /// implementation is used for Wasm modules. For more documentation, consult
    /// the [`Collector`] enumeration and its documentation.
    ///
    /// The default value for this is `Collector::Auto`.
    #[cfg(feature = "gc")]
    pub fn collector(&mut self, collector: Collector) -> &mut Self {
        self.collector = collector;
        self
    }

    /// Creates a default profiler based on the profiling strategy chosen.
    ///
    /// Profiler creation calls the type's default initializer where the purpose is
    /// really just to put in place the type used for profiling.
    ///
    /// Some [`ProfilingStrategy`] require specific platforms or particular feature
    /// to be enabled, such as `ProfilingStrategy::JitDump` requires the `jitdump`
    /// feature.
    ///
    /// # Errors
    ///
    /// The validation of this field is deferred until the engine is being built, and thus may
    /// cause `Engine::new` fail if the required feature is disabled, or the platform is not
    /// supported.
    pub fn profiler(&mut self, profile: ProfilingStrategy) -> &mut Self {
        self.profiling_strategy = profile;
        self
    }

    /// Configures whether the debug verifier of Cranelift is enabled or not.
    ///
    /// When Cranelift is used as a code generation backend this will configure
    /// it to have the `enable_verifier` flag which will enable a number of debug
    /// checks inside of Cranelift. This is largely only useful for the
    /// developers of wasmtime itself.
    ///
    /// The default value for this is `false`
    #[cfg(any(feature = "cranelift", feature = "winch"))]
    pub fn cranelift_debug_verifier(&mut self, enable: bool) -> &mut Self {
        let val = if enable { "true" } else { "false" };
        self.compiler_config
            .settings
            .insert("enable_verifier".to_string(), val.to_string());
        self
    }

    /// Configures the Cranelift code generator optimization level.
    ///
    /// When the Cranelift code generator is used you can configure the
    /// optimization level used for generated code in a few various ways. For
    /// more information see the documentation of [`OptLevel`].
    ///
    /// The default value for this is `OptLevel::Speed`.
    #[cfg(any(feature = "cranelift", feature = "winch"))]
    pub fn cranelift_opt_level(&mut self, level: OptLevel) -> &mut Self {
        let val = match level {
            OptLevel::None => "none",
            OptLevel::Speed => "speed",
            OptLevel::SpeedAndSize => "speed_and_size",
        };
        self.compiler_config
            .settings
            .insert("opt_level".to_string(), val.to_string());
        self
    }

    /// Configures the regalloc algorithm used by the Cranelift code generator.
    ///
    /// Cranelift can select any of several register allocator algorithms. Each
    /// of these algorithms generates correct code, but they represent different
    /// tradeoffs between compile speed (how expensive the compilation process
    /// is) and run-time speed (how fast the generated code runs).
    /// For more information see the documentation of [`RegallocAlgorithm`].
    ///
    /// The default value for this is `RegallocAlgorithm::Backtracking`.
    #[cfg(any(feature = "cranelift", feature = "winch"))]
    pub fn cranelift_regalloc_algorithm(&mut self, algo: RegallocAlgorithm) -> &mut Self {
        let val = match algo {
            RegallocAlgorithm::Backtracking => "backtracking",
            RegallocAlgorithm::SinglePass => "single_pass",
        };
        self.compiler_config
            .settings
            .insert("regalloc_algorithm".to_string(), val.to_string());
        self
    }

    /// Configures whether Cranelift should perform a NaN-canonicalization pass.
    ///
    /// When Cranelift is used as a code generation backend this will configure
    /// it to replace NaNs with a single canonical value. This is useful for
    /// users requiring entirely deterministic WebAssembly computation.  This is
    /// not required by the WebAssembly spec, so it is not enabled by default.
    ///
    /// Note that this option affects not only WebAssembly's `f32` and `f64`
    /// types but additionally the `v128` type. This option will cause
    /// operations using any of these types to have extra checks placed after
    /// them to normalize NaN values as needed.
    ///
    /// The default value for this is `false`
    #[cfg(any(feature = "cranelift", feature = "winch"))]
    pub fn cranelift_nan_canonicalization(&mut self, enable: bool) -> &mut Self {
        let val = if enable { "true" } else { "false" };
        self.compiler_config
            .settings
            .insert("enable_nan_canonicalization".to_string(), val.to_string());
        self
    }

    /// Controls whether proof-carrying code (PCC) is used to validate
    /// lowering of Wasm sandbox checks.
    ///
    /// Proof-carrying code carries "facts" about program values from
    /// the IR all the way to machine code, and checks those facts
    /// against known machine-instruction semantics. This guards
    /// against bugs in instruction lowering that might create holes
    /// in the Wasm sandbox.
    ///
    /// PCC is designed to be fast: it does not require complex
    /// solvers or logic engines to verify, but only a linear pass
    /// over a trail of "breadcrumbs" or facts at each intermediate
    /// value. Thus, it is appropriate to enable in production.
    #[cfg(any(feature = "cranelift", feature = "winch"))]
    pub fn cranelift_pcc(&mut self, enable: bool) -> &mut Self {
        let val = if enable { "true" } else { "false" };
        self.compiler_config
            .settings
            .insert("enable_pcc".to_string(), val.to_string());
        self
    }

    /// Allows setting a Cranelift boolean flag or preset. This allows
    /// fine-tuning of Cranelift settings.
    ///
    /// Since Cranelift flags may be unstable, this method should not be considered to be stable
    /// either; other `Config` functions should be preferred for stability.
    ///
    /// # Safety
    ///
    /// This is marked as unsafe, because setting the wrong flag might break invariants,
    /// resulting in execution hazards.
    ///
    /// # Errors
    ///
    /// The validation of the flags are deferred until the engine is being built, and thus may
    /// cause `Engine::new` fail if the flag's name does not exist, or the value is not appropriate
    /// for the flag type.
    #[cfg(any(feature = "cranelift", feature = "winch"))]
    pub unsafe fn cranelift_flag_enable(&mut self, flag: &str) -> &mut Self {
        self.compiler_config.flags.insert(flag.to_string());
        self
    }

    /// Allows settings another Cranelift flag defined by a flag name and value. This allows
    /// fine-tuning of Cranelift settings.
    ///
    /// Since Cranelift flags may be unstable, this method should not be considered to be stable
    /// either; other `Config` functions should be preferred for stability.
    ///
    /// # Safety
    ///
    /// This is marked as unsafe, because setting the wrong flag might break invariants,
    /// resulting in execution hazards.
    ///
    /// # Errors
    ///
    /// The validation of the flags are deferred until the engine is being built, and thus may
    /// cause `Engine::new` fail if the flag's name does not exist, or incompatible with other
    /// settings.
    ///
    /// For example, feature `wasm_backtrace` will set `unwind_info` to `true`, but if it's
    /// manually set to false then it will fail.
    #[cfg(any(feature = "cranelift", feature = "winch"))]
    pub unsafe fn cranelift_flag_set(&mut self, name: &str, value: &str) -> &mut Self {
        self.compiler_config
            .settings
            .insert(name.to_string(), value.to_string());
        self
    }

    /// Loads cache configuration specified at `path`.
    ///
    /// This method will read the file specified by `path` on the filesystem and
    /// attempt to load cache configuration from it. This method can also fail
    /// due to I/O errors, misconfiguration, syntax errors, etc. For expected
    /// syntax in the configuration file see the [documentation online][docs].
    ///
    /// By default cache configuration is not enabled or loaded.
    ///
    /// This method is only available when the `cache` feature of this crate is
    /// enabled.
    ///
    /// # Errors
    ///
    /// This method can fail due to any error that happens when loading the file
    /// pointed to by `path` and attempting to load the cache configuration.
    ///
    /// [docs]: https://bytecodealliance.github.io/wasmtime/cli-cache.html
    #[cfg(feature = "cache")]
    pub fn cache_config_load(&mut self, path: impl AsRef<Path>) -> Result<&mut Self> {
        self.cache_config = CacheConfig::from_file(Some(path.as_ref()))?;
        Ok(self)
    }

    /// Disable caching.
    ///
    /// Every call to [`Module::new(my_wasm)`][crate::Module::new] will
    /// recompile `my_wasm`, even when it is unchanged.
    ///
    /// By default, new configs do not have caching enabled. This method is only
    /// useful for disabling a previous cache configuration.
    ///
    /// This method is only available when the `cache` feature of this crate is
    /// enabled.
    #[cfg(feature = "cache")]
    pub fn disable_cache(&mut self) -> &mut Self {
        self.cache_config = CacheConfig::new_cache_disabled();
        self
    }

    /// Loads cache configuration from the system default path.
    ///
    /// This commit is the same as [`Config::cache_config_load`] except that it
    /// does not take a path argument and instead loads the default
    /// configuration present on the system. This is located, for example, on
    /// Unix at `$HOME/.config/wasmtime/config.toml` and is typically created
    /// with the `wasmtime config new` command.
    ///
    /// By default cache configuration is not enabled or loaded.
    ///
    /// This method is only available when the `cache` feature of this crate is
    /// enabled.
    ///
    /// # Errors
    ///
    /// This method can fail due to any error that happens when loading the
    /// default system configuration. Note that it is not an error if the
    /// default config file does not exist, in which case the default settings
    /// for an enabled cache are applied.
    ///
    /// [docs]: https://bytecodealliance.github.io/wasmtime/cli-cache.html
    #[cfg(feature = "cache")]
    pub fn cache_config_load_default(&mut self) -> Result<&mut Self> {
        self.cache_config = CacheConfig::from_file(None)?;
        Ok(self)
    }

    /// Sets a custom memory creator.
    ///
    /// Custom memory creators are used when creating host `Memory` objects or when
    /// creating instance linear memories for the on-demand instance allocation strategy.
    #[cfg(feature = "runtime")]
    pub fn with_host_memory(&mut self, mem_creator: Arc<dyn MemoryCreator>) -> &mut Self {
        self.mem_creator = Some(Arc::new(MemoryCreatorProxy(mem_creator)));
        self
    }

    /// Sets a custom stack creator.
    ///
    /// Custom memory creators are used when creating creating async instance stacks for
    /// the on-demand instance allocation strategy.
    #[cfg(feature = "async")]
    pub fn with_host_stack(&mut self, stack_creator: Arc<dyn StackCreator>) -> &mut Self {
        self.stack_creator = Some(Arc::new(StackCreatorProxy(stack_creator)));
        self
    }

    /// Sets a custom executable-memory publisher.
    ///
    /// Custom executable-memory publishers are hooks that allow
    /// Wasmtime to make certain regions of memory executable when
    /// loading precompiled modules or compiling new modules
    /// in-process. In most modern operating systems, memory allocated
    /// for heap usage is readable and writable by default but not
    /// executable. To jump to machine code stored in that memory, we
    /// need to make it executable. For security reasons, we usually
    /// also make it read-only at the same time, so the executing code
    /// can't be modified later.
    ///
    /// By default, Wasmtime will use the appropriate system calls on
    /// the host platform for this work. However, it also allows
    /// plugging in a custom implementation via this configuration
    /// option. This may be useful on custom or `no_std` platforms,
    /// for example, especially where virtual memory is not otherwise
    /// used by Wasmtime (no `signals-and-traps` feature).
    #[cfg(feature = "runtime")]
    pub fn with_custom_code_memory(
        &mut self,
        custom_code_memory: Option<Arc<dyn CustomCodeMemory>>,
    ) -> &mut Self {
        self.custom_code_memory = custom_code_memory;
        self
    }

    /// Sets the instance allocation strategy to use.
    ///
    /// This is notably used in conjunction with
    /// [`InstanceAllocationStrategy::Pooling`] and [`PoolingAllocationConfig`].
    pub fn allocation_strategy(
        &mut self,
        strategy: impl Into<InstanceAllocationStrategy>,
    ) -> &mut Self {
        self.allocation_strategy = strategy.into();
        self
    }

    /// Specifies the capacity of linear memories, in bytes, in their initial
    /// allocation.
    ///
    /// > Note: this value has important performance ramifications, be sure to
    /// > benchmark when setting this to a non-default value and read over this
    /// > documentation.
    ///
    /// This function will change the size of the initial memory allocation made
    /// for linear memories. This setting is only applicable when the initial
    /// size of a linear memory is below this threshold. Linear memories are
    /// allocated in the virtual address space of the host process with OS APIs
    /// such as `mmap` and this setting affects how large the allocation will
    /// be.
    ///
    /// ## Background: WebAssembly Linear Memories
    ///
    /// WebAssembly linear memories always start with a minimum size and can
    /// possibly grow up to a maximum size. The minimum size is always specified
    /// in a WebAssembly module itself and the maximum size can either be
    /// optionally specified in the module or inherently limited by the index
    /// type. For example for this module:
    ///
    /// ```wasm
    /// (module
    ///     (memory $a 4)
    ///     (memory $b 4096 4096 (pagesize 1))
    ///     (memory $c i64 10)
    /// )
    /// ```
    ///
    /// * Memory `$a` initially allocates 4 WebAssembly pages (256KiB) and can
    ///   grow up to 4GiB, the limit of the 32-bit index space.
    /// * Memory `$b` initially allocates 4096 WebAssembly pages, but in this
    ///   case its page size is 1, so it's 4096 bytes. Memory can also grow no
    ///   further meaning that it will always be 4096 bytes.
    /// * Memory `$c` is a 64-bit linear memory which starts with 640KiB of
    ///   memory and can theoretically grow up to 2^64 bytes, although most
    ///   hosts will run out of memory long before that.
    ///
    /// All operations on linear memories done by wasm are required to be
    /// in-bounds. Any access beyond the end of a linear memory is considered a
    /// trap.
    ///
    /// ## What this setting affects: Virtual Memory
    ///
    /// This setting is used to configure the behavior of the size of the linear
    /// memory allocation performed for each of these memories. For example the
    /// initial linear memory allocation looks like this:
    ///
    /// ```text
    ///              memory_reservation
    ///                    |
    ///          ◄─────────┴────────────────►
    /// ┌───────┬─────────┬──────────────────┬───────┐
    /// │ guard │ initial │ ... capacity ... │ guard │
    /// └───────┴─────────┴──────────────────┴───────┘
    ///  ◄──┬──►                              ◄──┬──►
    ///     │                                    │
    ///     │                             memory_guard_size
    ///     │
    ///     │
    ///  memory_guard_size (if guard_before_linear_memory)
    /// ```
    ///
    /// Memory in the `initial` range is accessible to the instance and can be
    /// read/written by wasm code. Memory in the `guard` regions is never
    /// accesible to wasm code and memory in `capacity` is initially
    /// inaccessible but may become accesible through `memory.grow` instructions
    /// for example.
    ///
    /// This means that this setting is the size of the initial chunk of virtual
    /// memory that a linear memory may grow into.
    ///
    /// ## What this setting affects: Runtime Speed
    ///
    /// This is a performance-sensitive setting which is taken into account
    /// during the compilation process of a WebAssembly module. For example if a
    /// 32-bit WebAssembly linear memory has a `memory_reservation` size of 4GiB
    /// then bounds checks can be elided because `capacity` will be guaranteed
    /// to be unmapped for all addressible bytes that wasm can access (modulo a
    /// few details).
    ///
    /// If `memory_reservation` was something smaller like 256KiB then that
    /// would have a much smaller impact on virtual memory but the compile code
    /// would then need to have explicit bounds checks to ensure that
    /// loads/stores are in-bounds.
    ///
    /// The goal of this setting is to enable skipping bounds checks in most
    /// modules by default. Some situations which require explicit bounds checks
    /// though are:
    ///
    /// * When `memory_reservation` is smaller than the addressible size of the
    ///   linear memory. For example if 64-bit linear memories always need
    ///   bounds checks as they can address the entire virtual address spacce.
    ///   For 32-bit linear memories a `memory_reservation` minimum size of 4GiB
    ///   is required to elide bounds checks.
    ///
    /// * When linear memories have a page size of 1 then bounds checks are
    ///   required. In this situation virtual memory can't be relied upon
    ///   because that operates at the host page size granularity where wasm
    ///   requires a per-byte level granularity.
    ///
    /// * Configuration settings such as [`Config::signals_based_traps`] can be
    ///   used to disable the use of signal handlers and virtual memory so
    ///   explicit bounds checks are required.
    ///
    /// * When [`Config::memory_guard_size`] is too small a bounds check may be
    ///   required. For 32-bit wasm addresses are actually 33-bit effective
    ///   addresses because loads/stores have a 32-bit static offset to add to
    ///   the dynamic 32-bit address. If the static offset is larger than the
    ///   size of the guard region then an explicit bounds check is required.
    ///
    /// ## What this setting affects: Memory Growth Behavior
    ///
    /// In addition to affecting bounds checks emitted in compiled code this
    /// setting also affects how WebAssembly linear memories are grown. The
    /// `memory.grow` instruction can be used to make a linear memory larger and
    /// this is also affected by APIs such as
    /// [`Memory::grow`](crate::Memory::grow).
    ///
    /// In these situations when the amount being grown is small enough to fit
    /// within the remaining capacity then the linear memory doesn't have to be
    /// moved at runtime. If the capacity runs out though then a new linear
    /// memory allocation must be made and the contents of linear memory is
    /// copied over.
    ///
    /// For example here's a situation where a copy happens:
    ///
    /// * The `memory_reservation` setting is configured to 128KiB.
    /// * A WebAssembly linear memory starts with a single 64KiB page.
    /// * This memory can be grown by one page to contain the full 128KiB of
    ///   memory.
    /// * If grown by one more page, though, then a 192KiB allocation must be
    ///   made and the previous 128KiB of contents are copied into the new
    ///   allocation.
    ///
    /// This growth behavior can have a significant performance impact if lots
    /// of data needs to be copied on growth. Conversely if memory growth never
    /// needs to happen because the capacity will always be large enough then
    /// optimizations can be applied to cache the base pointer of linear memory.
    ///
    /// When memory is grown then the
    /// [`Config::memory_reservation_for_growth`] is used for the new
    /// memory allocation to have memory to grow into.
    ///
    /// When using the pooling allocator via [`PoolingAllocationConfig`] then
    /// memories are never allowed to move so requests for growth are instead
    /// rejected with an error.
    ///
    /// ## When this setting is not used
    ///
    /// This setting is ignored and unused when the initial size of linear
    /// memory is larger than this threshold. For example if this setting is set
    /// to 1MiB but a wasm module requires a 2MiB minimum allocation then this
    /// setting is ignored. In this situation the minimum size of memory will be
    /// allocated along with [`Config::memory_reservation_for_growth`]
    /// after it to grow into.
    ///
    /// That means that this value can be set to zero. That can be useful in
    /// benchmarking to see the overhead of bounds checks for example.
    /// Additionally it can be used to minimize the virtual memory allocated by
    /// Wasmtime.
    ///
    /// ## Default Value
    ///
    /// The default value for this property depends on the host platform. For
    /// 64-bit platforms there's lots of address space available, so the default
    /// configured here is 4GiB. When coupled with the default size of
    /// [`Config::memory_guard_size`] this means that 32-bit WebAssembly linear
    /// memories with 64KiB page sizes will skip almost all bounds checks by
    /// default.
    ///
    /// For 32-bit platforms this value defaults to 10MiB. This means that
    /// bounds checks will be required on 32-bit platforms.
    pub fn memory_reservation(&mut self, bytes: u64) -> &mut Self {
        self.tunables.memory_reservation = Some(bytes);
        self
    }

    /// Indicates whether linear memories may relocate their base pointer at
    /// runtime.
    ///
    /// WebAssembly linear memories either have a maximum size that's explicitly
    /// listed in the type of a memory or inherently limited by the index type
    /// of the memory (e.g. 4GiB for 32-bit linear memories). Depending on how
    /// the linear memory is allocated (see [`Config::memory_reservation`]) it
    /// may be necessary to move the memory in the host's virtual address space
    /// during growth. This option controls whether this movement is allowed or
    /// not.
    ///
    /// An example of a linear memory needing to move is when
    /// [`Config::memory_reservation`] is 0 then a linear memory will be
    /// allocated as the minimum size of the memory plus
    /// [`Config::memory_reservation_for_growth`]. When memory grows beyond the
    /// reservation for growth then the memory needs to be relocated.
    ///
    /// When this option is set to `false` then it can have a number of impacts
    /// on how memories work at runtime:
    ///
    /// * Modules can be compiled with static knowledge the base pointer of
    ///   linear memory never changes to enable optimizations such as
    ///   loop invariant code motion (hoisting the base pointer out of a loop).
    ///
    /// * Memories cannot grow in excess of their original allocation. This
    ///   means that [`Config::memory_reservation`] and
    ///   [`Config::memory_reservation_for_growth`] may need tuning to ensure
    ///   the memory configuration works at runtime.
    ///
    /// The default value for this option is `true`.
    pub fn memory_may_move(&mut self, enable: bool) -> &mut Self {
        self.tunables.memory_may_move = Some(enable);
        self
    }

    /// Configures the size, in bytes, of the guard region used at the end of a
    /// linear memory's address space reservation.
    ///
    /// > Note: this value has important performance ramifications, be sure to
    /// > understand what this value does before tweaking it and benchmarking.
    ///
    /// This setting controls how many bytes are guaranteed to be unmapped after
    /// the virtual memory allocation of a linear memory. When
    /// combined with sufficiently large values of
    /// [`Config::memory_reservation`] (e.g. 4GiB for 32-bit linear memories)
    /// then a guard region can be used to eliminate bounds checks in generated
    /// code.
    ///
    /// This setting additionally can be used to help deduplicate bounds checks
    /// in code that otherwise requires bounds checks. For example with a 4KiB
    /// guard region then a 64-bit linear memory which accesses addresses `x+8`
    /// and `x+16` only needs to perform a single bounds check on `x`. If that
    /// bounds check passes then the offset is guaranteed to either reside in
    /// linear memory or the guard region, resulting in deterministic behavior
    /// either way.
    ///
    /// ## How big should the guard be?
    ///
    /// In general, like with configuring [`Config::memory_reservation`], you
    /// probably don't want to change this value from the defaults. Removing
    /// bounds checks is dependent on a number of factors where the size of the
    /// guard region is only one piece of the equation. Other factors include:
    ///
    /// * [`Config::memory_reservation`]
    /// * The index type of the linear memory (e.g. 32-bit or 64-bit)
    /// * The page size of the linear memory
    /// * Other settings such as [`Config::signals_based_traps`]
    ///
    /// Embeddings using virtual memory almost always want at least some guard
    /// region, but otherwise changes from the default should be profiled
    /// locally to see the performance impact.
    ///
    /// ## Default
    ///
    /// The default value for this property is 32MiB on 64-bit platforms. This
    /// allows eliminating almost all bounds checks on loads/stores with an
    /// immediate offset of less than 32MiB. On 32-bit platforms this defaults
    /// to 64KiB.
    pub fn memory_guard_size(&mut self, bytes: u64) -> &mut Self {
        self.tunables.memory_guard_size = Some(bytes);
        self
    }

    /// Configures the size, in bytes, of the extra virtual memory space
    /// reserved after a linear memory is relocated.
    ///
    /// This setting is used in conjunction with [`Config::memory_reservation`]
    /// to configure what happens after a linear memory is relocated in the host
    /// address space. If the initial size of a linear memory exceeds
    /// [`Config::memory_reservation`] or if it grows beyond that size
    /// throughout its lifetime then this setting will be used.
    ///
    /// When a linear memory is relocated it will initially look like this:
    ///
    /// ```text
    ///            memory.size
    ///                 │
    ///          ◄──────┴─────►
    /// ┌───────┬──────────────┬───────┐
    /// │ guard │  accessible  │ guard │
    /// └───────┴──────────────┴───────┘
    ///                         ◄──┬──►
    ///                            │
    ///                     memory_guard_size
    /// ```
    ///
    /// where `accessible` needs to be grown but there's no more memory to grow
    /// into. A new region of the virtual address space will be allocated that
    /// looks like this:
    ///
    /// ```text
    ///                           memory_reservation_for_growth
    ///                                       │
    ///            memory.size                │
    ///                 │                     │
    ///          ◄──────┴─────► ◄─────────────┴───────────►
    /// ┌───────┬──────────────┬───────────────────────────┬───────┐
    /// │ guard │  accessible  │ .. reserved for growth .. │ guard │
    /// └───────┴──────────────┴───────────────────────────┴───────┘
    ///                                                     ◄──┬──►
    ///                                                        │
    ///                                               memory_guard_size
    /// ```
    ///
    /// This means that up to `memory_reservation_for_growth` bytes can be
    /// allocated again before the entire linear memory needs to be moved again
    /// when another `memory_reservation_for_growth` bytes will be appended to
    /// the size of the allocation.
    ///
    /// Note that this is a currently simple heuristic for optimizing the growth
    /// of dynamic memories, primarily implemented for the memory64 proposal
    /// where the maximum size of memory is larger than 4GiB. This setting is
    /// unlikely to be a one-size-fits-all style approach and if you're an
    /// embedder running into issues with growth and are interested in having
    /// other growth strategies available here please feel free to [open an
    /// issue on the Wasmtime repository][issue]!
    ///
    /// [issue]: https://github.com/bytecodealliance/wasmtime/issues/new
    ///
    /// ## Default
    ///
    /// For 64-bit platforms this defaults to 2GiB, and for 32-bit platforms
    /// this defaults to 1MiB.
    pub fn memory_reservation_for_growth(&mut self, bytes: u64) -> &mut Self {
        self.tunables.memory_reservation_for_growth = Some(bytes);
        self
    }

    /// Indicates whether a guard region is present before allocations of
    /// linear memory.
    ///
    /// Guard regions before linear memories are never used during normal
    /// operation of WebAssembly modules, even if they have out-of-bounds
    /// loads. The only purpose for a preceding guard region in linear memory
    /// is extra protection against possible bugs in code generators like
    /// Cranelift. This setting does not affect performance in any way, but will
    /// result in larger virtual memory reservations for linear memories (it
    /// won't actually ever use more memory, just use more of the address
    /// space).
    ///
    /// The size of the guard region before linear memory is the same as the
    /// guard size that comes after linear memory, which is configured by
    /// [`Config::memory_guard_size`].
    ///
    /// ## Default
    ///
    /// This value defaults to `true`.
    pub fn guard_before_linear_memory(&mut self, enable: bool) -> &mut Self {
        self.tunables.guard_before_linear_memory = Some(enable);
        self
    }

    /// Indicates whether to initialize tables lazily, so that instantiation
    /// is fast but indirect calls are a little slower. If false, tables
    /// are initialized eagerly during instantiation from any active element
    /// segments that apply to them.
    ///
    /// **Note** Disabling this option is not compatible with the Winch compiler.
    ///
    /// ## Default
    ///
    /// This value defaults to `true`.
    pub fn table_lazy_init(&mut self, table_lazy_init: bool) -> &mut Self {
        self.tunables.table_lazy_init = Some(table_lazy_init);
        self
    }

    /// Configure the version information used in serialized and deserialized [`crate::Module`]s.
    /// This effects the behavior of [`crate::Module::serialize()`], as well as
    /// [`crate::Module::deserialize()`] and related functions.
    ///
    /// The default strategy is to use the wasmtime crate's Cargo package version.
    pub fn module_version(&mut self, strategy: ModuleVersionStrategy) -> Result<&mut Self> {
        match strategy {
            // This case requires special precondition for assertion in SerializedModule::to_bytes
            ModuleVersionStrategy::Custom(ref v) => {
                if v.as_bytes().len() > 255 {
                    bail!("custom module version cannot be more than 255 bytes: {}", v);
                }
            }
            _ => {}
        }
        self.module_version = strategy;
        Ok(self)
    }

    /// Configure whether wasmtime should compile a module using multiple
    /// threads.
    ///
    /// Disabling this will result in a single thread being used to compile
    /// the wasm bytecode.
    ///
    /// By default parallel compilation is enabled.
    #[cfg(feature = "parallel-compilation")]
    pub fn parallel_compilation(&mut self, parallel: bool) -> &mut Self {
        self.parallel_compilation = parallel;
        self
    }

    /// Configures whether compiled artifacts will contain information to map
    /// native program addresses back to the original wasm module.
    ///
    /// This configuration option is `true` by default and, if enabled,
    /// generates the appropriate tables in compiled modules to map from native
    /// address back to wasm source addresses. This is used for displaying wasm
    /// program counters in backtraces as well as generating filenames/line
    /// numbers if so configured as well (and the original wasm module has DWARF
    /// debugging information present).
    pub fn generate_address_map(&mut self, generate: bool) -> &mut Self {
        self.tunables.generate_address_map = Some(generate);
        self
    }

    /// Configures whether copy-on-write memory-mapped data is used to
    /// initialize a linear memory.
    ///
    /// Initializing linear memory via a copy-on-write mapping can drastically
    /// improve instantiation costs of a WebAssembly module because copying
    /// memory is deferred. Additionally if a page of memory is only ever read
    /// from WebAssembly and never written too then the same underlying page of
    /// data will be reused between all instantiations of a module meaning that
    /// if a module is instantiated many times this can lower the overall memory
    /// required needed to run that module.
    ///
    /// The main disadvantage of copy-on-write initialization, however, is that
    /// it may be possible for highly-parallel scenarios to be less scalable. If
    /// a page is read initially by a WebAssembly module then that page will be
    /// mapped to a read-only copy shared between all WebAssembly instances. If
    /// the same page is then written, however, then a private copy is created
    /// and swapped out from the read-only version. This also requires an [IPI],
    /// however, which can be a significant bottleneck in high-parallelism
    /// situations.
    ///
    /// This feature is only applicable when a WebAssembly module meets specific
    /// criteria to be initialized in this fashion, such as:
    ///
    /// * Only memories defined in the module can be initialized this way.
    /// * Data segments for memory must use statically known offsets.
    /// * Data segments for memory must all be in-bounds.
    ///
    /// Modules which do not meet these criteria will fall back to
    /// initialization of linear memory based on copying memory.
    ///
    /// This feature of Wasmtime is also platform-specific:
    ///
    /// * Linux - this feature is supported for all instances of [`Module`].
    ///   Modules backed by an existing mmap (such as those created by
    ///   [`Module::deserialize_file`]) will reuse that mmap to cow-initialize
    ///   memory. Other instance of [`Module`] may use the `memfd_create`
    ///   syscall to create an initialization image to `mmap`.
    /// * Unix (not Linux) - this feature is only supported when loading modules
    ///   from a precompiled file via [`Module::deserialize_file`] where there
    ///   is a file descriptor to use to map data into the process. Note that
    ///   the module must have been compiled with this setting enabled as well.
    /// * Windows - there is no support for this feature at this time. Memory
    ///   initialization will always copy bytes.
    ///
    /// By default this option is enabled.
    ///
    /// [`Module::deserialize_file`]: crate::Module::deserialize_file
    /// [`Module`]: crate::Module
    /// [IPI]: https://en.wikipedia.org/wiki/Inter-processor_interrupt
    pub fn memory_init_cow(&mut self, enable: bool) -> &mut Self {
        self.tunables.memory_init_cow = Some(enable);
        self
    }

    /// A configuration option to force the usage of `memfd_create` on Linux to
    /// be used as the backing source for a module's initial memory image.
    ///
    /// When [`Config::memory_init_cow`] is enabled, which is enabled by
    /// default, module memory initialization images are taken from a module's
    /// original mmap if possible. If a precompiled module was loaded from disk
    /// this means that the disk's file is used as an mmap source for the
    /// initial linear memory contents. This option can be used to force, on
    /// Linux, that instead of using the original file on disk a new in-memory
    /// file is created with `memfd_create` to hold the contents of the initial
    /// image.
    ///
    /// This option can be used to avoid possibly loading the contents of memory
    /// from disk through a page fault. Instead with `memfd_create` the contents
    /// of memory are always in RAM, meaning that even page faults which
    /// initially populate a wasm linear memory will only work with RAM instead
    /// of ever hitting the disk that the original precompiled module is stored
    /// on.
    ///
    /// This option is disabled by default.
    pub fn force_memory_init_memfd(&mut self, enable: bool) -> &mut Self {
        self.force_memory_init_memfd = enable;
        self
    }

    /// Configures whether or not a coredump should be generated and attached to
    /// the anyhow::Error when a trap is raised.
    ///
    /// This option is disabled by default.
    #[cfg(feature = "coredump")]
    pub fn coredump_on_trap(&mut self, enable: bool) -> &mut Self {
        self.coredump_on_trap = enable;
        self
    }

    /// Enables memory error checking for wasm programs.
    ///
    /// This option is disabled by default.
    #[cfg(any(feature = "cranelift", feature = "winch"))]
    pub fn wmemcheck(&mut self, enable: bool) -> &mut Self {
        self.wmemcheck = enable;
        self.compiler_config.wmemcheck = enable;
        self
    }

    /// Configures the "guaranteed dense image size" for copy-on-write
    /// initialized memories.
    ///
    /// When using the [`Config::memory_init_cow`] feature to initialize memory
    /// efficiently (which is enabled by default), compiled modules contain an
    /// image of the module's initial heap. If the module has a fairly sparse
    /// initial heap, with just a few data segments at very different offsets,
    /// this could result in a large region of zero bytes in the image. In
    /// other words, it's not very memory-efficient.
    ///
    /// We normally use a heuristic to avoid this: if less than half
    /// of the initialized range (first non-zero to last non-zero
    /// byte) of any memory in the module has pages with nonzero
    /// bytes, then we avoid creating a memory image for the entire module.
    ///
    /// However, if the embedder always needs the instantiation-time efficiency
    /// of copy-on-write initialization, and is otherwise carefully controlling
    /// parameters of the modules (for example, by limiting the maximum heap
    /// size of the modules), then it may be desirable to ensure a memory image
    /// is created even if this could go against the heuristic above. Thus, we
    /// add another condition: there is a size of initialized data region up to
    /// which we *always* allow a memory image. The embedder can set this to a
    /// known maximum heap size if they desire to always get the benefits of
    /// copy-on-write images.
    ///
    /// In the future we may implement a "best of both worlds"
    /// solution where we have a dense image up to some limit, and
    /// then support a sparse list of initializers beyond that; this
    /// would get most of the benefit of copy-on-write and pay the incremental
    /// cost of eager initialization only for those bits of memory
    /// that are out-of-bounds. However, for now, an embedder desiring
    /// fast instantiation should ensure that this setting is as large
    /// as the maximum module initial memory content size.
    ///
    /// By default this value is 16 MiB.
    pub fn memory_guaranteed_dense_image_size(&mut self, size_in_bytes: u64) -> &mut Self {
        self.memory_guaranteed_dense_image_size = size_in_bytes;
        self
    }

    /// Returns the set of features that the currently selected compiler backend
    /// does not support at all and may panic on.
    ///
    /// Wasmtime strives to reject unknown modules or unsupported modules with
    /// first-class errors instead of panics. Not all compiler backends have the
    /// same level of feature support on all platforms as well. This method
    /// returns a set of features that the currently selected compiler
    /// configuration is known to not support and may panic on. This acts as a
    /// first-level filter on incoming wasm modules/configuration to fail-fast
    /// instead of panicking later on.
    ///
    /// Note that if a feature is not listed here it does not mean that the
    /// backend fully supports the proposal. Instead that means that the backend
    /// doesn't ever panic on the proposal, but errors during compilation may
    /// still be returned. This means that features listed here are definitely
    /// not supported at all, but features not listed here may still be
    /// partially supported. For example at the time of this writing the Winch
    /// backend partially supports simd so it's not listed here. Winch doesn't
    /// fully support simd but unimplemented instructions just return errors.
    fn compiler_panicking_wasm_features(&self) -> WasmFeatures {
        #[cfg(any(feature = "cranelift", feature = "winch"))]
        match self.compiler_config.strategy {
            None | Some(Strategy::Cranelift) => {
                // Pulley at this time fundamentally doesn't support the
                // `threads` proposal, notably shared memory, because Rust can't
                // safely implement loads/stores in the face of shared memory.
                if self.compiler_target().is_pulley() {
                    return WasmFeatures::THREADS;
                }

                // Other Cranelift backends are either 100% missing or complete
                // at this time, so no need to further filter.
                WasmFeatures::empty()
            }
            Some(Strategy::Winch) => {
                let mut unsupported = WasmFeatures::GC
                    | WasmFeatures::FUNCTION_REFERENCES
                    | WasmFeatures::RELAXED_SIMD
                    | WasmFeatures::TAIL_CALL
                    | WasmFeatures::GC_TYPES;
                match self.compiler_target().architecture {
                    target_lexicon::Architecture::Aarch64(_) => {
                        // no support for simd on aarch64
                        unsupported |= WasmFeatures::SIMD;

                        // things like multi-table are technically supported on
                        // winch on aarch64 but this helps gate most spec tests
                        // by default which otherwise currently cause panics.
                        unsupported |= WasmFeatures::REFERENCE_TYPES;
                        unsupported |= WasmFeatures::THREADS
                    }

                    // Winch doesn't support other non-x64 architectures at this
                    // time either but will return an first-class error for
                    // them.
                    _ => {}
                }
                unsupported
            }
            Some(Strategy::Auto) => unreachable!(),
        }
        #[cfg(not(any(feature = "cranelift", feature = "winch")))]
        return WasmFeatures::empty();
    }

    /// Calculates the set of features that are enabled for this `Config`.
    ///
    /// This method internally will start with the an empty set of features to
    /// avoid being tied to wasmparser's defaults. Next Wasmtime's set of
    /// default features are added to this set, some of which are conditional
    /// depending on crate features. Finally explicitly requested features via
    /// `wasm_*` methods on `Config` are applied. Everything is then validated
    /// later in `Config::validate`.
    fn features(&self) -> WasmFeatures {
        // Wasmtime by default supports all of the wasm 2.0 version of the
        // specification.
        let mut features = WasmFeatures::WASM2;

        // On-by-default features that wasmtime has. Note that these are all
        // subject to the criteria at
        // https://docs.wasmtime.dev/contributing-implementing-wasm-proposals.html
        // and
        // https://docs.wasmtime.dev/stability-wasm-proposals.html
        features |= WasmFeatures::MULTI_MEMORY;
        features |= WasmFeatures::RELAXED_SIMD;
        features |= WasmFeatures::TAIL_CALL;
        features |= WasmFeatures::EXTENDED_CONST;
        features |= WasmFeatures::MEMORY64;
        // NB: if you add a feature above this line please double-check
        // https://docs.wasmtime.dev/stability-wasm-proposals.html
        // to ensure all requirements are met and/or update the documentation
        // there too.

        // Set some features to their conditionally-enabled defaults depending
        // on crate compile-time features.
        features.set(WasmFeatures::GC_TYPES, cfg!(feature = "gc"));
        features.set(WasmFeatures::THREADS, cfg!(feature = "threads"));
        features.set(
            WasmFeatures::COMPONENT_MODEL,
            cfg!(feature = "component-model"),
        );

        // From the default set of proposals remove any that the current
        // compiler backend may panic on if the module contains them.
        features = features & !self.compiler_panicking_wasm_features();

        // After wasmtime's defaults are configured then factor in user requests
        // and disable/enable features. Note that the enable/disable sets should
        // be disjoint.
        debug_assert!((self.enabled_features & self.disabled_features).is_empty());
        features &= !self.disabled_features;
        features |= self.enabled_features;

        features
    }

    /// Returns the configured compiler target for this `Config`.
    pub(crate) fn compiler_target(&self) -> target_lexicon::Triple {
        // If a target is explicitly configured, always use that.
        #[cfg(any(feature = "cranelift", feature = "winch"))]
        if let Some(target) = self.target.clone() {
            return target;
        }

        // If the `build.rs` script determined that this platform uses pulley by
        // default, then use Pulley.
        if cfg!(default_target_pulley) {
            return target_lexicon::Triple::pulley_host();
        }

        // And at this point the target is for sure the host.
        target_lexicon::Triple::host()
    }

    pub(crate) fn validate(&self) -> Result<(Tunables, WasmFeatures)> {
        let features = self.features();

        // First validate that the selected compiler backend and configuration
        // supports the set of `features` that are enabled. This will help
        // provide more first class errors instead of panics about unsupported
        // features and configurations.
        let unsupported = features & self.compiler_panicking_wasm_features();
        if !unsupported.is_empty() {
            for flag in WasmFeatures::FLAGS.iter() {
                if !unsupported.contains(*flag.value()) {
                    continue;
                }
                bail!(
                    "the wasm_{} feature is not supported on this compiler configuration",
                    flag.name().to_lowercase()
                );
            }

            panic!("should have returned an error by now")
        }

        #[cfg(feature = "async")]
        if self.async_support && self.max_wasm_stack > self.async_stack_size {
            bail!("max_wasm_stack size cannot exceed the async_stack_size");
        }
        if self.max_wasm_stack == 0 {
            bail!("max_wasm_stack size cannot be zero");
        }
        #[cfg(not(feature = "wmemcheck"))]
        if self.wmemcheck {
            bail!("wmemcheck (memory checker) was requested but is not enabled in this build");
        }

        let mut tunables = Tunables::default_for_target(&self.compiler_target())?;

        // If no target is explicitly specified then further refine `tunables`
        // for the configuration of this host depending on what platform
        // features were found available at compile time. This means that anyone
        // cross-compiling for a customized host will need to further refine
        // compilation options.
        if self.target.is_none() {
            // If this platform doesn't have native signals then change some
            // defaults to account for that. Note that VM guards are turned off
            // here because that's primarily a feature of eliding
            // bounds-checks.
            if !cfg!(has_native_signals) {
                tunables.signals_based_traps = cfg!(has_native_signals);
                tunables.memory_guard_size = 0;
            }

            // When virtual memory is not available use slightly different
            // defaults for tunables to be more amenable to `MallocMemory`.
            // Note that these can still be overridden by config options.
            if !cfg!(has_virtual_memory) {
                tunables.memory_reservation = 0;
                tunables.memory_reservation_for_growth = 1 << 20; // 1MB
                tunables.memory_init_cow = false;
            }
        }

        self.tunables.configure(&mut tunables);

        // If we're going to compile with winch, we must use the winch calling convention.
        #[cfg(any(feature = "cranelift", feature = "winch"))]
        {
            tunables.winch_callable = self.compiler_config.strategy == Some(Strategy::Winch);
        }

        tunables.collector = if features.gc_types() {
            #[cfg(feature = "gc")]
            {
                use wasmtime_environ::Collector as EnvCollector;
                Some(match self.collector.try_not_auto()? {
                    Collector::DeferredReferenceCounting => EnvCollector::DeferredReferenceCounting,
                    Collector::Null => EnvCollector::Null,
                    Collector::Auto => unreachable!(),
                })
            }
            #[cfg(not(feature = "gc"))]
            bail!("cannot use GC types: the `gc` feature was disabled at compile time")
        } else {
            None
        };

        Ok((tunables, features))
    }

    #[cfg(feature = "runtime")]
    pub(crate) fn build_allocator(
        &self,
        tunables: &Tunables,
    ) -> Result<Box<dyn InstanceAllocator + Send + Sync>> {
        #[cfg(feature = "async")]
        let (stack_size, stack_zeroing) = (self.async_stack_size, self.async_stack_zeroing);

        #[cfg(not(feature = "async"))]
        let (stack_size, stack_zeroing) = (0, false);

        let _ = tunables;

        match &self.allocation_strategy {
            InstanceAllocationStrategy::OnDemand => {
                #[allow(unused_mut)]
                let mut allocator = Box::new(OnDemandInstanceAllocator::new(
                    self.mem_creator.clone(),
                    stack_size,
                    stack_zeroing,
                ));
                #[cfg(feature = "async")]
                if let Some(stack_creator) = &self.stack_creator {
                    allocator.set_stack_creator(stack_creator.clone());
                }
                Ok(allocator)
            }
            #[cfg(feature = "pooling-allocator")]
            InstanceAllocationStrategy::Pooling(config) => {
                let mut config = config.config;
                config.stack_size = stack_size;
                config.async_stack_zeroing = stack_zeroing;
                Ok(Box::new(crate::runtime::vm::PoolingInstanceAllocator::new(
                    &config, tunables,
                )?))
            }
        }
    }

    #[cfg(feature = "runtime")]
    pub(crate) fn build_gc_runtime(&self) -> Result<Option<Arc<dyn GcRuntime>>> {
        if !self.features().gc_types() {
            return Ok(None);
        }

        #[cfg(not(feature = "gc"))]
        bail!("cannot create a GC runtime: the `gc` feature was disabled at compile time");

        #[cfg(feature = "gc")]
        #[cfg_attr(
            not(any(feature = "gc-null", feature = "gc-drc")),
            allow(unused_variables, unreachable_code)
        )]
        {
            Ok(Some(match self.collector.try_not_auto()? {
                #[cfg(feature = "gc-drc")]
                Collector::DeferredReferenceCounting => {
                    Arc::new(crate::runtime::vm::DrcCollector::default()) as Arc<dyn GcRuntime>
                }
                #[cfg(not(feature = "gc-drc"))]
                Collector::DeferredReferenceCounting => unreachable!(),

                #[cfg(feature = "gc-null")]
                Collector::Null => {
                    Arc::new(crate::runtime::vm::NullCollector::default()) as Arc<dyn GcRuntime>
                }
                #[cfg(not(feature = "gc-null"))]
                Collector::Null => unreachable!(),

                Collector::Auto => unreachable!(),
            }))
        }
    }

    #[cfg(feature = "runtime")]
    pub(crate) fn build_profiler(&self) -> Result<Box<dyn ProfilingAgent>> {
        Ok(match self.profiling_strategy {
            ProfilingStrategy::PerfMap => profiling_agent::new_perfmap()?,
            ProfilingStrategy::JitDump => profiling_agent::new_jitdump()?,
            ProfilingStrategy::VTune => profiling_agent::new_vtune()?,
            ProfilingStrategy::None => profiling_agent::new_null(),
            ProfilingStrategy::Pulley => profiling_agent::new_pulley()?,
        })
    }

    #[cfg(any(feature = "cranelift", feature = "winch"))]
    pub(crate) fn build_compiler(
        mut self,
        tunables: &Tunables,
        features: WasmFeatures,
    ) -> Result<(Self, Box<dyn wasmtime_environ::Compiler>)> {
        let target = self.compiler_target();

        // The target passed to the builders below is an `Option<Triple>` where
        // `None` represents the current host with CPU features inferred from
        // the host's CPU itself. The `target` above is not an `Option`, so
        // switch it to `None` in the case that a target wasn't explicitly
        // specified (which indicates no feature inference) and the target
        // matches the host.
        let target_for_builder =
            if self.target.is_none() && target == target_lexicon::Triple::host() {
                None
            } else {
                Some(target.clone())
            };

        let mut compiler = match self.compiler_config.strategy {
            #[cfg(feature = "cranelift")]
            Some(Strategy::Cranelift) => wasmtime_cranelift::builder(target_for_builder)?,
            #[cfg(not(feature = "cranelift"))]
            Some(Strategy::Cranelift) => bail!("cranelift support not compiled in"),
            #[cfg(feature = "winch")]
            Some(Strategy::Winch) => wasmtime_winch::builder(target_for_builder)?,
            #[cfg(not(feature = "winch"))]
            Some(Strategy::Winch) => bail!("winch support not compiled in"),

            None | Some(Strategy::Auto) => unreachable!(),
        };

        if let Some(path) = &self.compiler_config.clif_dir {
            compiler.clif_dir(path)?;
        }

        // If probestack is enabled for a target, Wasmtime will always use the
        // inline strategy which doesn't require us to define a `__probestack`
        // function or similar.
        self.compiler_config
            .settings
            .insert("probestack_strategy".into(), "inline".into());

        // We enable stack probing by default on all targets.
        // This is required on Windows because of the way Windows
        // commits its stacks, but it's also a good idea on other
        // platforms to ensure guard pages are hit for large frame
        // sizes.
        self.compiler_config
            .flags
            .insert("enable_probestack".into());

        // The current wasm multivalue implementation depends on this.
        // FIXME(#9510) handle this in wasmtime-cranelift instead.
        self.compiler_config
            .flags
            .insert("enable_multi_ret_implicit_sret".into());

        if let Some(unwind_requested) = self.native_unwind_info {
            if !self
                .compiler_config
                .ensure_setting_unset_or_given("unwind_info", &unwind_requested.to_string())
            {
                bail!("incompatible settings requested for Cranelift and Wasmtime `unwind-info` settings");
            }
        }

        if target.operating_system == target_lexicon::OperatingSystem::Windows {
            if !self
                .compiler_config
                .ensure_setting_unset_or_given("unwind_info", "true")
            {
                bail!("`native_unwind_info` cannot be disabled on Windows");
            }
        }

        // We require frame pointers for correct stack walking, which is safety
        // critical in the presence of reference types, and otherwise it is just
        // really bad developer experience to get wrong.
        self.compiler_config
            .settings
            .insert("preserve_frame_pointers".into(), "true".into());

        if !tunables.signals_based_traps {
            let mut ok = self.compiler_config.ensure_setting_unset_or_given(
                "enable_table_access_spectre_mitigation".into(),
                "false".into(),
            );
            ok = ok
                && self.compiler_config.ensure_setting_unset_or_given(
                    "enable_heap_access_spectre_mitigation".into(),
                    "false".into(),
                );

            // Right now spectre-mitigated bounds checks will load from zero so
            // if host-based signal handlers are disabled then that's a mismatch
            // and doesn't work right now. Fixing this will require more thought
            // of how to implement the bounds check in spectre-only mode.
            if !ok {
                bail!(
                    "when signals-based traps are disabled then spectre \
                     mitigations must also be disabled"
                );
            }
        }

        // check for incompatible compiler options and set required values
        if features.contains(WasmFeatures::REFERENCE_TYPES) {
            if !self
                .compiler_config
                .ensure_setting_unset_or_given("enable_safepoints", "true")
            {
                bail!("compiler option 'enable_safepoints' must be enabled when 'reference types' is enabled");
            }
        }

        if features.contains(WasmFeatures::RELAXED_SIMD) && !features.contains(WasmFeatures::SIMD) {
            bail!("cannot disable the simd proposal but enable the relaxed simd proposal");
        }

        // Apply compiler settings and flags
        for (k, v) in self.compiler_config.settings.iter() {
            compiler.set(k, v)?;
        }
        for flag in self.compiler_config.flags.iter() {
            compiler.enable(flag)?;
        }

        #[cfg(all(feature = "incremental-cache", feature = "cranelift"))]
        if let Some(cache_store) = &self.compiler_config.cache_store {
            compiler.enable_incremental_compilation(cache_store.clone())?;
        }

        compiler.set_tunables(tunables.clone())?;
        compiler.wmemcheck(self.compiler_config.wmemcheck);

        Ok((self, compiler.build()?))
    }

    /// Internal setting for whether adapter modules for components will have
    /// extra WebAssembly instructions inserted performing more debug checks
    /// then are necessary.
    #[cfg(feature = "component-model")]
    pub fn debug_adapter_modules(&mut self, debug: bool) -> &mut Self {
        self.tunables.debug_adapter_modules = Some(debug);
        self
    }

    /// Enables clif output when compiling a WebAssembly module.
    #[cfg(any(feature = "cranelift", feature = "winch"))]
    pub fn emit_clif(&mut self, path: &Path) -> &mut Self {
        self.compiler_config.clif_dir = Some(path.to_path_buf());
        self
    }

    /// Configures whether, when on macOS, Mach ports are used for exception
    /// handling instead of traditional Unix-based signal handling.
    ///
    /// WebAssembly traps in Wasmtime are implemented with native faults, for
    /// example a `SIGSEGV` will occur when a WebAssembly guest accesses
    /// out-of-bounds memory. Handling this can be configured to either use Unix
    /// signals or Mach ports on macOS. By default Mach ports are used.
    ///
    /// Mach ports enable Wasmtime to work by default with foreign
    /// error-handling systems such as breakpad which also use Mach ports to
    /// handle signals. In this situation Wasmtime will continue to handle guest
    /// faults gracefully while any non-guest faults will get forwarded to
    /// process-level handlers such as breakpad. Some more background on this
    /// can be found in #2456.
    ///
    /// A downside of using mach ports, however, is that they don't interact
    /// well with `fork()`. Forking a Wasmtime process on macOS will produce a
    /// child process that cannot successfully run WebAssembly. In this
    /// situation traditional Unix signal handling should be used as that's
    /// inherited and works across forks.
    ///
    /// If your embedding wants to use a custom error handler which leverages
    /// Mach ports and you additionally wish to `fork()` the process and use
    /// Wasmtime in the child process that's not currently possible. Please
    /// reach out to us if you're in this bucket!
    ///
    /// This option defaults to `true`, using Mach ports by default.
    pub fn macos_use_mach_ports(&mut self, mach_ports: bool) -> &mut Self {
        self.macos_use_mach_ports = mach_ports;
        self
    }

    /// Configures an embedder-provided function, `detect`, which is used to
    /// determine if an ISA-specific feature is available on the current host.
    ///
    /// This function is used to verify that any features enabled for a compiler
    /// backend, such as AVX support on x86\_64, are also available on the host.
    /// It is undefined behavior to execute an AVX instruction on a host that
    /// doesn't support AVX instructions, for example.
    ///
    /// When the `std` feature is active on this crate then this function is
    /// configured to a default implementation that uses the standard library's
    /// feature detection. When the `std` feature is disabled then there is no
    /// default available and this method must be called to configure a feature
    /// probing function.
    ///
    /// The `detect` function provided is given a string name of an ISA feature.
    /// The function should then return:
    ///
    /// * `Some(true)` - indicates that the feature was found on the host and it
    ///   is supported.
    /// * `Some(false)` - the feature name was recognized but it was not
    ///   detected on the host, for example the CPU is too old.
    /// * `None` - the feature name was not recognized and it's not known
    ///   whether it's on the host or not.
    ///
    /// Feature names passed to `detect` match the same feature name used in the
    /// Rust standard library. For example `"sse4.2"` is used on x86\_64.
    ///
    /// # Unsafety
    ///
    /// This function is `unsafe` because it is undefined behavior to execute
    /// instructions that a host does not support. This means that the result of
    /// `detect` must be correct for memory safe execution at runtime.
    pub unsafe fn detect_host_feature(&mut self, detect: fn(&str) -> Option<bool>) -> &mut Self {
        self.detect_host_feature = Some(detect);
        self
    }

    /// Configures Wasmtime to not use signals-based trap handlers, for example
    /// disables `SIGILL` and `SIGSEGV` handler registration on Unix platforms.
    ///
    /// Wasmtime will by default leverage signals-based trap handlers (or the
    /// platform equivalent, for example "vectored exception handlers" on
    /// Windows) to make generated code more efficient. For example an
    /// out-of-bounds load in WebAssembly will result in a `SIGSEGV` on Unix
    /// that is caught by a signal handler in Wasmtime by default. Another
    /// example is divide-by-zero is reported by hardware rather than
    /// explicitly checked and Wasmtime turns that into a trap.
    ///
    /// Some environments however may not have easy access to signal handlers.
    /// For example embedded scenarios may not support virtual memory. Other
    /// environments where Wasmtime is embedded within the surrounding
    /// environment may require that new signal handlers aren't registered due
    /// to the global nature of signal handlers. This option exists to disable
    /// the signal handler registration when required.
    ///
    /// When signals-based trap handlers are disabled then generated code will
    /// never rely on segfaults or other signals. Generated code will be slower
    /// because bounds checks must be explicit along with other operations like
    /// integer division which must check for zero.
    ///
    /// When this option is disable it additionally requires that the
    /// `enable_heap_access_spectre_mitigation` and
    /// `enable_table_access_spectre_mitigation` Cranelift settings are
    /// disabled. This means that generated code must have spectre mitigations
    /// disabled. This is because spectre mitigations rely on faults from
    /// loading from the null address to implement bounds checks.
    ///
    /// This option defaults to `true` meaning that signals-based trap handlers
    /// are enabled by default.
    ///
    /// **Note** Disabling this option is not compatible with the Winch compiler.
    pub fn signals_based_traps(&mut self, enable: bool) -> &mut Self {
        self.tunables.signals_based_traps = Some(enable);
        self
    }
}

impl Default for Config {
    fn default() -> Config {
        Config::new()
    }
}

impl fmt::Debug for Config {
    fn fmt(&self, f: &mut fmt::Formatter) -> fmt::Result {
        let mut f = f.debug_struct("Config");

        // Not every flag in WasmFeatures can be enabled as part of creating
        // a Config. This impl gives a complete picture of all WasmFeatures
        // enabled, and doesn't require maintenance by hand (which has become out
        // of date in the past), at the cost of possible confusion for why
        // a flag in this set doesn't have a Config setter.
        let features = self.features();
        for flag in WasmFeatures::FLAGS.iter() {
            f.field(
                &format!("wasm_{}", flag.name().to_lowercase()),
                &features.contains(*flag.value()),
            );
        }

        f.field("parallel_compilation", &self.parallel_compilation);
        #[cfg(any(feature = "cranelift", feature = "winch"))]
        {
            f.field("compiler_config", &self.compiler_config);
        }

        self.tunables.format(&mut f);
        f.finish()
    }
}

/// Possible Compilation strategies for a wasm module.
///
/// This is used as an argument to the [`Config::strategy`] method.
#[non_exhaustive]
#[derive(PartialEq, Eq, Clone, Debug, Copy)]
pub enum Strategy {
    /// An indicator that the compilation strategy should be automatically
    /// selected.
    ///
    /// This is generally what you want for most projects and indicates that the
    /// `wasmtime` crate itself should make the decision about what the best
    /// code generator for a wasm module is.
    ///
    /// Currently this always defaults to Cranelift, but the default value may
    /// change over time.
    Auto,

    /// Currently the default backend, Cranelift aims to be a reasonably fast
    /// code generator which generates high quality machine code.
    Cranelift,

    /// A baseline compiler for WebAssembly, currently under active development and not ready for
    /// production applications.
    Winch,
}

#[cfg(any(feature = "winch", feature = "cranelift"))]
impl Strategy {
    fn not_auto(&self) -> Option<Strategy> {
        match self {
            Strategy::Auto => {
                if cfg!(feature = "cranelift") {
                    Some(Strategy::Cranelift)
                } else if cfg!(feature = "winch") {
                    Some(Strategy::Winch)
                } else {
                    None
                }
            }
            other => Some(*other),
        }
    }
}

/// Possible garbage collector implementations for Wasm.
///
/// This is used as an argument to the [`Config::collector`] method.
///
/// The properties of Wasmtime's available collectors are summarized in the
/// following table:
///
/// | Collector                   | Collects Garbage[^1] | Latency[^2] | Throughput[^3] | Allocation Speed[^4] | Heap Utilization[^5] |
/// |-----------------------------|----------------------|-------------|----------------|----------------------|----------------------|
/// | `DeferredReferenceCounting` | Yes, but not cycles  | 🙂         | 🙁             | 😐                   | 😐                  |
/// | `Null`                      | No                   | 🙂         | 🙂             | 🙂                   | 🙂                  |
///
/// [^1]: Whether or not the collector is capable of collecting garbage and cyclic garbage.
///
/// [^2]: How long the Wasm program is paused during garbage
///       collections. Shorter is better. In general, better latency implies
///       worse throughput and vice versa.
///
/// [^3]: How fast the Wasm program runs when using this collector. Roughly
///       equivalent to the number of Wasm instructions executed per
///       second. Faster is better. In general, better throughput implies worse
///       latency and vice versa.
///
/// [^4]: How fast can individual objects be allocated?
///
/// [^5]: How many objects can the collector fit into N bytes of memory? That
///       is, how much space for bookkeeping and metadata does this collector
///       require? Less space taken up by metadata means more space for
///       additional objects. Reference counts are larger than mark bits and
///       free lists are larger than bump pointers, for example.
#[non_exhaustive]
#[derive(PartialEq, Eq, Clone, Debug, Copy)]
pub enum Collector {
    /// An indicator that the garbage collector should be automatically
    /// selected.
    ///
    /// This is generally what you want for most projects and indicates that the
    /// `wasmtime` crate itself should make the decision about what the best
    /// collector for a wasm module is.
    ///
    /// Currently this always defaults to the deferred reference-counting
    /// collector, but the default value may change over time.
    Auto,

    /// The deferred reference-counting collector.
    ///
    /// A reference-counting collector, generally trading improved latency for
    /// worsened throughput. However, to avoid the largest overheads of
    /// reference counting, it avoids manipulating reference counts for Wasm
    /// objects on the stack. Instead, it will hold a reference count for an
    /// over-approximation of all objects that are currently on the stack, trace
    /// the stack during collection to find the precise set of on-stack roots,
    /// and decrement the reference count of any object that was in the
    /// over-approximation but not the precise set. This improves throughput,
    /// compared to "pure" reference counting, by performing many fewer
    /// refcount-increment and -decrement operations. The cost is the increased
    /// latency associated with tracing the stack.
    ///
    /// This collector cannot currently collect cycles; they will leak until the
    /// GC heap's store is dropped.
    DeferredReferenceCounting,

    /// The null collector.
    ///
    /// This collector does not actually collect any garbage. It simply
    /// allocates objects until it runs out of memory, at which point further
    /// objects allocation attempts will trap.
    ///
    /// This collector is useful for incredibly short-running Wasm instances
    /// where additionally you would rather halt an over-allocating Wasm program
    /// than spend time collecting its garbage to allow it to keep running. It
    /// is also useful for measuring the overheads associated with other
    /// collectors, as this collector imposes as close to zero throughput and
    /// latency overhead as possible.
    Null,
}

impl Default for Collector {
    fn default() -> Collector {
        Collector::Auto
    }
}

#[cfg(feature = "gc")]
impl Collector {
    fn not_auto(&self) -> Option<Collector> {
        match self {
            Collector::Auto => {
                if cfg!(feature = "gc-drc") {
                    Some(Collector::DeferredReferenceCounting)
                } else if cfg!(feature = "gc-null") {
                    Some(Collector::Null)
                } else {
                    None
                }
            }
            other => Some(*other),
        }
    }

    fn try_not_auto(&self) -> Result<Self> {
        match self.not_auto() {
            #[cfg(feature = "gc-drc")]
            Some(c @ Collector::DeferredReferenceCounting) => Ok(c),
            #[cfg(not(feature = "gc-drc"))]
            Some(Collector::DeferredReferenceCounting) => bail!(
                "cannot create an engine using the deferred reference-counting \
                 collector because the `gc-drc` feature was not enabled at \
                 compile time",
            ),

            #[cfg(feature = "gc-null")]
            Some(c @ Collector::Null) => Ok(c),
            #[cfg(not(feature = "gc-null"))]
            Some(Collector::Null) => bail!(
                "cannot create an engine using the null collector because \
                 the `gc-null` feature was not enabled at compile time",
            ),

            Some(Collector::Auto) => unreachable!(),

            None => bail!(
                "cannot create an engine with GC support when none of the \
                 collectors are available; enable one of the following \
                 features: `gc-drc`, `gc-null`",
            ),
        }
    }
}

/// Possible optimization levels for the Cranelift codegen backend.
#[non_exhaustive]
#[derive(Copy, Clone, Debug, Eq, PartialEq)]
pub enum OptLevel {
    /// No optimizations performed, minimizes compilation time by disabling most
    /// optimizations.
    None,
    /// Generates the fastest possible code, but may take longer.
    Speed,
    /// Similar to `speed`, but also performs transformations aimed at reducing
    /// code size.
    SpeedAndSize,
}

/// Possible register allocator algorithms for the Cranelift codegen backend.
#[non_exhaustive]
#[derive(Copy, Clone, Debug, Eq, PartialEq)]
pub enum RegallocAlgorithm {
    /// Generates the fastest possible code, but may take longer.
    ///
    /// This algorithm performs "backtracking", which means that it may
    /// undo its earlier work and retry as it discovers conflicts. This
    /// results in better register utilization, producing fewer spills
    /// and moves, but can cause super-linear compile runtime.
    Backtracking,
    /// Generates acceptable code very quickly.
    ///
    /// This algorithm performs a single pass through the code,
    /// guaranteed to work in linear time.  (Note that the rest of
    /// Cranelift is not necessarily guaranteed to run in linear time,
    /// however.) It cannot undo earlier decisions, however, and it
    /// cannot foresee constraints or issues that may occur further
    /// ahead in the code, so the code may have more spills and moves as
    /// a result.
    SinglePass,
}

/// Select which profiling technique to support.
#[derive(Debug, Clone, Copy, PartialEq)]
pub enum ProfilingStrategy {
    /// No profiler support.
    None,

    /// Collect function name information as the "perf map" file format, used with `perf` on Linux.
    PerfMap,

    /// Collect profiling info for "jitdump" file format, used with `perf` on
    /// Linux.
    JitDump,

    /// Collect profiling info using the "ittapi", used with `VTune` on Linux.
    VTune,

    /// Support for profiling Pulley, Wasmtime's interpreter. Note that enabling
    /// this at runtime requires enabling the `profile-pulley` Cargo feature at
    /// compile time.
    Pulley,
}

/// Select how wasm backtrace detailed information is handled.
#[derive(Debug, Clone, Copy)]
pub enum WasmBacktraceDetails {
    /// Support is unconditionally enabled and wasmtime will parse and read
    /// debug information.
    Enable,

    /// Support is disabled, and wasmtime will not parse debug information for
    /// backtrace details.
    Disable,

    /// Support for backtrace details is conditional on the
    /// `WASMTIME_BACKTRACE_DETAILS` environment variable.
    Environment,
}

/// Describe the tri-state configuration of memory protection keys (MPK).
#[derive(Clone, Copy, Debug, Eq, PartialEq, Hash)]
pub enum MpkEnabled {
    /// Use MPK if supported by the current system; fall back to guard regions
    /// otherwise.
    Auto,
    /// Use MPK or fail if not supported.
    Enable,
    /// Do not use MPK.
    Disable,
}

/// Configuration options used with [`InstanceAllocationStrategy::Pooling`] to
/// change the behavior of the pooling instance allocator.
///
/// This structure has a builder-style API in the same manner as [`Config`] and
/// is configured with [`Config::allocation_strategy`].
///
/// Note that usage of the pooling allocator does not affect compiled
/// WebAssembly code. Compiled `*.cwasm` files, for example, are usable both
/// with and without the pooling allocator.
///
/// ## Advantages of Pooled Allocation
///
/// The main benefit of the pooling allocator is to make WebAssembly
/// instantiation both faster and more scalable in terms of parallelism.
/// Allocation is faster because virtual memory is already configured and ready
/// to go within the pool, there's no need to [`mmap`] (for example on Unix) a
/// new region and configure it with guard pages. By avoiding [`mmap`] this
/// avoids whole-process virtual memory locks which can improve scalability and
/// performance through avoiding this.
///
/// Additionally with pooled allocation it's possible to create "affine slots"
/// to a particular WebAssembly module or component over time. For example if
/// the same module is multiple times over time the pooling allocator will, by
/// default, attempt to reuse the same slot. This mean that the slot has been
/// pre-configured and can retain virtual memory mappings for a copy-on-write
/// image, for example (see [`Config::memory_init_cow`] for more information.
/// This means that in a steady state instance deallocation is a single
/// [`madvise`] to reset linear memory to its original contents followed by a
/// single (optional) [`mprotect`] during the next instantiation to shrink
/// memory back to its original size. Compared to non-pooled allocation this
/// avoids the need to [`mmap`] a new region of memory, [`munmap`] it, and
/// [`mprotect`] regions too.
///
/// Another benefit of pooled allocation is that it's possible to configure
/// things such that no virtual memory management is required at all in a steady
/// state. For example a pooling allocator can be configured with:
///
/// * [`Config::memory_init_cow`] disabled
/// * [`Config::memory_guard_size`] disabled
/// * [`Config::memory_reservation`] shrunk to minimal size
/// * [`PoolingAllocationConfig::table_keep_resident`] sufficiently large
/// * [`PoolingAllocationConfig::linear_memory_keep_resident`] sufficiently large
///
/// With all these options in place no virtual memory tricks are used at all and
/// everything is manually managed by Wasmtime (for example resetting memory is
/// a `memset(0)`). This is not as fast in a single-threaded scenario but can
/// provide benefits in high-parallelism situations as no virtual memory locks
/// or IPIs need happen.
///
/// ## Disadvantages of Pooled Allocation
///
/// Despite the above advantages to instantiation performance the pooling
/// allocator is not enabled by default in Wasmtime. One reason is that the
/// performance advantages are not necessarily portable, for example while the
/// pooling allocator works on Windows it has not been tuned for performance on
/// Windows in the same way it has on Linux.
///
/// Additionally the main cost of the pooling allocator is that it requires a
/// very large reservation of virtual memory (on the order of most of the
/// addressable virtual address space). WebAssembly 32-bit linear memories in
/// Wasmtime are, by default 4G address space reservations with a small guard
/// region both before and after the linear memory. Memories in the pooling
/// allocator are contiguous which means that we only need a guard after linear
/// memory because the previous linear memory's slot post-guard is our own
/// pre-guard. This means that, by default, the pooling allocator uses roughly
/// 4G of virtual memory per WebAssembly linear memory slot. 4G of virtual
/// memory is 32 bits of a 64-bit address. Many 64-bit systems can only
/// actually use 48-bit addresses by default (although this can be extended on
/// architectures nowadays too), and of those 48 bits one of them is reserved
/// to indicate kernel-vs-userspace. This leaves 47-32=15 bits left,
/// meaning you can only have at most 32k slots of linear memories on many
/// systems by default. This is a relatively small number and shows how the
/// pooling allocator can quickly exhaust all of virtual memory.
///
/// Another disadvantage of the pooling allocator is that it may keep memory
/// alive when nothing is using it. A previously used slot for an instance might
/// have paged-in memory that will not get paged out until the
/// [`Engine`](crate::Engine) owning the pooling allocator is dropped. While
/// suitable for some applications this behavior may not be suitable for all
/// applications.
///
/// Finally the last disadvantage of the pooling allocator is that the
/// configuration values for the maximum number of instances, memories, tables,
/// etc, must all be fixed up-front. There's not always a clear answer as to
/// what these values should be so not all applications may be able to work
/// with this constraint.
///
/// [`madvise`]: https://man7.org/linux/man-pages/man2/madvise.2.html
/// [`mprotect`]: https://man7.org/linux/man-pages/man2/mprotect.2.html
/// [`mmap`]: https://man7.org/linux/man-pages/man2/mmap.2.html
/// [`munmap`]: https://man7.org/linux/man-pages/man2/munmap.2.html
#[cfg(feature = "pooling-allocator")]
#[derive(Debug, Clone, Default)]
pub struct PoolingAllocationConfig {
    config: crate::runtime::vm::PoolingInstanceAllocatorConfig,
}

#[cfg(feature = "pooling-allocator")]
impl PoolingAllocationConfig {
    /// Returns a new configuration builder with all default settings
    /// configured.
    pub fn new() -> PoolingAllocationConfig {
        PoolingAllocationConfig::default()
    }

    /// Configures the maximum number of "unused warm slots" to retain in the
    /// pooling allocator.
    ///
    /// The pooling allocator operates over slots to allocate from, and each
    /// slot is considered "cold" if it's never been used before or "warm" if
    /// it's been used by some module in the past. Slots in the pooling
    /// allocator additionally track an "affinity" flag to a particular core
    /// wasm module. When a module is instantiated into a slot then the slot is
    /// considered affine to that module, even after the instance has been
    /// deallocated.
    ///
    /// When a new instance is created then a slot must be chosen, and the
    /// current algorithm for selecting a slot is:
    ///
    /// * If there are slots that are affine to the module being instantiated,
    ///   then the most recently used slot is selected to be allocated from.
    ///   This is done to improve reuse of resources such as memory mappings and
    ///   additionally try to benefit from temporal locality for things like
    ///   caches.
    ///
    /// * Otherwise if there are more than N affine slots to other modules, then
    ///   one of those affine slots is chosen to be allocated. The slot chosen
    ///   is picked on a least-recently-used basis.
    ///
    /// * Finally, if there are less than N affine slots to other modules, then
    ///   the non-affine slots are allocated from.
    ///
    /// This setting, `max_unused_warm_slots`, is the value for N in the above
    /// algorithm. The purpose of this setting is to have a knob over the RSS
    /// impact of "unused slots" for a long-running wasm server.
    ///
    /// If this setting is set to 0, for example, then affine slots are
    /// aggressively reused on a least-recently-used basis. A "cold" slot is
    /// only used if there are no affine slots available to allocate from. This
    /// means that the set of slots used over the lifetime of a program is the
    /// same as the maximum concurrent number of wasm instances.
    ///
    /// If this setting is set to infinity, however, then cold slots are
    /// prioritized to be allocated from. This means that the set of slots used
    /// over the lifetime of a program will approach
    /// [`PoolingAllocationConfig::total_memories`], or the maximum number of
    /// slots in the pooling allocator.
    ///
    /// Wasmtime does not aggressively decommit all resources associated with a
    /// slot when the slot is not in use. For example the
    /// [`PoolingAllocationConfig::linear_memory_keep_resident`] option can be
    /// used to keep memory associated with a slot, even when it's not in use.
    /// This means that the total set of used slots in the pooling instance
    /// allocator can impact the overall RSS usage of a program.
    ///
    /// The default value for this option is `100`.
    pub fn max_unused_warm_slots(&mut self, max: u32) -> &mut Self {
        self.config.max_unused_warm_slots = max;
        self
    }

    /// The target number of decommits to do per batch.
    ///
    /// This is not precise, as we can queue up decommits at times when we
    /// aren't prepared to immediately flush them, and so we may go over this
    /// target size occasionally.
    ///
    /// A batch size of one effectively disables batching.
    ///
    /// Defaults to `1`.
    pub fn decommit_batch_size(&mut self, batch_size: usize) -> &mut Self {
        self.config.decommit_batch_size = batch_size;
        self
    }

    /// How much memory, in bytes, to keep resident for async stacks allocated
    /// with the pooling allocator.
    ///
    /// When [`PoolingAllocationConfig::async_stack_zeroing`] is enabled then
    /// Wasmtime will reset the contents of async stacks back to zero upon
    /// deallocation. This option can be used to perform the zeroing operation
    /// with `memset` up to a certain threshold of bytes instead of using system
    /// calls to reset the stack to zero.
    ///
    /// Note that when using this option the memory with async stacks will
    /// never be decommitted.
    #[cfg(feature = "async")]
    pub fn async_stack_keep_resident(&mut self, size: usize) -> &mut Self {
        self.config.async_stack_keep_resident = size;
        self
    }

    /// How much memory, in bytes, to keep resident for each linear memory
    /// after deallocation.
    ///
    /// This option is only applicable on Linux and has no effect on other
    /// platforms.
    ///
    /// By default Wasmtime will use `madvise` to reset the entire contents of
    /// linear memory back to zero when a linear memory is deallocated. This
    /// option can be used to use `memset` instead to set memory back to zero
    /// which can, in some configurations, reduce the number of page faults
    /// taken when a slot is reused.
    pub fn linear_memory_keep_resident(&mut self, size: usize) -> &mut Self {
        self.config.linear_memory_keep_resident = size;
        self
    }

    /// How much memory, in bytes, to keep resident for each table after
    /// deallocation.
    ///
    /// This option is only applicable on Linux and has no effect on other
    /// platforms.
    ///
    /// This option is the same as
    /// [`PoolingAllocationConfig::linear_memory_keep_resident`] except that it
    /// is applicable to tables instead.
    pub fn table_keep_resident(&mut self, size: usize) -> &mut Self {
        self.config.table_keep_resident = size;
        self
    }

    /// The maximum number of concurrent component instances supported (default
    /// is `1000`).
    ///
    /// This provides an upper-bound on the total size of component
    /// metadata-related allocations, along with
    /// [`PoolingAllocationConfig::max_component_instance_size`]. The upper bound is
    ///
    /// ```text
    /// total_component_instances * max_component_instance_size
    /// ```
    ///
    /// where `max_component_instance_size` is rounded up to the size and alignment
    /// of the internal representation of the metadata.
    pub fn total_component_instances(&mut self, count: u32) -> &mut Self {
        self.config.limits.total_component_instances = count;
        self
    }

    /// The maximum size, in bytes, allocated for a component instance's
    /// `VMComponentContext` metadata.
    ///
    /// The [`wasmtime::component::Instance`][crate::component::Instance] type
    /// has a static size but its internal `VMComponentContext` is dynamically
    /// sized depending on the component being instantiated. This size limit
    /// loosely correlates to the size of the component, taking into account
    /// factors such as:
    ///
    /// * number of lifted and lowered functions,
    /// * number of memories
    /// * number of inner instances
    /// * number of resources
    ///
    /// If the allocated size per instance is too small then instantiation of a
    /// module will fail at runtime with an error indicating how many bytes were
    /// needed.
    ///
    /// The default value for this is 1MiB.
    ///
    /// This provides an upper-bound on the total size of component
    /// metadata-related allocations, along with
    /// [`PoolingAllocationConfig::total_component_instances`]. The upper bound is
    ///
    /// ```text
    /// total_component_instances * max_component_instance_size
    /// ```
    ///
    /// where `max_component_instance_size` is rounded up to the size and alignment
    /// of the internal representation of the metadata.
    pub fn max_component_instance_size(&mut self, size: usize) -> &mut Self {
        self.config.limits.component_instance_size = size;
        self
    }

    /// The maximum number of core instances a single component may contain
    /// (default is unlimited).
    ///
    /// This method (along with
    /// [`PoolingAllocationConfig::max_memories_per_component`],
    /// [`PoolingAllocationConfig::max_tables_per_component`], and
    /// [`PoolingAllocationConfig::max_component_instance_size`]) allows you to cap
    /// the amount of resources a single component allocation consumes.
    ///
    /// If a component will instantiate more core instances than `count`, then
    /// the component will fail to instantiate.
    pub fn max_core_instances_per_component(&mut self, count: u32) -> &mut Self {
        self.config.limits.max_core_instances_per_component = count;
        self
    }

    /// The maximum number of Wasm linear memories that a single component may
    /// transitively contain (default is unlimited).
    ///
    /// This method (along with
    /// [`PoolingAllocationConfig::max_core_instances_per_component`],
    /// [`PoolingAllocationConfig::max_tables_per_component`], and
    /// [`PoolingAllocationConfig::max_component_instance_size`]) allows you to cap
    /// the amount of resources a single component allocation consumes.
    ///
    /// If a component transitively contains more linear memories than `count`,
    /// then the component will fail to instantiate.
    pub fn max_memories_per_component(&mut self, count: u32) -> &mut Self {
        self.config.limits.max_memories_per_component = count;
        self
    }

    /// The maximum number of tables that a single component may transitively
    /// contain (default is unlimited).
    ///
    /// This method (along with
    /// [`PoolingAllocationConfig::max_core_instances_per_component`],
    /// [`PoolingAllocationConfig::max_memories_per_component`],
    /// [`PoolingAllocationConfig::max_component_instance_size`]) allows you to cap
    /// the amount of resources a single component allocation consumes.
    ///
    /// If a component will transitively contains more tables than `count`, then
    /// the component will fail to instantiate.
    pub fn max_tables_per_component(&mut self, count: u32) -> &mut Self {
        self.config.limits.max_tables_per_component = count;
        self
    }

    /// The maximum number of concurrent Wasm linear memories supported (default
    /// is `1000`).
    ///
    /// This value has a direct impact on the amount of memory allocated by the pooling
    /// instance allocator.
    ///
    /// The pooling instance allocator allocates a memory pool, where each entry
    /// in the pool contains the reserved address space for each linear memory
    /// supported by an instance.
    ///
    /// The memory pool will reserve a large quantity of host process address
    /// space to elide the bounds checks required for correct WebAssembly memory
    /// semantics. Even with 64-bit address spaces, the address space is limited
    /// when dealing with a large number of linear memories.
    ///
    /// For example, on Linux x86_64, the userland address space limit is 128
    /// TiB. That might seem like a lot, but each linear memory will *reserve* 6
    /// GiB of space by default.
    pub fn total_memories(&mut self, count: u32) -> &mut Self {
        self.config.limits.total_memories = count;
        self
    }

    /// The maximum number of concurrent tables supported (default is `1000`).
    ///
    /// This value has a direct impact on the amount of memory allocated by the
    /// pooling instance allocator.
    ///
    /// The pooling instance allocator allocates a table pool, where each entry
    /// in the pool contains the space needed for each WebAssembly table
    /// supported by an instance (see `table_elements` to control the size of
    /// each table).
    pub fn total_tables(&mut self, count: u32) -> &mut Self {
        self.config.limits.total_tables = count;
        self
    }

    /// The maximum number of execution stacks allowed for asynchronous
    /// execution, when enabled (default is `1000`).
    ///
    /// This value has a direct impact on the amount of memory allocated by the
    /// pooling instance allocator.
    #[cfg(feature = "async")]
    pub fn total_stacks(&mut self, count: u32) -> &mut Self {
        self.config.limits.total_stacks = count;
        self
    }

    /// The maximum number of concurrent core instances supported (default is
    /// `1000`).
    ///
    /// This provides an upper-bound on the total size of core instance
    /// metadata-related allocations, along with
    /// [`PoolingAllocationConfig::max_core_instance_size`]. The upper bound is
    ///
    /// ```text
    /// total_core_instances * max_core_instance_size
    /// ```
    ///
    /// where `max_core_instance_size` is rounded up to the size and alignment of
    /// the internal representation of the metadata.
    pub fn total_core_instances(&mut self, count: u32) -> &mut Self {
        self.config.limits.total_core_instances = count;
        self
    }

    /// The maximum size, in bytes, allocated for a core instance's `VMContext`
    /// metadata.
    ///
    /// The [`Instance`][crate::Instance] type has a static size but its
    /// `VMContext` metadata is dynamically sized depending on the module being
    /// instantiated. This size limit loosely correlates to the size of the Wasm
    /// module, taking into account factors such as:
    ///
    /// * number of functions
    /// * number of globals
    /// * number of memories
    /// * number of tables
    /// * number of function types
    ///
    /// If the allocated size per instance is too small then instantiation of a
    /// module will fail at runtime with an error indicating how many bytes were
    /// needed.
    ///
    /// The default value for this is 1MiB.
    ///
    /// This provides an upper-bound on the total size of core instance
    /// metadata-related allocations, along with
    /// [`PoolingAllocationConfig::total_core_instances`]. The upper bound is
    ///
    /// ```text
    /// total_core_instances * max_core_instance_size
    /// ```
    ///
    /// where `max_core_instance_size` is rounded up to the size and alignment of
    /// the internal representation of the metadata.
    pub fn max_core_instance_size(&mut self, size: usize) -> &mut Self {
        self.config.limits.core_instance_size = size;
        self
    }

    /// The maximum number of defined tables for a core module (default is `1`).
    ///
    /// This value controls the capacity of the `VMTableDefinition` table in
    /// each instance's `VMContext` structure.
    ///
    /// The allocated size of the table will be `tables *
    /// sizeof(VMTableDefinition)` for each instance regardless of how many
    /// tables are defined by an instance's module.
    pub fn max_tables_per_module(&mut self, tables: u32) -> &mut Self {
        self.config.limits.max_tables_per_module = tables;
        self
    }

    /// The maximum table elements for any table defined in a module (default is
    /// `20000`).
    ///
    /// If a table's minimum element limit is greater than this value, the
    /// module will fail to instantiate.
    ///
    /// If a table's maximum element limit is unbounded or greater than this
    /// value, the maximum will be `table_elements` for the purpose of any
    /// `table.grow` instruction.
    ///
    /// This value is used to reserve the maximum space for each supported
    /// table; table elements are pointer-sized in the Wasmtime runtime.
    /// Therefore, the space reserved for each instance is `tables *
    /// table_elements * sizeof::<*const ()>`.
    pub fn table_elements(&mut self, elements: usize) -> &mut Self {
        self.config.limits.table_elements = elements;
        self
    }

    /// The maximum number of defined linear memories for a module (default is
    /// `1`).
    ///
    /// This value controls the capacity of the `VMMemoryDefinition` table in
    /// each core instance's `VMContext` structure.
    ///
    /// The allocated size of the table will be `memories *
    /// sizeof(VMMemoryDefinition)` for each core instance regardless of how
    /// many memories are defined by the core instance's module.
    pub fn max_memories_per_module(&mut self, memories: u32) -> &mut Self {
        self.config.limits.max_memories_per_module = memories;
        self
    }

    /// The maximum byte size that any WebAssembly linear memory may grow to.
    ///
    /// This option defaults to 4 GiB meaning that for 32-bit linear memories
    /// there is no restrictions. 64-bit linear memories will not be allowed to
    /// grow beyond 4 GiB by default.
    ///
    /// If a memory's minimum size is greater than this value, the module will
    /// fail to instantiate.
    ///
    /// If a memory's maximum size is unbounded or greater than this value, the
    /// maximum will be `max_memory_size` for the purpose of any `memory.grow`
    /// instruction.
    ///
    /// This value is used to control the maximum accessible space for each
    /// linear memory of a core instance. This can be thought of as a simple
    /// mechanism like [`Store::limiter`](crate::Store::limiter) to limit memory
    /// at runtime. This value can also affect striping/coloring behavior when
    /// used in conjunction with
    /// [`memory_protection_keys`](PoolingAllocationConfig::memory_protection_keys).
    ///
    /// The virtual memory reservation size of each linear memory is controlled
    /// by the [`Config::memory_reservation`] setting and this method's
    /// configuration cannot exceed [`Config::memory_reservation`].
    pub fn max_memory_size(&mut self, bytes: usize) -> &mut Self {
        self.config.limits.max_memory_size = bytes;
        self
    }

    /// Configures whether memory protection keys (MPK) should be used for more
    /// efficient layout of pool-allocated memories.
    ///
    /// When using the pooling allocator (see [`Config::allocation_strategy`],
    /// [`InstanceAllocationStrategy::Pooling`]), memory protection keys can
    /// reduce the total amount of allocated virtual memory by eliminating guard
    /// regions between WebAssembly memories in the pool. It does so by
    /// "coloring" memory regions with different memory keys and setting which
    /// regions are accessible each time executions switches from host to guest
    /// (or vice versa).
    ///
    /// Leveraging MPK requires configuring a smaller-than-default
    /// [`max_memory_size`](PoolingAllocationConfig::max_memory_size) to enable
    /// this coloring/striping behavior. For example embeddings might want to
    /// reduce the default 4G allowance to 128M.
    ///
    /// MPK is only available on Linux (called `pku` there) and recent x86
    /// systems; we check for MPK support at runtime by examining the `CPUID`
    /// register. This configuration setting can be in three states:
    ///
    /// - `auto`: if MPK support is available the guard regions are removed; if
    ///   not, the guard regions remain
    /// - `enable`: use MPK to eliminate guard regions; fail if MPK is not
    ///   supported
    /// - `disable`: never use MPK
    ///
    /// By default this value is `disabled`, but may become `auto` in future
    /// releases.
    ///
    /// __WARNING__: this configuration options is still experimental--use at
    /// your own risk! MPK uses kernel and CPU features to protect memory
    /// regions; you may observe segmentation faults if anything is
    /// misconfigured.
    #[cfg(feature = "memory-protection-keys")]
    pub fn memory_protection_keys(&mut self, enable: MpkEnabled) -> &mut Self {
        self.config.memory_protection_keys = enable;
        self
    }

    /// Sets an upper limit on how many memory protection keys (MPK) Wasmtime
    /// will use.
    ///
    /// This setting is only applicable when
    /// [`PoolingAllocationConfig::memory_protection_keys`] is set to `enable`
    /// or `auto`. Configuring this above the HW and OS limits (typically 15)
    /// has no effect.
    ///
    /// If multiple Wasmtime engines are used in the same process, note that all
    /// engines will share the same set of allocated keys; this setting will
    /// limit how many keys are allocated initially and thus available to all
    /// other engines.
    #[cfg(feature = "memory-protection-keys")]
    pub fn max_memory_protection_keys(&mut self, max: usize) -> &mut Self {
        self.config.max_memory_protection_keys = max;
        self
    }

    /// Check if memory protection keys (MPK) are available on the current host.
    ///
    /// This is a convenience method for determining MPK availability using the
    /// same method that [`MpkEnabled::Auto`] does. See
    /// [`PoolingAllocationConfig::memory_protection_keys`] for more
    /// information.
    #[cfg(feature = "memory-protection-keys")]
    pub fn are_memory_protection_keys_available() -> bool {
        crate::runtime::vm::mpk::is_supported()
    }

    /// The maximum number of concurrent GC heaps supported (default is `1000`).
    ///
    /// This value has a direct impact on the amount of memory allocated by the
    /// pooling instance allocator.
    ///
    /// The pooling instance allocator allocates a GC heap pool, where each
    /// entry in the pool contains the space needed for each GC heap used by a
    /// store.
    #[cfg(feature = "gc")]
    pub fn total_gc_heaps(&mut self, count: u32) -> &mut Self {
        self.config.limits.total_gc_heaps = count;
        self
    }
}

#[cfg(feature = "std")]
fn detect_host_feature(feature: &str) -> Option<bool> {
    #[cfg(target_arch = "aarch64")]
    {
        return match feature {
            "lse" => Some(std::arch::is_aarch64_feature_detected!("lse")),
            "paca" => Some(std::arch::is_aarch64_feature_detected!("paca")),
            "fp16" => Some(std::arch::is_aarch64_feature_detected!("fp16")),

            _ => None,
        };
    }

    // There is no is_s390x_feature_detected macro yet, so for now
    // we use getauxval from the libc crate directly.
    #[cfg(all(target_arch = "s390x", target_os = "linux"))]
    {
        let v = unsafe { libc::getauxval(libc::AT_HWCAP) };
        const HWCAP_S390X_VXRS_EXT2: libc::c_ulong = 32768;

        return match feature {
            // There is no separate HWCAP bit for mie2, so assume
            // that any machine with vxrs_ext2 also has mie2.
            "vxrs_ext2" | "mie2" => Some((v & HWCAP_S390X_VXRS_EXT2) != 0),

            _ => None,
        };
    }

    #[cfg(target_arch = "riscv64")]
    {
        return match feature {
            // due to `is_riscv64_feature_detected` is not stable.
            // we cannot use it. For now lie and say all features are always
            // found to keep tests working.
            _ => Some(true),
        };
    }

    #[cfg(target_arch = "x86_64")]
    {
        return match feature {
            "cmpxchg16b" => Some(std::is_x86_feature_detected!("cmpxchg16b")),
            "sse3" => Some(std::is_x86_feature_detected!("sse3")),
            "ssse3" => Some(std::is_x86_feature_detected!("ssse3")),
            "sse4.1" => Some(std::is_x86_feature_detected!("sse4.1")),
            "sse4.2" => Some(std::is_x86_feature_detected!("sse4.2")),
            "popcnt" => Some(std::is_x86_feature_detected!("popcnt")),
            "avx" => Some(std::is_x86_feature_detected!("avx")),
            "avx2" => Some(std::is_x86_feature_detected!("avx2")),
            "fma" => Some(std::is_x86_feature_detected!("fma")),
            "bmi1" => Some(std::is_x86_feature_detected!("bmi1")),
            "bmi2" => Some(std::is_x86_feature_detected!("bmi2")),
            "avx512bitalg" => Some(std::is_x86_feature_detected!("avx512bitalg")),
            "avx512dq" => Some(std::is_x86_feature_detected!("avx512dq")),
            "avx512f" => Some(std::is_x86_feature_detected!("avx512f")),
            "avx512vl" => Some(std::is_x86_feature_detected!("avx512vl")),
            "avx512vbmi" => Some(std::is_x86_feature_detected!("avx512vbmi")),
            "lzcnt" => Some(std::is_x86_feature_detected!("lzcnt")),

            _ => None,
        };
    }

    #[allow(unreachable_code)]
    {
        let _ = feature;
        return None;
    }
}<|MERGE_RESOLUTION|>--- conflicted
+++ resolved
@@ -1115,24 +1115,17 @@
     /// lifting and lowering functions, as well as `stream`, `future`, and
     /// `error-context` types.
     ///
-<<<<<<< HEAD
-    /// [proposal]: https://github.com/WebAssembly/component-model/blob/main/design/mvp/Async.md
-=======
     /// Please note that Wasmtime's support for this feature is _very_
     /// incomplete.
     ///
     /// [proposal]:
     ///     https://github.com/WebAssembly/component-model/blob/main/design/mvp/Async.md
->>>>>>> 58ad9115
     #[cfg(feature = "component-model-async")]
     pub fn wasm_component_model_async(&mut self, enable: bool) -> &mut Self {
         self.wasm_feature(WasmFeatures::CM_ASYNC, enable);
         self
     }
 
-<<<<<<< HEAD
-    /// TODO
-=======
     /// This corresponds to the 🚝 emoji in the component model specification.
     ///
     /// Please note that Wasmtime's support for this feature is _very_
@@ -1140,23 +1133,18 @@
     ///
     /// [proposal]:
     ///     https://github.com/WebAssembly/component-model/blob/main/design/mvp/Async.md
->>>>>>> 58ad9115
     #[cfg(feature = "component-model-async")]
     pub fn wasm_component_model_async_builtins(&mut self, enable: bool) -> &mut Self {
         self.wasm_feature(WasmFeatures::CM_ASYNC_BUILTINS, enable);
         self
     }
 
-<<<<<<< HEAD
-    /// TODO
-=======
     /// This corresponds to the 🚟 emoji in the component model specification.
     ///
     /// Please note that Wasmtime's support for this feature is _very_
     /// incomplete.
     ///
     /// [proposal]: https://github.com/WebAssembly/component-model/blob/main/design/mvp/Async.md
->>>>>>> 58ad9115
     #[cfg(feature = "component-model-async")]
     pub fn wasm_component_model_async_stackful(&mut self, enable: bool) -> &mut Self {
         self.wasm_feature(WasmFeatures::CM_ASYNC_STACKFUL, enable);
