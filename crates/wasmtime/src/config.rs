use crate::prelude::*;
use alloc::sync::Arc;
use bitflags::Flags;
use core::fmt;
use core::str::FromStr;
#[cfg(any(feature = "cache", feature = "cranelift", feature = "winch"))]
use std::path::Path;
use wasmparser::WasmFeatures;
use wasmtime_environ::{ConfigTunables, TripleExt, Tunables};

#[cfg(feature = "runtime")]
use crate::memory::MemoryCreator;
#[cfg(feature = "runtime")]
use crate::profiling_agent::{self, ProfilingAgent};
#[cfg(feature = "runtime")]
use crate::runtime::vm::{
    GcRuntime, InstanceAllocator, OnDemandInstanceAllocator, RuntimeMemoryCreator,
};
#[cfg(feature = "runtime")]
use crate::trampoline::MemoryCreatorProxy;

#[cfg(feature = "async")]
use crate::stack::{StackCreator, StackCreatorProxy};
#[cfg(feature = "async")]
use wasmtime_fiber::RuntimeFiberStackCreator;

#[cfg(feature = "runtime")]
pub use crate::runtime::code_memory::CustomCodeMemory;
#[cfg(feature = "cache")]
pub use wasmtime_cache::{Cache, CacheConfig};
#[cfg(all(feature = "incremental-cache", feature = "cranelift"))]
pub use wasmtime_environ::CacheStore;

/// Represents the module instance allocation strategy to use.
#[derive(Clone)]
#[non_exhaustive]
pub enum InstanceAllocationStrategy {
    /// The on-demand instance allocation strategy.
    ///
    /// Resources related to a module instance are allocated at instantiation time and
    /// immediately deallocated when the `Store` referencing the instance is dropped.
    ///
    /// This is the default allocation strategy for Wasmtime.
    OnDemand,
    /// The pooling instance allocation strategy.
    ///
    /// A pool of resources is created in advance and module instantiation reuses resources
    /// from the pool. Resources are returned to the pool when the `Store` referencing the instance
    /// is dropped.
    #[cfg(feature = "pooling-allocator")]
    Pooling(PoolingAllocationConfig),
}

impl InstanceAllocationStrategy {
    /// The default pooling instance allocation strategy.
    #[cfg(feature = "pooling-allocator")]
    pub fn pooling() -> Self {
        Self::Pooling(Default::default())
    }
}

impl Default for InstanceAllocationStrategy {
    fn default() -> Self {
        Self::OnDemand
    }
}

#[cfg(feature = "pooling-allocator")]
impl From<PoolingAllocationConfig> for InstanceAllocationStrategy {
    fn from(cfg: PoolingAllocationConfig) -> InstanceAllocationStrategy {
        InstanceAllocationStrategy::Pooling(cfg)
    }
}

#[derive(Clone)]
/// Configure the strategy used for versioning in serializing and deserializing [`crate::Module`].
pub enum ModuleVersionStrategy {
    /// Use the wasmtime crate's Cargo package version.
    WasmtimeVersion,
    /// Use a custom version string. Must be at most 255 bytes.
    Custom(String),
    /// Emit no version string in serialization, and accept all version strings in deserialization.
    None,
}

impl Default for ModuleVersionStrategy {
    fn default() -> Self {
        ModuleVersionStrategy::WasmtimeVersion
    }
}

impl core::hash::Hash for ModuleVersionStrategy {
    fn hash<H: core::hash::Hasher>(&self, hasher: &mut H) {
        match self {
            Self::WasmtimeVersion => env!("CARGO_PKG_VERSION").hash(hasher),
            Self::Custom(s) => s.hash(hasher),
            Self::None => {}
        };
    }
}

/// Global configuration options used to create an [`Engine`](crate::Engine)
/// and customize its behavior.
///
/// This structure exposed a builder-like interface and is primarily consumed by
/// [`Engine::new()`](crate::Engine::new).
///
/// The validation of `Config` is deferred until the engine is being built, thus
/// a problematic config may cause `Engine::new` to fail.
///
/// # Defaults
///
/// The `Default` trait implementation and the return value from
/// [`Config::new()`] are the same and represent the default set of
/// configuration for an engine. The exact set of defaults will differ based on
/// properties such as enabled Cargo features at compile time and the configured
/// target (see [`Config::target`]). Configuration options document their
/// default values and what the conditional value of the default is where
/// applicable.
#[derive(Clone)]
pub struct Config {
    #[cfg(any(feature = "cranelift", feature = "winch"))]
    compiler_config: CompilerConfig,
    target: Option<target_lexicon::Triple>,
    #[cfg(feature = "gc")]
    collector: Collector,
    profiling_strategy: ProfilingStrategy,
    tunables: ConfigTunables,

    #[cfg(feature = "cache")]
    pub(crate) cache: Option<Cache>,
    #[cfg(feature = "runtime")]
    pub(crate) mem_creator: Option<Arc<dyn RuntimeMemoryCreator>>,
    #[cfg(feature = "runtime")]
    pub(crate) custom_code_memory: Option<Arc<dyn CustomCodeMemory>>,
    pub(crate) allocation_strategy: InstanceAllocationStrategy,
    pub(crate) max_wasm_stack: usize,
    /// Explicitly enabled features via `Config::wasm_*` methods. This is a
    /// signal that the embedder specifically wants something turned on
    /// regardless of the defaults that Wasmtime might otherwise have enabled.
    ///
    /// Note that this, and `disabled_features` below, start as the empty set of
    /// features to only track explicit user requests.
    pub(crate) enabled_features: WasmFeatures,
    /// Same as `enabled_features`, but for those that are explicitly disabled.
    pub(crate) disabled_features: WasmFeatures,
    pub(crate) wasm_backtrace: bool,
    pub(crate) wasm_backtrace_details_env_used: bool,
    pub(crate) native_unwind_info: Option<bool>,
    #[cfg(feature = "async")]
    pub(crate) async_stack_size: usize,
    #[cfg(feature = "async")]
    pub(crate) async_stack_zeroing: bool,
    #[cfg(feature = "async")]
    pub(crate) stack_creator: Option<Arc<dyn RuntimeFiberStackCreator>>,
    pub(crate) async_support: bool,
    pub(crate) module_version: ModuleVersionStrategy,
    pub(crate) parallel_compilation: bool,
    pub(crate) memory_guaranteed_dense_image_size: u64,
    pub(crate) force_memory_init_memfd: bool,
    pub(crate) wmemcheck: bool,
    #[cfg(feature = "coredump")]
    pub(crate) coredump_on_trap: bool,
    pub(crate) macos_use_mach_ports: bool,
    pub(crate) detect_host_feature: Option<fn(&str) -> Option<bool>>,
}

/// User-provided configuration for the compiler.
#[cfg(any(feature = "cranelift", feature = "winch"))]
#[derive(Debug, Clone)]
struct CompilerConfig {
    strategy: Option<Strategy>,
    settings: crate::hash_map::HashMap<String, String>,
    flags: crate::hash_set::HashSet<String>,
    #[cfg(all(feature = "incremental-cache", feature = "cranelift"))]
    cache_store: Option<Arc<dyn CacheStore>>,
    clif_dir: Option<std::path::PathBuf>,
    wmemcheck: bool,
}

#[cfg(any(feature = "cranelift", feature = "winch"))]
impl CompilerConfig {
    fn new() -> Self {
        Self {
            strategy: Strategy::Auto.not_auto(),
            settings: Default::default(),
            flags: Default::default(),
            #[cfg(all(feature = "incremental-cache", feature = "cranelift"))]
            cache_store: None,
            clif_dir: None,
            wmemcheck: false,
        }
    }

    /// Ensures that the key is not set or equals to the given value.
    /// If the key is not set, it will be set to the given value.
    ///
    /// # Returns
    ///
    /// Returns true if successfully set or already had the given setting
    /// value, or false if the setting was explicitly set to something
    /// else previously.
    fn ensure_setting_unset_or_given(&mut self, k: &str, v: &str) -> bool {
        if let Some(value) = self.settings.get(k) {
            if value != v {
                return false;
            }
        } else {
            self.settings.insert(k.to_string(), v.to_string());
        }
        true
    }
}

#[cfg(any(feature = "cranelift", feature = "winch"))]
impl Default for CompilerConfig {
    fn default() -> Self {
        Self::new()
    }
}

impl Config {
    /// Creates a new configuration object with the default configuration
    /// specified.
    pub fn new() -> Self {
        let mut ret = Self {
            tunables: ConfigTunables::default(),
            #[cfg(any(feature = "cranelift", feature = "winch"))]
            compiler_config: CompilerConfig::default(),
            target: None,
            #[cfg(feature = "gc")]
            collector: Collector::default(),
            #[cfg(feature = "cache")]
            cache: None,
            profiling_strategy: ProfilingStrategy::None,
            #[cfg(feature = "runtime")]
            mem_creator: None,
            #[cfg(feature = "runtime")]
            custom_code_memory: None,
            allocation_strategy: InstanceAllocationStrategy::OnDemand,
            // 512k of stack -- note that this is chosen currently to not be too
            // big, not be too small, and be a good default for most platforms.
            // One platform of particular note is Windows where the stack size
            // of the main thread seems to, by default, be smaller than that of
            // Linux and macOS. This 512k value at least lets our current test
            // suite pass on the main thread of Windows (using `--test-threads
            // 1` forces this), or at least it passed when this change was
            // committed.
            max_wasm_stack: 512 * 1024,
            wasm_backtrace: true,
            wasm_backtrace_details_env_used: false,
            native_unwind_info: None,
            enabled_features: WasmFeatures::empty(),
            disabled_features: WasmFeatures::empty(),
            #[cfg(feature = "async")]
            async_stack_size: 2 << 20,
            #[cfg(feature = "async")]
            async_stack_zeroing: false,
            #[cfg(feature = "async")]
            stack_creator: None,
            async_support: false,
            module_version: ModuleVersionStrategy::default(),
            parallel_compilation: !cfg!(miri),
            memory_guaranteed_dense_image_size: 16 << 20,
            force_memory_init_memfd: false,
            wmemcheck: false,
            #[cfg(feature = "coredump")]
            coredump_on_trap: false,
            macos_use_mach_ports: !cfg!(miri),
            #[cfg(feature = "std")]
            detect_host_feature: Some(detect_host_feature),
            #[cfg(not(feature = "std"))]
            detect_host_feature: None,
        };
        #[cfg(any(feature = "cranelift", feature = "winch"))]
        {
            ret.cranelift_debug_verifier(false);
            ret.cranelift_opt_level(OptLevel::Speed);

            // When running under MIRI try to optimize for compile time of wasm
            // code itself as much as possible. Disable optimizations by
            // default.
            if cfg!(miri) {
                ret.cranelift_opt_level(OptLevel::None);
            }
        }

        ret.wasm_backtrace_details(WasmBacktraceDetails::Environment);

        ret
    }

    /// Configures the target platform of this [`Config`].
    ///
    /// This method is used to configure the output of compilation in an
    /// [`Engine`](crate::Engine). This can be used, for example, to
    /// cross-compile from one platform to another. By default, the host target
    /// triple is used meaning compiled code is suitable to run on the host.
    ///
    /// Note that the [`Module`](crate::Module) type can only be created if the
    /// target configured here matches the host. Otherwise if a cross-compile is
    /// being performed where the host doesn't match the target then
    /// [`Engine::precompile_module`](crate::Engine::precompile_module) must be
    /// used instead.
    ///
    /// Target-specific flags (such as CPU features) will not be inferred by
    /// default for the target when one is provided here. This means that this
    /// can also be used, for example, with the host architecture to disable all
    /// host-inferred feature flags. Configuring target-specific flags can be
    /// done with [`Config::cranelift_flag_set`] and
    /// [`Config::cranelift_flag_enable`].
    ///
    /// # Errors
    ///
    /// This method will error if the given target triple is not supported.
    pub fn target(&mut self, target: &str) -> Result<&mut Self> {
        self.target =
            Some(target_lexicon::Triple::from_str(target).map_err(|e| anyhow::anyhow!(e))?);

        Ok(self)
    }

    /// Enables the incremental compilation cache in Cranelift, using the provided `CacheStore`
    /// backend for storage.
    #[cfg(all(feature = "incremental-cache", feature = "cranelift"))]
    pub fn enable_incremental_compilation(
        &mut self,
        cache_store: Arc<dyn CacheStore>,
    ) -> Result<&mut Self> {
        self.compiler_config.cache_store = Some(cache_store);
        Ok(self)
    }

    /// Whether or not to enable support for asynchronous functions in Wasmtime.
    ///
    /// When enabled, the config can optionally define host functions with `async`.
    /// Instances created and functions called with this `Config` *must* be called
    /// through their asynchronous APIs, however. For example using
    /// [`Func::call`](crate::Func::call) will panic when used with this config.
    ///
    /// # Asynchronous Wasm
    ///
    /// WebAssembly does not currently have a way to specify at the bytecode
    /// level what is and isn't async. Host-defined functions, however, may be
    /// defined as `async`. WebAssembly imports always appear synchronous, which
    /// gives rise to a bit of an impedance mismatch here. To solve this
    /// Wasmtime supports "asynchronous configs" which enables calling these
    /// asynchronous functions in a way that looks synchronous to the executing
    /// WebAssembly code.
    ///
    /// An asynchronous config must always invoke wasm code asynchronously,
    /// meaning we'll always represent its computation as a
    /// [`Future`](std::future::Future). The `poll` method of the futures
    /// returned by Wasmtime will perform the actual work of calling the
    /// WebAssembly. Wasmtime won't manage its own thread pools or similar,
    /// that's left up to the embedder.
    ///
    /// To implement futures in a way that WebAssembly sees asynchronous host
    /// functions as synchronous, all async Wasmtime futures will execute on a
    /// separately allocated native stack from the thread otherwise executing
    /// Wasmtime. This separate native stack can then be switched to and from.
    /// Using this whenever an `async` host function returns a future that
    /// resolves to `Pending` we switch away from the temporary stack back to
    /// the main stack and propagate the `Pending` status.
    ///
    /// In general it's encouraged that the integration with `async` and
    /// wasmtime is designed early on in your embedding of Wasmtime to ensure
    /// that it's planned that WebAssembly executes in the right context of your
    /// application.
    ///
    /// # Execution in `poll`
    ///
    /// The [`Future::poll`](std::future::Future::poll) method is the main
    /// driving force behind Rust's futures. That method's own documentation
    /// states "an implementation of `poll` should strive to return quickly, and
    /// should not block". This, however, can be at odds with executing
    /// WebAssembly code as part of the `poll` method itself. If your
    /// WebAssembly is untrusted then this could allow the `poll` method to take
    /// arbitrarily long in the worst case, likely blocking all other
    /// asynchronous tasks.
    ///
    /// To remedy this situation you have a few possible ways to solve this:
    ///
    /// * The most efficient solution is to enable
    ///   [`Config::epoch_interruption`] in conjunction with
    ///   [`crate::Store::epoch_deadline_async_yield_and_update`]. Coupled with
    ///   periodic calls to [`crate::Engine::increment_epoch`] this will cause
    ///   executing WebAssembly to periodically yield back according to the
    ///   epoch configuration settings. This enables `Future::poll` to take at
    ///   most a certain amount of time according to epoch configuration
    ///   settings and when increments happen. The benefit of this approach is
    ///   that the instrumentation in compiled code is quite lightweight, but a
    ///   downside can be that the scheduling is somewhat nondeterministic since
    ///   increments are usually timer-based which are not always deterministic.
    ///
    ///   Note that to prevent infinite execution of wasm it's recommended to
    ///   place a timeout on the entire future representing executing wasm code
    ///   and the periodic yields with epochs should ensure that when the
    ///   timeout is reached it's appropriately recognized.
    ///
    /// * Alternatively you can enable the
    ///   [`Config::consume_fuel`](crate::Config::consume_fuel) method as well
    ///   as [`crate::Store::fuel_async_yield_interval`] When doing so this will
    ///   configure Wasmtime futures to yield periodically while they're
    ///   executing WebAssembly code. After consuming the specified amount of
    ///   fuel wasm futures will return `Poll::Pending` from their `poll`
    ///   method, and will get automatically re-polled later. This enables the
    ///   `Future::poll` method to take roughly a fixed amount of time since
    ///   fuel is guaranteed to get consumed while wasm is executing. Unlike
    ///   epoch-based preemption this is deterministic since wasm always
    ///   consumes a fixed amount of fuel per-operation. The downside of this
    ///   approach, however, is that the compiled code instrumentation is
    ///   significantly more expensive than epoch checks.
    ///
    ///   Note that to prevent infinite execution of wasm it's recommended to
    ///   place a timeout on the entire future representing executing wasm code
    ///   and the periodic yields with epochs should ensure that when the
    ///   timeout is reached it's appropriately recognized.
    ///
    /// In all cases special care needs to be taken when integrating
    /// asynchronous wasm into your application. You should carefully plan where
    /// WebAssembly will execute and what compute resources will be allotted to
    /// it. If Wasmtime doesn't support exactly what you'd like just yet, please
    /// feel free to open an issue!
    #[cfg(feature = "async")]
    pub fn async_support(&mut self, enable: bool) -> &mut Self {
        self.async_support = enable;
        self
    }

    /// Configures whether DWARF debug information will be emitted during
    /// compilation.
    ///
    /// Note that the `debug-builtins` compile-time Cargo feature must also be
    /// enabled for native debuggers such as GDB or LLDB to be able to debug
    /// guest WebAssembly programs.
    ///
    /// By default this option is `false`.
    /// **Note** Enabling this option is not compatible with the Winch compiler.
    pub fn debug_info(&mut self, enable: bool) -> &mut Self {
        self.tunables.generate_native_debuginfo = Some(enable);
        self
    }

    /// Configures whether [`WasmBacktrace`] will be present in the context of
    /// errors returned from Wasmtime.
    ///
    /// A backtrace may be collected whenever an error is returned from a host
    /// function call through to WebAssembly or when WebAssembly itself hits a
    /// trap condition, such as an out-of-bounds memory access. This flag
    /// indicates, in these conditions, whether the backtrace is collected or
    /// not.
    ///
    /// Currently wasm backtraces are implemented through frame pointer walking.
    /// This means that collecting a backtrace is expected to be a fast and
    /// relatively cheap operation. Additionally backtrace collection is
    /// suitable in concurrent environments since one thread capturing a
    /// backtrace won't block other threads.
    ///
    /// Collected backtraces are attached via [`anyhow::Error::context`] to
    /// errors returned from host functions. The [`WasmBacktrace`] type can be
    /// acquired via [`anyhow::Error::downcast_ref`] to inspect the backtrace.
    /// When this option is disabled then this context is never applied to
    /// errors coming out of wasm.
    ///
    /// This option is `true` by default.
    ///
    /// [`WasmBacktrace`]: crate::WasmBacktrace
    pub fn wasm_backtrace(&mut self, enable: bool) -> &mut Self {
        self.wasm_backtrace = enable;
        self
    }

    /// Configures whether backtraces in `Trap` will parse debug info in the wasm file to
    /// have filename/line number information.
    ///
    /// When enabled this will causes modules to retain debugging information
    /// found in wasm binaries. This debug information will be used when a trap
    /// happens to symbolicate each stack frame and attempt to print a
    /// filename/line number for each wasm frame in the stack trace.
    ///
    /// By default this option is `WasmBacktraceDetails::Environment`, meaning
    /// that wasm will read `WASMTIME_BACKTRACE_DETAILS` to indicate whether
    /// details should be parsed. Note that the `std` feature of this crate must
    /// be active to read environment variables, otherwise this is disabled by
    /// default.
    pub fn wasm_backtrace_details(&mut self, enable: WasmBacktraceDetails) -> &mut Self {
        self.wasm_backtrace_details_env_used = false;
        self.tunables.parse_wasm_debuginfo = match enable {
            WasmBacktraceDetails::Enable => Some(true),
            WasmBacktraceDetails::Disable => Some(false),
            WasmBacktraceDetails::Environment => {
                #[cfg(feature = "std")]
                {
                    self.wasm_backtrace_details_env_used = true;
                    std::env::var("WASMTIME_BACKTRACE_DETAILS")
                        .map(|s| Some(s == "1"))
                        .unwrap_or(Some(false))
                }
                #[cfg(not(feature = "std"))]
                {
                    Some(false)
                }
            }
        };
        self
    }

    /// Configures whether to generate native unwind information
    /// (e.g. `.eh_frame` on Linux).
    ///
    /// This configuration option only exists to help third-party stack
    /// capturing mechanisms, such as the system's unwinder or the `backtrace`
    /// crate, determine how to unwind through Wasm frames. It does not affect
    /// whether Wasmtime can capture Wasm backtraces or not. The presence of
    /// [`WasmBacktrace`] is controlled by the [`Config::wasm_backtrace`]
    /// option.
    ///
    /// Native unwind information is included:
    /// - When targeting Windows, since the Windows ABI requires it.
    /// - By default.
    ///
    /// Note that systems loading many modules may wish to disable this
    /// configuration option instead of leaving it on-by-default. Some platforms
    /// exhibit quadratic behavior when registering/unregistering unwinding
    /// information which can greatly slow down the module loading/unloading
    /// process.
    ///
    /// [`WasmBacktrace`]: crate::WasmBacktrace
    pub fn native_unwind_info(&mut self, enable: bool) -> &mut Self {
        self.native_unwind_info = Some(enable);
        self
    }

    /// Configures whether execution of WebAssembly will "consume fuel" to
    /// either halt or yield execution as desired.
    ///
    /// This can be used to deterministically prevent infinitely-executing
    /// WebAssembly code by instrumenting generated code to consume fuel as it
    /// executes. When fuel runs out a trap is raised, however [`Store`] can be
    /// configured to yield execution periodically via
    /// [`crate::Store::fuel_async_yield_interval`].
    ///
    /// Note that a [`Store`] starts with no fuel, so if you enable this option
    /// you'll have to be sure to pour some fuel into [`Store`] before
    /// executing some code.
    ///
    /// By default this option is `false`.
    ///
    /// **Note** Enabling this option is not compatible with the Winch compiler.
    ///
    /// [`Store`]: crate::Store
    pub fn consume_fuel(&mut self, enable: bool) -> &mut Self {
        self.tunables.consume_fuel = Some(enable);
        self
    }

    /// Enables epoch-based interruption.
    ///
    /// When executing code in async mode, we sometimes want to
    /// implement a form of cooperative timeslicing: long-running Wasm
    /// guest code should periodically yield to the executor
    /// loop. This yielding could be implemented by using "fuel" (see
    /// [`consume_fuel`](Config::consume_fuel)). However, fuel
    /// instrumentation is somewhat expensive: it modifies the
    /// compiled form of the Wasm code so that it maintains a precise
    /// instruction count, frequently checking this count against the
    /// remaining fuel. If one does not need this precise count or
    /// deterministic interruptions, and only needs a periodic
    /// interrupt of some form, then It would be better to have a more
    /// lightweight mechanism.
    ///
    /// Epoch-based interruption is that mechanism. There is a global
    /// "epoch", which is a counter that divides time into arbitrary
    /// periods (or epochs). This counter lives on the
    /// [`Engine`](crate::Engine) and can be incremented by calling
    /// [`Engine::increment_epoch`](crate::Engine::increment_epoch).
    /// Epoch-based instrumentation works by setting a "deadline
    /// epoch". The compiled code knows the deadline, and at certain
    /// points, checks the current epoch against that deadline. It
    /// will yield if the deadline has been reached.
    ///
    /// The idea is that checking an infrequently-changing counter is
    /// cheaper than counting and frequently storing a precise metric
    /// (instructions executed) locally. The interruptions are not
    /// deterministic, but if the embedder increments the epoch in a
    /// periodic way (say, every regular timer tick by a thread or
    /// signal handler), then we can ensure that all async code will
    /// yield to the executor within a bounded time.
    ///
    /// The deadline check cannot be avoided by malicious wasm code. It is safe
    /// to use epoch deadlines to limit the execution time of untrusted
    /// code.
    ///
    /// The [`Store`](crate::Store) tracks the deadline, and controls
    /// what happens when the deadline is reached during
    /// execution. Several behaviors are possible:
    ///
    /// - Trap if code is executing when the epoch deadline is
    ///   met. See
    ///   [`Store::epoch_deadline_trap`](crate::Store::epoch_deadline_trap).
    ///
    /// - Call an arbitrary function. This function may chose to trap or
    ///   increment the epoch. See
    ///   [`Store::epoch_deadline_callback`](crate::Store::epoch_deadline_callback).
    ///
    /// - Yield to the executor loop, then resume when the future is
    ///   next polled. See
    ///   [`Store::epoch_deadline_async_yield_and_update`](crate::Store::epoch_deadline_async_yield_and_update).
    ///
    /// Trapping is the default. The yielding behaviour may be used for
    /// the timeslicing behavior described above.
    ///
    /// This feature is available with or without async support.
    /// However, without async support, the timeslicing behaviour is
    /// not available. This means epoch-based interruption can only
    /// serve as a simple external-interruption mechanism.
    ///
    /// An initial deadline must be set before executing code by calling
    /// [`Store::set_epoch_deadline`](crate::Store::set_epoch_deadline). If this
    /// deadline is not configured then wasm will immediately trap.
    ///
    /// ## Interaction with blocking host calls
    ///
    /// Epochs (and fuel) do not assist in handling WebAssembly code blocked in
    /// a call to the host. For example if the WebAssembly function calls
    /// `wasi:io/poll/poll` to sleep epochs will not assist in waking this up or
    /// timing it out. Epochs intentionally only affect running WebAssembly code
    /// itself and it's left to the embedder to determine how best to wake up
    /// indefinitely blocking code in the host.
    ///
    /// The typical solution for this, however, is to use
    /// [`Config::async_support(true)`](Config::async_support) and the `async`
    /// variant of WASI host functions. This models computation as a Rust
    /// `Future` which means that when blocking happens the future is only
    /// suspended and control yields back to the main event loop. This gives the
    /// embedder the opportunity to use `tokio::time::timeout` for example on a
    /// wasm computation and have the desired effect of cancelling a blocking
    /// operation when a timeout expires.
    ///
    /// ## When to use fuel vs. epochs
    ///
    /// In general, epoch-based interruption results in faster
    /// execution. This difference is sometimes significant: in some
    /// measurements, up to 2-3x. This is because epoch-based
    /// interruption does less work: it only watches for a global
    /// rarely-changing counter to increment, rather than keeping a
    /// local frequently-changing counter and comparing it to a
    /// deadline.
    ///
    /// Fuel, in contrast, should be used when *deterministic*
    /// yielding or trapping is needed. For example, if it is required
    /// that the same function call with the same starting state will
    /// always either complete or trap with an out-of-fuel error,
    /// deterministically, then fuel with a fixed bound should be
    /// used.
    ///
    /// **Note** Enabling this option is not compatible with the Winch compiler.
    ///
    /// # See Also
    ///
    /// - [`Engine::increment_epoch`](crate::Engine::increment_epoch)
    /// - [`Store::set_epoch_deadline`](crate::Store::set_epoch_deadline)
    /// - [`Store::epoch_deadline_trap`](crate::Store::epoch_deadline_trap)
    /// - [`Store::epoch_deadline_callback`](crate::Store::epoch_deadline_callback)
    /// - [`Store::epoch_deadline_async_yield_and_update`](crate::Store::epoch_deadline_async_yield_and_update)
    pub fn epoch_interruption(&mut self, enable: bool) -> &mut Self {
        self.tunables.epoch_interruption = Some(enable);
        self
    }

    /// Configures the maximum amount of stack space available for
    /// executing WebAssembly code.
    ///
    /// WebAssembly has well-defined semantics on stack overflow. This is
    /// intended to be a knob which can help configure how much stack space
    /// wasm execution is allowed to consume. Note that the number here is not
    /// super-precise, but rather wasm will take at most "pretty close to this
    /// much" stack space.
    ///
    /// If a wasm call (or series of nested wasm calls) take more stack space
    /// than the `size` specified then a stack overflow trap will be raised.
    ///
    /// Caveat: this knob only limits the stack space consumed by wasm code.
    /// More importantly, it does not ensure that this much stack space is
    /// available on the calling thread stack. Exhausting the thread stack
    /// typically leads to an **abort** of the process.
    ///
    /// Here are some examples of how that could happen:
    ///
    /// - Let's assume this option is set to 2 MiB and then a thread that has
    ///   a stack with 512 KiB left.
    ///
    ///   If wasm code consumes more than 512 KiB then the process will be aborted.
    ///
    /// - Assuming the same conditions, but this time wasm code does not consume
    ///   any stack but calls into a host function. The host function consumes
    ///   more than 512 KiB of stack space. The process will be aborted.
    ///
    /// There's another gotcha related to recursive calling into wasm: the stack
    /// space consumed by a host function is counted towards this limit. The
    /// host functions are not prevented from consuming more than this limit.
    /// However, if the host function that used more than this limit and called
    /// back into wasm, then the execution will trap immediately because of
    /// stack overflow.
    ///
    /// When the `async` feature is enabled, this value cannot exceed the
    /// `async_stack_size` option. Be careful not to set this value too close
    /// to `async_stack_size` as doing so may limit how much stack space
    /// is available for host functions.
    ///
    /// By default this option is 512 KiB.
    ///
    /// # Errors
    ///
    /// The `Engine::new` method will fail if the `size` specified here is
    /// either 0 or larger than the [`Config::async_stack_size`] configuration.
    pub fn max_wasm_stack(&mut self, size: usize) -> &mut Self {
        self.max_wasm_stack = size;
        self
    }

    /// Configures the size of the stacks used for asynchronous execution.
    ///
    /// This setting configures the size of the stacks that are allocated for
    /// asynchronous execution. The value cannot be less than `max_wasm_stack`.
    ///
    /// The amount of stack space guaranteed for host functions is
    /// `async_stack_size - max_wasm_stack`, so take care not to set these two values
    /// close to one another; doing so may cause host functions to overflow the
    /// stack and abort the process.
    ///
    /// By default this option is 2 MiB.
    ///
    /// # Errors
    ///
    /// The `Engine::new` method will fail if the value for this option is
    /// smaller than the [`Config::max_wasm_stack`] option.
    #[cfg(feature = "async")]
    pub fn async_stack_size(&mut self, size: usize) -> &mut Self {
        self.async_stack_size = size;
        self
    }

    /// Configures whether or not stacks used for async futures are zeroed
    /// before (re)use.
    ///
    /// When the [`async_support`](Config::async_support) method is enabled for
    /// Wasmtime and the [`call_async`] variant of calling WebAssembly is used
    /// then Wasmtime will create a separate runtime execution stack for each
    /// future produced by [`call_async`]. By default upon allocation, depending
    /// on the platform, these stacks might be filled with uninitialized
    /// memory. This is safe and correct because, modulo bugs in Wasmtime,
    /// compiled Wasm code will never read from a stack slot before it
    /// initializes the stack slot.
    ///
    /// However, as a defense-in-depth mechanism, you may configure Wasmtime to
    /// ensure that these stacks are zeroed before they are used. Notably, if
    /// you are using the pooling allocator, stacks can be pooled and reused
    /// across different Wasm guests; ensuring that stacks are zeroed can
    /// prevent data leakage between Wasm guests even in the face of potential
    /// read-of-stack-slot-before-initialization bugs in Wasmtime's compiler.
    ///
    /// Stack zeroing can be a costly operation in highly concurrent
    /// environments due to modifications of the virtual address space requiring
    /// process-wide synchronization. It can also be costly in `no-std`
    /// environments that must manually zero memory, and cannot rely on an OS
    /// and virtual memory to provide zeroed pages.
    ///
    /// This option defaults to `false`.
    ///
    /// [`call_async`]: crate::TypedFunc::call_async
    #[cfg(feature = "async")]
    pub fn async_stack_zeroing(&mut self, enable: bool) -> &mut Self {
        self.async_stack_zeroing = enable;
        self
    }

    fn wasm_feature(&mut self, flag: WasmFeatures, enable: bool) -> &mut Self {
        self.enabled_features.set(flag, enable);
        self.disabled_features.set(flag, !enable);
        self
    }

    /// Configures whether the WebAssembly tail calls proposal will be enabled
    /// for compilation or not.
    ///
    /// The [WebAssembly tail calls proposal] introduces the `return_call` and
    /// `return_call_indirect` instructions. These instructions allow for Wasm
    /// programs to implement some recursive algorithms with *O(1)* stack space
    /// usage.
    ///
    /// This is `true` by default except when the Winch compiler is enabled.
    ///
    /// [WebAssembly tail calls proposal]: https://github.com/WebAssembly/tail-call
    pub fn wasm_tail_call(&mut self, enable: bool) -> &mut Self {
        self.wasm_feature(WasmFeatures::TAIL_CALL, enable);
        self
    }

    /// Configures whether the WebAssembly custom-page-sizes proposal will be
    /// enabled for compilation or not.
    ///
    /// The [WebAssembly custom-page-sizes proposal] allows a memory to
    /// customize its page sizes. By default, Wasm page sizes are 64KiB
    /// large. This proposal allows the memory to opt into smaller page sizes
    /// instead, allowing Wasm to run in environments with less than 64KiB RAM
    /// available, for example.
    ///
    /// Note that the page size is part of the memory's type, and because
    /// different memories may have different types, they may also have
    /// different page sizes.
    ///
    /// Currently the only valid page sizes are 64KiB (the default) and 1
    /// byte. Future extensions may relax this constraint and allow all powers
    /// of two.
    ///
    /// Support for this proposal is disabled by default.
    ///
    /// [WebAssembly custom-page-sizes proposal]: https://github.com/WebAssembly/custom-page-sizes
    pub fn wasm_custom_page_sizes(&mut self, enable: bool) -> &mut Self {
        self.wasm_feature(WasmFeatures::CUSTOM_PAGE_SIZES, enable);
        self
    }

    /// Configures whether the WebAssembly [threads] proposal will be enabled
    /// for compilation.
    ///
    /// This feature gates items such as shared memories and atomic
    /// instructions. Note that the threads feature depends on the bulk memory
    /// feature, which is enabled by default. Additionally note that while the
    /// wasm feature is called "threads" it does not actually include the
    /// ability to spawn threads. Spawning threads is part of the [wasi-threads]
    /// proposal which is a separately gated feature in Wasmtime.
    ///
    /// Embeddings of Wasmtime are able to build their own custom threading
    /// scheme on top of the core wasm threads proposal, however.
    ///
    /// The default value for this option is whether the `threads`
    /// crate feature of Wasmtime is enabled or not. By default this crate
    /// feature is enabled.
    ///
    /// [threads]: https://github.com/webassembly/threads
    /// [wasi-threads]: https://github.com/webassembly/wasi-threads
    #[cfg(feature = "threads")]
    pub fn wasm_threads(&mut self, enable: bool) -> &mut Self {
        self.wasm_feature(WasmFeatures::THREADS, enable);
        self
    }

    /// Configures whether the WebAssembly [shared-everything-threads] proposal
    /// will be enabled for compilation.
    ///
    /// This feature gates extended use of the `shared` attribute on items other
    /// than memories, extra atomic instructions, and new component model
    /// intrinsics for spawning threads. It depends on the
    /// [`wasm_threads`][Self::wasm_threads] being enabled.
    ///
    /// [shared-everything-threads]:
    ///     https://github.com/webassembly/shared-everything-threads
    pub fn wasm_shared_everything_threads(&mut self, enable: bool) -> &mut Self {
        self.wasm_feature(WasmFeatures::SHARED_EVERYTHING_THREADS, enable);
        self
    }

    /// Configures whether the [WebAssembly reference types proposal][proposal]
    /// will be enabled for compilation.
    ///
    /// This feature gates items such as the `externref` and `funcref` types as
    /// well as allowing a module to define multiple tables.
    ///
    /// Note that the reference types proposal depends on the bulk memory proposal.
    ///
    /// This feature is `true` by default.
    ///
    /// # Errors
    ///
    /// The validation of this feature are deferred until the engine is being built,
    /// and thus may cause `Engine::new` fail if the `bulk_memory` feature is disabled.
    ///
    /// [proposal]: https://github.com/webassembly/reference-types
    #[cfg(feature = "gc")]
    pub fn wasm_reference_types(&mut self, enable: bool) -> &mut Self {
        self.wasm_feature(WasmFeatures::REFERENCE_TYPES, enable);
        self
    }

    /// Configures whether the [WebAssembly function references
    /// proposal][proposal] will be enabled for compilation.
    ///
    /// This feature gates non-nullable reference types, function reference
    /// types, `call_ref`, `ref.func`, and non-nullable reference related
    /// instructions.
    ///
    /// Note that the function references proposal depends on the reference
    /// types proposal.
    ///
    /// This feature is `false` by default.
    ///
    /// [proposal]: https://github.com/WebAssembly/function-references
    #[cfg(feature = "gc")]
    pub fn wasm_function_references(&mut self, enable: bool) -> &mut Self {
        self.wasm_feature(WasmFeatures::FUNCTION_REFERENCES, enable);
        self
    }

    /// Configures whether the [WebAssembly wide-arithmetic][proposal] will be
    /// enabled for compilation.
    ///
    /// This feature is `false` by default.
    ///
    /// [proposal]: https://github.com/WebAssembly/wide-arithmetic
    pub fn wasm_wide_arithmetic(&mut self, enable: bool) -> &mut Self {
        self.wasm_feature(WasmFeatures::WIDE_ARITHMETIC, enable);
        self
    }

    /// Configures whether the [WebAssembly Garbage Collection
    /// proposal][proposal] will be enabled for compilation.
    ///
    /// This feature gates `struct` and `array` type definitions and references,
    /// the `i31ref` type, and all related instructions.
    ///
    /// Note that the function references proposal depends on the typed function
    /// references proposal.
    ///
    /// This feature is `false` by default.
    ///
    /// **Warning: Wasmtime's implementation of the GC proposal is still in
    /// progress and generally not ready for primetime.**
    ///
    /// [proposal]: https://github.com/WebAssembly/gc
    #[cfg(feature = "gc")]
    pub fn wasm_gc(&mut self, enable: bool) -> &mut Self {
        self.wasm_feature(WasmFeatures::GC, enable);
        self
    }

    /// Configures whether the WebAssembly SIMD proposal will be
    /// enabled for compilation.
    ///
    /// The [WebAssembly SIMD proposal][proposal]. This feature gates items such
    /// as the `v128` type and all of its operators being in a module. Note that
    /// this does not enable the [relaxed simd proposal].
    ///
    /// **Note**
    ///
    /// On x86_64 platforms the base CPU feature requirement for SIMD
    /// is SSE2 for the Cranelift compiler and AVX for the Winch compiler.
    ///
    /// This is `true` by default.
    ///
    /// [proposal]: https://github.com/webassembly/simd
    /// [relaxed simd proposal]: https://github.com/WebAssembly/relaxed-simd
    pub fn wasm_simd(&mut self, enable: bool) -> &mut Self {
        self.wasm_feature(WasmFeatures::SIMD, enable);
        self
    }

    /// Configures whether the WebAssembly Relaxed SIMD proposal will be
    /// enabled for compilation.
    ///
    /// The relaxed SIMD proposal adds new instructions to WebAssembly which,
    /// for some specific inputs, are allowed to produce different results on
    /// different hosts. More-or-less this proposal enables exposing
    /// platform-specific semantics of SIMD instructions in a controlled
    /// fashion to a WebAssembly program. From an embedder's perspective this
    /// means that WebAssembly programs may execute differently depending on
    /// whether the host is x86_64 or AArch64, for example.
    ///
    /// By default Wasmtime lowers relaxed SIMD instructions to the fastest
    /// lowering for the platform it's running on. This means that, by default,
    /// some relaxed SIMD instructions may have different results for the same
    /// inputs across x86_64 and AArch64. This behavior can be disabled through
    /// the [`Config::relaxed_simd_deterministic`] option which will force
    /// deterministic behavior across all platforms, as classified by the
    /// specification, at the cost of performance.
    ///
    /// This is `true` by default.
    ///
    /// [proposal]: https://github.com/webassembly/relaxed-simd
    pub fn wasm_relaxed_simd(&mut self, enable: bool) -> &mut Self {
        self.wasm_feature(WasmFeatures::RELAXED_SIMD, enable);
        self
    }

    /// This option can be used to control the behavior of the [relaxed SIMD
    /// proposal's][proposal] instructions.
    ///
    /// The relaxed SIMD proposal introduces instructions that are allowed to
    /// have different behavior on different architectures, primarily to afford
    /// an efficient implementation on all architectures. This means, however,
    /// that the same module may execute differently on one host than another,
    /// which typically is not otherwise the case. This option is provided to
    /// force Wasmtime to generate deterministic code for all relaxed simd
    /// instructions, at the cost of performance, for all architectures. When
    /// this option is enabled then the deterministic behavior of all
    /// instructions in the relaxed SIMD proposal is selected.
    ///
    /// This is `false` by default.
    ///
    /// [proposal]: https://github.com/webassembly/relaxed-simd
    pub fn relaxed_simd_deterministic(&mut self, enable: bool) -> &mut Self {
        self.tunables.relaxed_simd_deterministic = Some(enable);
        self
    }

    /// Configures whether the [WebAssembly bulk memory operations
    /// proposal][proposal] will be enabled for compilation.
    ///
    /// This feature gates items such as the `memory.copy` instruction, passive
    /// data/table segments, etc, being in a module.
    ///
    /// This is `true` by default.
    ///
    /// Feature `reference_types`, which is also `true` by default, requires
    /// this feature to be enabled. Thus disabling this feature must also disable
    /// `reference_types` as well using [`wasm_reference_types`](crate::Config::wasm_reference_types).
    ///
    /// # Errors
    ///
    /// Disabling this feature without disabling `reference_types` will cause
    /// `Engine::new` to fail.
    ///
    /// [proposal]: https://github.com/webassembly/bulk-memory-operations
    pub fn wasm_bulk_memory(&mut self, enable: bool) -> &mut Self {
        self.wasm_feature(WasmFeatures::BULK_MEMORY, enable);
        self
    }

    /// Configures whether the WebAssembly multi-value [proposal] will
    /// be enabled for compilation.
    ///
    /// This feature gates functions and blocks returning multiple values in a
    /// module, for example.
    ///
    /// This is `true` by default.
    ///
    /// [proposal]: https://github.com/webassembly/multi-value
    pub fn wasm_multi_value(&mut self, enable: bool) -> &mut Self {
        self.wasm_feature(WasmFeatures::MULTI_VALUE, enable);
        self
    }

    /// Configures whether the WebAssembly multi-memory [proposal] will
    /// be enabled for compilation.
    ///
    /// This feature gates modules having more than one linear memory
    /// declaration or import.
    ///
    /// This is `true` by default.
    ///
    /// [proposal]: https://github.com/webassembly/multi-memory
    pub fn wasm_multi_memory(&mut self, enable: bool) -> &mut Self {
        self.wasm_feature(WasmFeatures::MULTI_MEMORY, enable);
        self
    }

    /// Configures whether the WebAssembly memory64 [proposal] will
    /// be enabled for compilation.
    ///
    /// Note that this the upstream specification is not finalized and Wasmtime
    /// may also have bugs for this feature since it hasn't been exercised
    /// much.
    ///
    /// This is `false` by default.
    ///
    /// [proposal]: https://github.com/webassembly/memory64
    pub fn wasm_memory64(&mut self, enable: bool) -> &mut Self {
        self.wasm_feature(WasmFeatures::MEMORY64, enable);
        self
    }

    /// Configures whether the WebAssembly extended-const [proposal] will
    /// be enabled for compilation.
    ///
    /// This is `true` by default.
    ///
    /// [proposal]: https://github.com/webassembly/extended-const
    pub fn wasm_extended_const(&mut self, enable: bool) -> &mut Self {
        self.wasm_feature(WasmFeatures::EXTENDED_CONST, enable);
        self
    }

    /// Configures whether the [WebAssembly stack switching
    /// proposal][proposal] will be enabled for compilation.
    ///
    /// This feature gates the use of control tags.
    ///
    /// This feature depends on the `function_reference_types` and
    /// `exceptions` features.
    ///
    /// This feature is `false` by default.
    ///
    /// # Errors
    ///
    /// [proposal]: https://github.com/webassembly/stack-switching
    pub fn wasm_stack_switching(&mut self, enable: bool) -> &mut Self {
        self.wasm_feature(WasmFeatures::STACK_SWITCHING, enable);
        self
    }

    /// Configures whether the WebAssembly component-model [proposal] will
    /// be enabled for compilation.
    ///
    /// This flag can be used to blanket disable all components within Wasmtime.
    /// Otherwise usage of components requires statically using
    /// [`Component`](crate::component::Component) instead of
    /// [`Module`](crate::Module) for example anyway.
    ///
    /// The default value for this option is whether the `component-model`
    /// crate feature of Wasmtime is enabled or not. By default this crate
    /// feature is enabled.
    ///
    /// [proposal]: https://github.com/webassembly/component-model
    #[cfg(feature = "component-model")]
    pub fn wasm_component_model(&mut self, enable: bool) -> &mut Self {
        self.wasm_feature(WasmFeatures::COMPONENT_MODEL, enable);
        self
    }

    /// Configures whether components support the async ABI [proposal] for
    /// lifting and lowering functions, as well as `stream`, `future`, and
    /// `error-context` types.
    ///
    /// Please note that Wasmtime's support for this feature is _very_
    /// incomplete.
    ///
    /// [proposal]:
    ///     https://github.com/WebAssembly/component-model/blob/main/design/mvp/Async.md
    #[cfg(feature = "component-model-async")]
    pub fn wasm_component_model_async(&mut self, enable: bool) -> &mut Self {
        self.wasm_feature(WasmFeatures::CM_ASYNC, enable);
        self
    }

    /// This corresponds to the 🚝 emoji in the component model specification.
    ///
    /// Please note that Wasmtime's support for this feature is _very_
    /// incomplete.
    ///
    /// [proposal]:
    ///     https://github.com/WebAssembly/component-model/blob/main/design/mvp/Async.md
    #[cfg(feature = "component-model-async")]
    pub fn wasm_component_model_async_builtins(&mut self, enable: bool) -> &mut Self {
        self.wasm_feature(WasmFeatures::CM_ASYNC_BUILTINS, enable);
        self
    }

    /// This corresponds to the 🚟 emoji in the component model specification.
    ///
    /// Please note that Wasmtime's support for this feature is _very_
    /// incomplete.
    ///
    /// [proposal]: https://github.com/WebAssembly/component-model/blob/main/design/mvp/Async.md
    #[cfg(feature = "component-model-async")]
    pub fn wasm_component_model_async_stackful(&mut self, enable: bool) -> &mut Self {
        self.wasm_feature(WasmFeatures::CM_ASYNC_STACKFUL, enable);
        self
    }

<<<<<<< HEAD
    /// TODO
=======
    /// This corresponds to the 📝 emoji in the component model specification.
    ///
    /// Please note that Wasmtime's support for this feature is _very_
    /// incomplete.
    ///
    /// [proposal]: https://github.com/WebAssembly/component-model/blob/main/design/mvp/Async.md
    #[cfg(feature = "component-model")]
>>>>>>> 703871a2
    pub fn wasm_component_model_error_context(&mut self, enable: bool) -> &mut Self {
        self.wasm_feature(WasmFeatures::CM_ERROR_CONTEXT, enable);
        self
    }

    #[doc(hidden)] // FIXME(#3427) - if/when implemented then un-hide this
    pub fn wasm_exceptions(&mut self, enable: bool) -> &mut Self {
        self.wasm_feature(WasmFeatures::EXCEPTIONS, enable);
        self
    }

    #[doc(hidden)] // FIXME(#3427) - if/when implemented then un-hide this
    #[deprecated = "This configuration option only exists for internal \
                    usage with the spec testsuite. It may be removed at \
                    any time and without warning. Do not rely on it!"]
    pub fn wasm_legacy_exceptions(&mut self, enable: bool) -> &mut Self {
        self.wasm_feature(WasmFeatures::LEGACY_EXCEPTIONS, enable);
        self
    }

    /// Configures which compilation strategy will be used for wasm modules.
    ///
    /// This method can be used to configure which compiler is used for wasm
    /// modules, and for more documentation consult the [`Strategy`] enumeration
    /// and its documentation.
    ///
    /// The default value for this is `Strategy::Auto`.
    #[cfg(any(feature = "cranelift", feature = "winch"))]
    pub fn strategy(&mut self, strategy: Strategy) -> &mut Self {
        self.compiler_config.strategy = strategy.not_auto();
        self
    }

    /// Configures which garbage collector will be used for Wasm modules.
    ///
    /// This method can be used to configure which garbage collector
    /// implementation is used for Wasm modules. For more documentation, consult
    /// the [`Collector`] enumeration and its documentation.
    ///
    /// The default value for this is `Collector::Auto`.
    #[cfg(feature = "gc")]
    pub fn collector(&mut self, collector: Collector) -> &mut Self {
        self.collector = collector;
        self
    }

    /// Creates a default profiler based on the profiling strategy chosen.
    ///
    /// Profiler creation calls the type's default initializer where the purpose is
    /// really just to put in place the type used for profiling.
    ///
    /// Some [`ProfilingStrategy`] require specific platforms or particular feature
    /// to be enabled, such as `ProfilingStrategy::JitDump` requires the `jitdump`
    /// feature.
    ///
    /// # Errors
    ///
    /// The validation of this field is deferred until the engine is being built, and thus may
    /// cause `Engine::new` fail if the required feature is disabled, or the platform is not
    /// supported.
    pub fn profiler(&mut self, profile: ProfilingStrategy) -> &mut Self {
        self.profiling_strategy = profile;
        self
    }

    /// Configures whether the debug verifier of Cranelift is enabled or not.
    ///
    /// When Cranelift is used as a code generation backend this will configure
    /// it to have the `enable_verifier` flag which will enable a number of debug
    /// checks inside of Cranelift. This is largely only useful for the
    /// developers of wasmtime itself.
    ///
    /// The default value for this is `false`
    #[cfg(any(feature = "cranelift", feature = "winch"))]
    pub fn cranelift_debug_verifier(&mut self, enable: bool) -> &mut Self {
        let val = if enable { "true" } else { "false" };
        self.compiler_config
            .settings
            .insert("enable_verifier".to_string(), val.to_string());
        self
    }

    /// Configures the Cranelift code generator optimization level.
    ///
    /// When the Cranelift code generator is used you can configure the
    /// optimization level used for generated code in a few various ways. For
    /// more information see the documentation of [`OptLevel`].
    ///
    /// The default value for this is `OptLevel::Speed`.
    #[cfg(any(feature = "cranelift", feature = "winch"))]
    pub fn cranelift_opt_level(&mut self, level: OptLevel) -> &mut Self {
        let val = match level {
            OptLevel::None => "none",
            OptLevel::Speed => "speed",
            OptLevel::SpeedAndSize => "speed_and_size",
        };
        self.compiler_config
            .settings
            .insert("opt_level".to_string(), val.to_string());
        self
    }

    /// Configures the regalloc algorithm used by the Cranelift code generator.
    ///
    /// Cranelift can select any of several register allocator algorithms. Each
    /// of these algorithms generates correct code, but they represent different
    /// tradeoffs between compile speed (how expensive the compilation process
    /// is) and run-time speed (how fast the generated code runs).
    /// For more information see the documentation of [`RegallocAlgorithm`].
    ///
    /// The default value for this is `RegallocAlgorithm::Backtracking`.
    #[cfg(any(feature = "cranelift", feature = "winch"))]
    pub fn cranelift_regalloc_algorithm(&mut self, algo: RegallocAlgorithm) -> &mut Self {
        let val = match algo {
            RegallocAlgorithm::Backtracking => "backtracking",
        };
        self.compiler_config
            .settings
            .insert("regalloc_algorithm".to_string(), val.to_string());
        self
    }

    /// Configures whether Cranelift should perform a NaN-canonicalization pass.
    ///
    /// When Cranelift is used as a code generation backend this will configure
    /// it to replace NaNs with a single canonical value. This is useful for
    /// users requiring entirely deterministic WebAssembly computation.  This is
    /// not required by the WebAssembly spec, so it is not enabled by default.
    ///
    /// Note that this option affects not only WebAssembly's `f32` and `f64`
    /// types but additionally the `v128` type. This option will cause
    /// operations using any of these types to have extra checks placed after
    /// them to normalize NaN values as needed.
    ///
    /// The default value for this is `false`
    #[cfg(any(feature = "cranelift", feature = "winch"))]
    pub fn cranelift_nan_canonicalization(&mut self, enable: bool) -> &mut Self {
        let val = if enable { "true" } else { "false" };
        self.compiler_config
            .settings
            .insert("enable_nan_canonicalization".to_string(), val.to_string());
        self
    }

    /// Controls whether proof-carrying code (PCC) is used to validate
    /// lowering of Wasm sandbox checks.
    ///
    /// Proof-carrying code carries "facts" about program values from
    /// the IR all the way to machine code, and checks those facts
    /// against known machine-instruction semantics. This guards
    /// against bugs in instruction lowering that might create holes
    /// in the Wasm sandbox.
    ///
    /// PCC is designed to be fast: it does not require complex
    /// solvers or logic engines to verify, but only a linear pass
    /// over a trail of "breadcrumbs" or facts at each intermediate
    /// value. Thus, it is appropriate to enable in production.
    #[cfg(any(feature = "cranelift", feature = "winch"))]
    pub fn cranelift_pcc(&mut self, enable: bool) -> &mut Self {
        let val = if enable { "true" } else { "false" };
        self.compiler_config
            .settings
            .insert("enable_pcc".to_string(), val.to_string());
        self
    }

    /// Allows setting a Cranelift boolean flag or preset. This allows
    /// fine-tuning of Cranelift settings.
    ///
    /// Since Cranelift flags may be unstable, this method should not be considered to be stable
    /// either; other `Config` functions should be preferred for stability.
    ///
    /// # Safety
    ///
    /// This is marked as unsafe, because setting the wrong flag might break invariants,
    /// resulting in execution hazards.
    ///
    /// # Errors
    ///
    /// The validation of the flags are deferred until the engine is being built, and thus may
    /// cause `Engine::new` fail if the flag's name does not exist, or the value is not appropriate
    /// for the flag type.
    #[cfg(any(feature = "cranelift", feature = "winch"))]
    pub unsafe fn cranelift_flag_enable(&mut self, flag: &str) -> &mut Self {
        self.compiler_config.flags.insert(flag.to_string());
        self
    }

    /// Allows settings another Cranelift flag defined by a flag name and value. This allows
    /// fine-tuning of Cranelift settings.
    ///
    /// Since Cranelift flags may be unstable, this method should not be considered to be stable
    /// either; other `Config` functions should be preferred for stability.
    ///
    /// # Safety
    ///
    /// This is marked as unsafe, because setting the wrong flag might break invariants,
    /// resulting in execution hazards.
    ///
    /// # Errors
    ///
    /// The validation of the flags are deferred until the engine is being built, and thus may
    /// cause `Engine::new` fail if the flag's name does not exist, or incompatible with other
    /// settings.
    ///
    /// For example, feature `wasm_backtrace` will set `unwind_info` to `true`, but if it's
    /// manually set to false then it will fail.
    #[cfg(any(feature = "cranelift", feature = "winch"))]
    pub unsafe fn cranelift_flag_set(&mut self, name: &str, value: &str) -> &mut Self {
        self.compiler_config
            .settings
            .insert(name.to_string(), value.to_string());
        self
    }

    /// Set a custom [`Cache`].
    ///
    /// To load a cache from a file, use [`Cache::from_file`]. Otherwise, you can create a new
    /// cache config using [`CacheConfig::new`] and passing that to [`Cache::new`].
    ///
    /// If you want to disable the cache, you can call this method with `None`.
    ///
    /// By default, new configs do not have caching enabled.
    /// Every call to [`Module::new(my_wasm)`][crate::Module::new] will recompile `my_wasm`,
    /// even when it is unchanged, unless an enabled `CacheConfig` is provided.
    ///
    /// This method is only available when the `cache` feature of this crate is
    /// enabled.
    ///
    /// [docs]: https://bytecodealliance.github.io/wasmtime/cli-cache.html
    #[cfg(feature = "cache")]
    pub fn cache(&mut self, cache: Option<Cache>) -> &mut Self {
        self.cache = cache;
        self
    }

    /// Sets a custom memory creator.
    ///
    /// Custom memory creators are used when creating host `Memory` objects or when
    /// creating instance linear memories for the on-demand instance allocation strategy.
    #[cfg(feature = "runtime")]
    pub fn with_host_memory(&mut self, mem_creator: Arc<dyn MemoryCreator>) -> &mut Self {
        self.mem_creator = Some(Arc::new(MemoryCreatorProxy(mem_creator)));
        self
    }

    /// Sets a custom stack creator.
    ///
    /// Custom memory creators are used when creating creating async instance stacks for
    /// the on-demand instance allocation strategy.
    #[cfg(feature = "async")]
    pub fn with_host_stack(&mut self, stack_creator: Arc<dyn StackCreator>) -> &mut Self {
        self.stack_creator = Some(Arc::new(StackCreatorProxy(stack_creator)));
        self
    }

    /// Sets a custom executable-memory publisher.
    ///
    /// Custom executable-memory publishers are hooks that allow
    /// Wasmtime to make certain regions of memory executable when
    /// loading precompiled modules or compiling new modules
    /// in-process. In most modern operating systems, memory allocated
    /// for heap usage is readable and writable by default but not
    /// executable. To jump to machine code stored in that memory, we
    /// need to make it executable. For security reasons, we usually
    /// also make it read-only at the same time, so the executing code
    /// can't be modified later.
    ///
    /// By default, Wasmtime will use the appropriate system calls on
    /// the host platform for this work. However, it also allows
    /// plugging in a custom implementation via this configuration
    /// option. This may be useful on custom or `no_std` platforms,
    /// for example, especially where virtual memory is not otherwise
    /// used by Wasmtime (no `signals-and-traps` feature).
    #[cfg(feature = "runtime")]
    pub fn with_custom_code_memory(
        &mut self,
        custom_code_memory: Option<Arc<dyn CustomCodeMemory>>,
    ) -> &mut Self {
        self.custom_code_memory = custom_code_memory;
        self
    }

    /// Sets the instance allocation strategy to use.
    ///
    /// This is notably used in conjunction with
    /// [`InstanceAllocationStrategy::Pooling`] and [`PoolingAllocationConfig`].
    pub fn allocation_strategy(
        &mut self,
        strategy: impl Into<InstanceAllocationStrategy>,
    ) -> &mut Self {
        self.allocation_strategy = strategy.into();
        self
    }

    /// Specifies the capacity of linear memories, in bytes, in their initial
    /// allocation.
    ///
    /// > Note: this value has important performance ramifications, be sure to
    /// > benchmark when setting this to a non-default value and read over this
    /// > documentation.
    ///
    /// This function will change the size of the initial memory allocation made
    /// for linear memories. This setting is only applicable when the initial
    /// size of a linear memory is below this threshold. Linear memories are
    /// allocated in the virtual address space of the host process with OS APIs
    /// such as `mmap` and this setting affects how large the allocation will
    /// be.
    ///
    /// ## Background: WebAssembly Linear Memories
    ///
    /// WebAssembly linear memories always start with a minimum size and can
    /// possibly grow up to a maximum size. The minimum size is always specified
    /// in a WebAssembly module itself and the maximum size can either be
    /// optionally specified in the module or inherently limited by the index
    /// type. For example for this module:
    ///
    /// ```wasm
    /// (module
    ///     (memory $a 4)
    ///     (memory $b 4096 4096 (pagesize 1))
    ///     (memory $c i64 10)
    /// )
    /// ```
    ///
    /// * Memory `$a` initially allocates 4 WebAssembly pages (256KiB) and can
    ///   grow up to 4GiB, the limit of the 32-bit index space.
    /// * Memory `$b` initially allocates 4096 WebAssembly pages, but in this
    ///   case its page size is 1, so it's 4096 bytes. Memory can also grow no
    ///   further meaning that it will always be 4096 bytes.
    /// * Memory `$c` is a 64-bit linear memory which starts with 640KiB of
    ///   memory and can theoretically grow up to 2^64 bytes, although most
    ///   hosts will run out of memory long before that.
    ///
    /// All operations on linear memories done by wasm are required to be
    /// in-bounds. Any access beyond the end of a linear memory is considered a
    /// trap.
    ///
    /// ## What this setting affects: Virtual Memory
    ///
    /// This setting is used to configure the behavior of the size of the linear
    /// memory allocation performed for each of these memories. For example the
    /// initial linear memory allocation looks like this:
    ///
    /// ```text
    ///              memory_reservation
    ///                    |
    ///          ◄─────────┴────────────────►
    /// ┌───────┬─────────┬──────────────────┬───────┐
    /// │ guard │ initial │ ... capacity ... │ guard │
    /// └───────┴─────────┴──────────────────┴───────┘
    ///  ◄──┬──►                              ◄──┬──►
    ///     │                                    │
    ///     │                             memory_guard_size
    ///     │
    ///     │
    ///  memory_guard_size (if guard_before_linear_memory)
    /// ```
    ///
    /// Memory in the `initial` range is accessible to the instance and can be
    /// read/written by wasm code. Memory in the `guard` regions is never
    /// accessible to wasm code and memory in `capacity` is initially
    /// inaccessible but may become accessible through `memory.grow` instructions
    /// for example.
    ///
    /// This means that this setting is the size of the initial chunk of virtual
    /// memory that a linear memory may grow into.
    ///
    /// ## What this setting affects: Runtime Speed
    ///
    /// This is a performance-sensitive setting which is taken into account
    /// during the compilation process of a WebAssembly module. For example if a
    /// 32-bit WebAssembly linear memory has a `memory_reservation` size of 4GiB
    /// then bounds checks can be elided because `capacity` will be guaranteed
    /// to be unmapped for all addressable bytes that wasm can access (modulo a
    /// few details).
    ///
    /// If `memory_reservation` was something smaller like 256KiB then that
    /// would have a much smaller impact on virtual memory but the compile code
    /// would then need to have explicit bounds checks to ensure that
    /// loads/stores are in-bounds.
    ///
    /// The goal of this setting is to enable skipping bounds checks in most
    /// modules by default. Some situations which require explicit bounds checks
    /// though are:
    ///
    /// * When `memory_reservation` is smaller than the addressable size of the
    ///   linear memory. For example if 64-bit linear memories always need
    ///   bounds checks as they can address the entire virtual address spacce.
    ///   For 32-bit linear memories a `memory_reservation` minimum size of 4GiB
    ///   is required to elide bounds checks.
    ///
    /// * When linear memories have a page size of 1 then bounds checks are
    ///   required. In this situation virtual memory can't be relied upon
    ///   because that operates at the host page size granularity where wasm
    ///   requires a per-byte level granularity.
    ///
    /// * Configuration settings such as [`Config::signals_based_traps`] can be
    ///   used to disable the use of signal handlers and virtual memory so
    ///   explicit bounds checks are required.
    ///
    /// * When [`Config::memory_guard_size`] is too small a bounds check may be
    ///   required. For 32-bit wasm addresses are actually 33-bit effective
    ///   addresses because loads/stores have a 32-bit static offset to add to
    ///   the dynamic 32-bit address. If the static offset is larger than the
    ///   size of the guard region then an explicit bounds check is required.
    ///
    /// ## What this setting affects: Memory Growth Behavior
    ///
    /// In addition to affecting bounds checks emitted in compiled code this
    /// setting also affects how WebAssembly linear memories are grown. The
    /// `memory.grow` instruction can be used to make a linear memory larger and
    /// this is also affected by APIs such as
    /// [`Memory::grow`](crate::Memory::grow).
    ///
    /// In these situations when the amount being grown is small enough to fit
    /// within the remaining capacity then the linear memory doesn't have to be
    /// moved at runtime. If the capacity runs out though then a new linear
    /// memory allocation must be made and the contents of linear memory is
    /// copied over.
    ///
    /// For example here's a situation where a copy happens:
    ///
    /// * The `memory_reservation` setting is configured to 128KiB.
    /// * A WebAssembly linear memory starts with a single 64KiB page.
    /// * This memory can be grown by one page to contain the full 128KiB of
    ///   memory.
    /// * If grown by one more page, though, then a 192KiB allocation must be
    ///   made and the previous 128KiB of contents are copied into the new
    ///   allocation.
    ///
    /// This growth behavior can have a significant performance impact if lots
    /// of data needs to be copied on growth. Conversely if memory growth never
    /// needs to happen because the capacity will always be large enough then
    /// optimizations can be applied to cache the base pointer of linear memory.
    ///
    /// When memory is grown then the
    /// [`Config::memory_reservation_for_growth`] is used for the new
    /// memory allocation to have memory to grow into.
    ///
    /// When using the pooling allocator via [`PoolingAllocationConfig`] then
    /// memories are never allowed to move so requests for growth are instead
    /// rejected with an error.
    ///
    /// ## When this setting is not used
    ///
    /// This setting is ignored and unused when the initial size of linear
    /// memory is larger than this threshold. For example if this setting is set
    /// to 1MiB but a wasm module requires a 2MiB minimum allocation then this
    /// setting is ignored. In this situation the minimum size of memory will be
    /// allocated along with [`Config::memory_reservation_for_growth`]
    /// after it to grow into.
    ///
    /// That means that this value can be set to zero. That can be useful in
    /// benchmarking to see the overhead of bounds checks for example.
    /// Additionally it can be used to minimize the virtual memory allocated by
    /// Wasmtime.
    ///
    /// ## Default Value
    ///
    /// The default value for this property depends on the host platform. For
    /// 64-bit platforms there's lots of address space available, so the default
    /// configured here is 4GiB. When coupled with the default size of
    /// [`Config::memory_guard_size`] this means that 32-bit WebAssembly linear
    /// memories with 64KiB page sizes will skip almost all bounds checks by
    /// default.
    ///
    /// For 32-bit platforms this value defaults to 10MiB. This means that
    /// bounds checks will be required on 32-bit platforms.
    pub fn memory_reservation(&mut self, bytes: u64) -> &mut Self {
        self.tunables.memory_reservation = Some(bytes);
        self
    }

    /// Indicates whether linear memories may relocate their base pointer at
    /// runtime.
    ///
    /// WebAssembly linear memories either have a maximum size that's explicitly
    /// listed in the type of a memory or inherently limited by the index type
    /// of the memory (e.g. 4GiB for 32-bit linear memories). Depending on how
    /// the linear memory is allocated (see [`Config::memory_reservation`]) it
    /// may be necessary to move the memory in the host's virtual address space
    /// during growth. This option controls whether this movement is allowed or
    /// not.
    ///
    /// An example of a linear memory needing to move is when
    /// [`Config::memory_reservation`] is 0 then a linear memory will be
    /// allocated as the minimum size of the memory plus
    /// [`Config::memory_reservation_for_growth`]. When memory grows beyond the
    /// reservation for growth then the memory needs to be relocated.
    ///
    /// When this option is set to `false` then it can have a number of impacts
    /// on how memories work at runtime:
    ///
    /// * Modules can be compiled with static knowledge the base pointer of
    ///   linear memory never changes to enable optimizations such as
    ///   loop invariant code motion (hoisting the base pointer out of a loop).
    ///
    /// * Memories cannot grow in excess of their original allocation. This
    ///   means that [`Config::memory_reservation`] and
    ///   [`Config::memory_reservation_for_growth`] may need tuning to ensure
    ///   the memory configuration works at runtime.
    ///
    /// The default value for this option is `true`.
    pub fn memory_may_move(&mut self, enable: bool) -> &mut Self {
        self.tunables.memory_may_move = Some(enable);
        self
    }

    /// Configures the size, in bytes, of the guard region used at the end of a
    /// linear memory's address space reservation.
    ///
    /// > Note: this value has important performance ramifications, be sure to
    /// > understand what this value does before tweaking it and benchmarking.
    ///
    /// This setting controls how many bytes are guaranteed to be unmapped after
    /// the virtual memory allocation of a linear memory. When
    /// combined with sufficiently large values of
    /// [`Config::memory_reservation`] (e.g. 4GiB for 32-bit linear memories)
    /// then a guard region can be used to eliminate bounds checks in generated
    /// code.
    ///
    /// This setting additionally can be used to help deduplicate bounds checks
    /// in code that otherwise requires bounds checks. For example with a 4KiB
    /// guard region then a 64-bit linear memory which accesses addresses `x+8`
    /// and `x+16` only needs to perform a single bounds check on `x`. If that
    /// bounds check passes then the offset is guaranteed to either reside in
    /// linear memory or the guard region, resulting in deterministic behavior
    /// either way.
    ///
    /// ## How big should the guard be?
    ///
    /// In general, like with configuring [`Config::memory_reservation`], you
    /// probably don't want to change this value from the defaults. Removing
    /// bounds checks is dependent on a number of factors where the size of the
    /// guard region is only one piece of the equation. Other factors include:
    ///
    /// * [`Config::memory_reservation`]
    /// * The index type of the linear memory (e.g. 32-bit or 64-bit)
    /// * The page size of the linear memory
    /// * Other settings such as [`Config::signals_based_traps`]
    ///
    /// Embeddings using virtual memory almost always want at least some guard
    /// region, but otherwise changes from the default should be profiled
    /// locally to see the performance impact.
    ///
    /// ## Default
    ///
    /// The default value for this property is 32MiB on 64-bit platforms. This
    /// allows eliminating almost all bounds checks on loads/stores with an
    /// immediate offset of less than 32MiB. On 32-bit platforms this defaults
    /// to 64KiB.
    pub fn memory_guard_size(&mut self, bytes: u64) -> &mut Self {
        self.tunables.memory_guard_size = Some(bytes);
        self
    }

    /// Configures the size, in bytes, of the extra virtual memory space
    /// reserved after a linear memory is relocated.
    ///
    /// This setting is used in conjunction with [`Config::memory_reservation`]
    /// to configure what happens after a linear memory is relocated in the host
    /// address space. If the initial size of a linear memory exceeds
    /// [`Config::memory_reservation`] or if it grows beyond that size
    /// throughout its lifetime then this setting will be used.
    ///
    /// When a linear memory is relocated it will initially look like this:
    ///
    /// ```text
    ///            memory.size
    ///                 │
    ///          ◄──────┴─────►
    /// ┌───────┬──────────────┬───────┐
    /// │ guard │  accessible  │ guard │
    /// └───────┴──────────────┴───────┘
    ///                         ◄──┬──►
    ///                            │
    ///                     memory_guard_size
    /// ```
    ///
    /// where `accessible` needs to be grown but there's no more memory to grow
    /// into. A new region of the virtual address space will be allocated that
    /// looks like this:
    ///
    /// ```text
    ///                           memory_reservation_for_growth
    ///                                       │
    ///            memory.size                │
    ///                 │                     │
    ///          ◄──────┴─────► ◄─────────────┴───────────►
    /// ┌───────┬──────────────┬───────────────────────────┬───────┐
    /// │ guard │  accessible  │ .. reserved for growth .. │ guard │
    /// └───────┴──────────────┴───────────────────────────┴───────┘
    ///                                                     ◄──┬──►
    ///                                                        │
    ///                                               memory_guard_size
    /// ```
    ///
    /// This means that up to `memory_reservation_for_growth` bytes can be
    /// allocated again before the entire linear memory needs to be moved again
    /// when another `memory_reservation_for_growth` bytes will be appended to
    /// the size of the allocation.
    ///
    /// Note that this is a currently simple heuristic for optimizing the growth
    /// of dynamic memories, primarily implemented for the memory64 proposal
    /// where the maximum size of memory is larger than 4GiB. This setting is
    /// unlikely to be a one-size-fits-all style approach and if you're an
    /// embedder running into issues with growth and are interested in having
    /// other growth strategies available here please feel free to [open an
    /// issue on the Wasmtime repository][issue]!
    ///
    /// [issue]: https://github.com/bytecodealliance/wasmtime/issues/new
    ///
    /// ## Default
    ///
    /// For 64-bit platforms this defaults to 2GiB, and for 32-bit platforms
    /// this defaults to 1MiB.
    pub fn memory_reservation_for_growth(&mut self, bytes: u64) -> &mut Self {
        self.tunables.memory_reservation_for_growth = Some(bytes);
        self
    }

    /// Indicates whether a guard region is present before allocations of
    /// linear memory.
    ///
    /// Guard regions before linear memories are never used during normal
    /// operation of WebAssembly modules, even if they have out-of-bounds
    /// loads. The only purpose for a preceding guard region in linear memory
    /// is extra protection against possible bugs in code generators like
    /// Cranelift. This setting does not affect performance in any way, but will
    /// result in larger virtual memory reservations for linear memories (it
    /// won't actually ever use more memory, just use more of the address
    /// space).
    ///
    /// The size of the guard region before linear memory is the same as the
    /// guard size that comes after linear memory, which is configured by
    /// [`Config::memory_guard_size`].
    ///
    /// ## Default
    ///
    /// This value defaults to `true`.
    pub fn guard_before_linear_memory(&mut self, enable: bool) -> &mut Self {
        self.tunables.guard_before_linear_memory = Some(enable);
        self
    }

    /// Indicates whether to initialize tables lazily, so that instantiation
    /// is fast but indirect calls are a little slower. If false, tables
    /// are initialized eagerly during instantiation from any active element
    /// segments that apply to them.
    ///
    /// **Note** Disabling this option is not compatible with the Winch compiler.
    ///
    /// ## Default
    ///
    /// This value defaults to `true`.
    pub fn table_lazy_init(&mut self, table_lazy_init: bool) -> &mut Self {
        self.tunables.table_lazy_init = Some(table_lazy_init);
        self
    }

    /// Configure the version information used in serialized and deserialized [`crate::Module`]s.
    /// This effects the behavior of [`crate::Module::serialize()`], as well as
    /// [`crate::Module::deserialize()`] and related functions.
    ///
    /// The default strategy is to use the wasmtime crate's Cargo package version.
    pub fn module_version(&mut self, strategy: ModuleVersionStrategy) -> Result<&mut Self> {
        match strategy {
            // This case requires special precondition for assertion in SerializedModule::to_bytes
            ModuleVersionStrategy::Custom(ref v) => {
                if v.as_bytes().len() > 255 {
                    bail!("custom module version cannot be more than 255 bytes: {}", v);
                }
            }
            _ => {}
        }
        self.module_version = strategy;
        Ok(self)
    }

    /// Configure whether wasmtime should compile a module using multiple
    /// threads.
    ///
    /// Disabling this will result in a single thread being used to compile
    /// the wasm bytecode.
    ///
    /// By default parallel compilation is enabled.
    #[cfg(feature = "parallel-compilation")]
    pub fn parallel_compilation(&mut self, parallel: bool) -> &mut Self {
        self.parallel_compilation = parallel;
        self
    }

    /// Configures whether compiled artifacts will contain information to map
    /// native program addresses back to the original wasm module.
    ///
    /// This configuration option is `true` by default and, if enabled,
    /// generates the appropriate tables in compiled modules to map from native
    /// address back to wasm source addresses. This is used for displaying wasm
    /// program counters in backtraces as well as generating filenames/line
    /// numbers if so configured as well (and the original wasm module has DWARF
    /// debugging information present).
    pub fn generate_address_map(&mut self, generate: bool) -> &mut Self {
        self.tunables.generate_address_map = Some(generate);
        self
    }

    /// Configures whether copy-on-write memory-mapped data is used to
    /// initialize a linear memory.
    ///
    /// Initializing linear memory via a copy-on-write mapping can drastically
    /// improve instantiation costs of a WebAssembly module because copying
    /// memory is deferred. Additionally if a page of memory is only ever read
    /// from WebAssembly and never written too then the same underlying page of
    /// data will be reused between all instantiations of a module meaning that
    /// if a module is instantiated many times this can lower the overall memory
    /// required needed to run that module.
    ///
    /// The main disadvantage of copy-on-write initialization, however, is that
    /// it may be possible for highly-parallel scenarios to be less scalable. If
    /// a page is read initially by a WebAssembly module then that page will be
    /// mapped to a read-only copy shared between all WebAssembly instances. If
    /// the same page is then written, however, then a private copy is created
    /// and swapped out from the read-only version. This also requires an [IPI],
    /// however, which can be a significant bottleneck in high-parallelism
    /// situations.
    ///
    /// This feature is only applicable when a WebAssembly module meets specific
    /// criteria to be initialized in this fashion, such as:
    ///
    /// * Only memories defined in the module can be initialized this way.
    /// * Data segments for memory must use statically known offsets.
    /// * Data segments for memory must all be in-bounds.
    ///
    /// Modules which do not meet these criteria will fall back to
    /// initialization of linear memory based on copying memory.
    ///
    /// This feature of Wasmtime is also platform-specific:
    ///
    /// * Linux - this feature is supported for all instances of [`Module`].
    ///   Modules backed by an existing mmap (such as those created by
    ///   [`Module::deserialize_file`]) will reuse that mmap to cow-initialize
    ///   memory. Other instance of [`Module`] may use the `memfd_create`
    ///   syscall to create an initialization image to `mmap`.
    /// * Unix (not Linux) - this feature is only supported when loading modules
    ///   from a precompiled file via [`Module::deserialize_file`] where there
    ///   is a file descriptor to use to map data into the process. Note that
    ///   the module must have been compiled with this setting enabled as well.
    /// * Windows - there is no support for this feature at this time. Memory
    ///   initialization will always copy bytes.
    ///
    /// By default this option is enabled.
    ///
    /// [`Module::deserialize_file`]: crate::Module::deserialize_file
    /// [`Module`]: crate::Module
    /// [IPI]: https://en.wikipedia.org/wiki/Inter-processor_interrupt
    pub fn memory_init_cow(&mut self, enable: bool) -> &mut Self {
        self.tunables.memory_init_cow = Some(enable);
        self
    }

    /// A configuration option to force the usage of `memfd_create` on Linux to
    /// be used as the backing source for a module's initial memory image.
    ///
    /// When [`Config::memory_init_cow`] is enabled, which is enabled by
    /// default, module memory initialization images are taken from a module's
    /// original mmap if possible. If a precompiled module was loaded from disk
    /// this means that the disk's file is used as an mmap source for the
    /// initial linear memory contents. This option can be used to force, on
    /// Linux, that instead of using the original file on disk a new in-memory
    /// file is created with `memfd_create` to hold the contents of the initial
    /// image.
    ///
    /// This option can be used to avoid possibly loading the contents of memory
    /// from disk through a page fault. Instead with `memfd_create` the contents
    /// of memory are always in RAM, meaning that even page faults which
    /// initially populate a wasm linear memory will only work with RAM instead
    /// of ever hitting the disk that the original precompiled module is stored
    /// on.
    ///
    /// This option is disabled by default.
    pub fn force_memory_init_memfd(&mut self, enable: bool) -> &mut Self {
        self.force_memory_init_memfd = enable;
        self
    }

    /// Configures whether or not a coredump should be generated and attached to
    /// the anyhow::Error when a trap is raised.
    ///
    /// This option is disabled by default.
    #[cfg(feature = "coredump")]
    pub fn coredump_on_trap(&mut self, enable: bool) -> &mut Self {
        self.coredump_on_trap = enable;
        self
    }

    /// Enables memory error checking for wasm programs.
    ///
    /// This option is disabled by default.
    #[cfg(any(feature = "cranelift", feature = "winch"))]
    pub fn wmemcheck(&mut self, enable: bool) -> &mut Self {
        self.wmemcheck = enable;
        self.compiler_config.wmemcheck = enable;
        self
    }

    /// Configures the "guaranteed dense image size" for copy-on-write
    /// initialized memories.
    ///
    /// When using the [`Config::memory_init_cow`] feature to initialize memory
    /// efficiently (which is enabled by default), compiled modules contain an
    /// image of the module's initial heap. If the module has a fairly sparse
    /// initial heap, with just a few data segments at very different offsets,
    /// this could result in a large region of zero bytes in the image. In
    /// other words, it's not very memory-efficient.
    ///
    /// We normally use a heuristic to avoid this: if less than half
    /// of the initialized range (first non-zero to last non-zero
    /// byte) of any memory in the module has pages with nonzero
    /// bytes, then we avoid creating a memory image for the entire module.
    ///
    /// However, if the embedder always needs the instantiation-time efficiency
    /// of copy-on-write initialization, and is otherwise carefully controlling
    /// parameters of the modules (for example, by limiting the maximum heap
    /// size of the modules), then it may be desirable to ensure a memory image
    /// is created even if this could go against the heuristic above. Thus, we
    /// add another condition: there is a size of initialized data region up to
    /// which we *always* allow a memory image. The embedder can set this to a
    /// known maximum heap size if they desire to always get the benefits of
    /// copy-on-write images.
    ///
    /// In the future we may implement a "best of both worlds"
    /// solution where we have a dense image up to some limit, and
    /// then support a sparse list of initializers beyond that; this
    /// would get most of the benefit of copy-on-write and pay the incremental
    /// cost of eager initialization only for those bits of memory
    /// that are out-of-bounds. However, for now, an embedder desiring
    /// fast instantiation should ensure that this setting is as large
    /// as the maximum module initial memory content size.
    ///
    /// By default this value is 16 MiB.
    pub fn memory_guaranteed_dense_image_size(&mut self, size_in_bytes: u64) -> &mut Self {
        self.memory_guaranteed_dense_image_size = size_in_bytes;
        self
    }

    /// Returns the set of features that the currently selected compiler backend
    /// does not support at all and may panic on.
    ///
    /// Wasmtime strives to reject unknown modules or unsupported modules with
    /// first-class errors instead of panics. Not all compiler backends have the
    /// same level of feature support on all platforms as well. This method
    /// returns a set of features that the currently selected compiler
    /// configuration is known to not support and may panic on. This acts as a
    /// first-level filter on incoming wasm modules/configuration to fail-fast
    /// instead of panicking later on.
    ///
    /// Note that if a feature is not listed here it does not mean that the
    /// backend fully supports the proposal. Instead that means that the backend
    /// doesn't ever panic on the proposal, but errors during compilation may
    /// still be returned. This means that features listed here are definitely
    /// not supported at all, but features not listed here may still be
    /// partially supported. For example at the time of this writing the Winch
    /// backend partially supports simd so it's not listed here. Winch doesn't
    /// fully support simd but unimplemented instructions just return errors.
    fn compiler_panicking_wasm_features(&self) -> WasmFeatures {
        #[cfg(any(feature = "cranelift", feature = "winch"))]
        match self.compiler_config.strategy {
            None | Some(Strategy::Cranelift) => {
                let mut unsupported = WasmFeatures::empty();

                // Pulley at this time fundamentally doesn't support the
                // `threads` proposal, notably shared memory, because Rust can't
                // safely implement loads/stores in the face of shared memory.
                if self.compiler_target().is_pulley() {
                    unsupported |= WasmFeatures::THREADS;
                }

                unsupported
            }
            Some(Strategy::Winch) => {
                let mut unsupported = WasmFeatures::GC
                    | WasmFeatures::FUNCTION_REFERENCES
                    | WasmFeatures::RELAXED_SIMD
                    | WasmFeatures::TAIL_CALL
                    | WasmFeatures::GC_TYPES
                    | WasmFeatures::EXCEPTIONS
                    | WasmFeatures::LEGACY_EXCEPTIONS;
                match self.compiler_target().architecture {
                    target_lexicon::Architecture::Aarch64(_) => {
                        unsupported |= WasmFeatures::SIMD;
                        unsupported |= WasmFeatures::THREADS;
                        unsupported |= WasmFeatures::WIDE_ARITHMETIC;
                    }

                    // Winch doesn't support other non-x64 architectures at this
                    // time either but will return an first-class error for
                    // them.
                    _ => {}
                }
                unsupported
            }
            Some(Strategy::Auto) => unreachable!(),
        }
        #[cfg(not(any(feature = "cranelift", feature = "winch")))]
        return WasmFeatures::empty();
    }

    /// Calculates the set of features that are enabled for this `Config`.
    ///
    /// This method internally will start with the an empty set of features to
    /// avoid being tied to wasmparser's defaults. Next Wasmtime's set of
    /// default features are added to this set, some of which are conditional
    /// depending on crate features. Finally explicitly requested features via
    /// `wasm_*` methods on `Config` are applied. Everything is then validated
    /// later in `Config::validate`.
    fn features(&self) -> WasmFeatures {
        // Wasmtime by default supports all of the wasm 2.0 version of the
        // specification.
        let mut features = WasmFeatures::WASM2;

        // On-by-default features that wasmtime has. Note that these are all
        // subject to the criteria at
        // https://docs.wasmtime.dev/contributing-implementing-wasm-proposals.html
        // and
        // https://docs.wasmtime.dev/stability-wasm-proposals.html
        features |= WasmFeatures::MULTI_MEMORY;
        features |= WasmFeatures::RELAXED_SIMD;
        features |= WasmFeatures::TAIL_CALL;
        features |= WasmFeatures::EXTENDED_CONST;
        features |= WasmFeatures::MEMORY64;
        // NB: if you add a feature above this line please double-check
        // https://docs.wasmtime.dev/stability-wasm-proposals.html
        // to ensure all requirements are met and/or update the documentation
        // there too.

        // Set some features to their conditionally-enabled defaults depending
        // on crate compile-time features.
        features.set(WasmFeatures::GC_TYPES, cfg!(feature = "gc"));
        features.set(WasmFeatures::THREADS, cfg!(feature = "threads"));
        features.set(
            WasmFeatures::COMPONENT_MODEL,
            cfg!(feature = "component-model"),
        );

        // From the default set of proposals remove any that the current
        // compiler backend may panic on if the module contains them.
        features = features & !self.compiler_panicking_wasm_features();

        // After wasmtime's defaults are configured then factor in user requests
        // and disable/enable features. Note that the enable/disable sets should
        // be disjoint.
        debug_assert!((self.enabled_features & self.disabled_features).is_empty());
        features &= !self.disabled_features;
        features |= self.enabled_features;

        features
    }

    /// Returns the configured compiler target for this `Config`.
    pub(crate) fn compiler_target(&self) -> target_lexicon::Triple {
        // If a target is explicitly configured, always use that.
        if let Some(target) = self.target.clone() {
            return target;
        }

        // If the `build.rs` script determined that this platform uses pulley by
        // default, then use Pulley.
        if cfg!(default_target_pulley) {
            return target_lexicon::Triple::pulley_host();
        }

        // And at this point the target is for sure the host.
        target_lexicon::Triple::host()
    }

    pub(crate) fn validate(&self) -> Result<(Tunables, WasmFeatures)> {
        let features = self.features();

        // First validate that the selected compiler backend and configuration
        // supports the set of `features` that are enabled. This will help
        // provide more first class errors instead of panics about unsupported
        // features and configurations.
        let unsupported = features & self.compiler_panicking_wasm_features();
        if !unsupported.is_empty() {
            for flag in WasmFeatures::FLAGS.iter() {
                if !unsupported.contains(*flag.value()) {
                    continue;
                }
                bail!(
                    "the wasm_{} feature is not supported on this compiler configuration",
                    flag.name().to_lowercase()
                );
            }

            panic!("should have returned an error by now")
        }

        #[cfg(feature = "async")]
        if self.async_support && self.max_wasm_stack > self.async_stack_size {
            bail!("max_wasm_stack size cannot exceed the async_stack_size");
        }
        if self.max_wasm_stack == 0 {
            bail!("max_wasm_stack size cannot be zero");
        }
        #[cfg(not(feature = "wmemcheck"))]
        if self.wmemcheck {
            bail!("wmemcheck (memory checker) was requested but is not enabled in this build");
        }

        let mut tunables = Tunables::default_for_target(&self.compiler_target())?;

        // If no target is explicitly specified then further refine `tunables`
        // for the configuration of this host depending on what platform
        // features were found available at compile time. This means that anyone
        // cross-compiling for a customized host will need to further refine
        // compilation options.
        if self.target.is_none() {
            // If this platform doesn't have native signals then change some
            // defaults to account for that. Note that VM guards are turned off
            // here because that's primarily a feature of eliding
            // bounds-checks.
            if !cfg!(has_native_signals) {
                tunables.signals_based_traps = cfg!(has_native_signals);
                tunables.memory_guard_size = 0;
            }

            // When virtual memory is not available use slightly different
            // defaults for tunables to be more amenable to `MallocMemory`.
            // Note that these can still be overridden by config options.
            if !cfg!(has_virtual_memory) {
                tunables.memory_reservation = 0;
                tunables.memory_reservation_for_growth = 1 << 20; // 1MB
                tunables.memory_init_cow = false;
            }
        }

        self.tunables.configure(&mut tunables);

        // If we're going to compile with winch, we must use the winch calling convention.
        #[cfg(any(feature = "cranelift", feature = "winch"))]
        {
            tunables.winch_callable = self.compiler_config.strategy == Some(Strategy::Winch);
        }

        tunables.collector = if features.gc_types() {
            #[cfg(feature = "gc")]
            {
                use wasmtime_environ::Collector as EnvCollector;
                Some(match self.collector.try_not_auto()? {
                    Collector::DeferredReferenceCounting => EnvCollector::DeferredReferenceCounting,
                    Collector::Null => EnvCollector::Null,
                    Collector::Auto => unreachable!(),
                })
            }
            #[cfg(not(feature = "gc"))]
            bail!("cannot use GC types: the `gc` feature was disabled at compile time")
        } else {
            None
        };

        Ok((tunables, features))
    }

    #[cfg(feature = "runtime")]
    pub(crate) fn build_allocator(
        &self,
        tunables: &Tunables,
    ) -> Result<Box<dyn InstanceAllocator + Send + Sync>> {
        #[cfg(feature = "async")]
        let (stack_size, stack_zeroing) = (self.async_stack_size, self.async_stack_zeroing);

        #[cfg(not(feature = "async"))]
        let (stack_size, stack_zeroing) = (0, false);

        let _ = tunables;

        match &self.allocation_strategy {
            InstanceAllocationStrategy::OnDemand => {
                #[allow(unused_mut)]
                let mut allocator = Box::new(OnDemandInstanceAllocator::new(
                    self.mem_creator.clone(),
                    stack_size,
                    stack_zeroing,
                ));
                #[cfg(feature = "async")]
                if let Some(stack_creator) = &self.stack_creator {
                    allocator.set_stack_creator(stack_creator.clone());
                }
                Ok(allocator)
            }
            #[cfg(feature = "pooling-allocator")]
            InstanceAllocationStrategy::Pooling(config) => {
                let mut config = config.config;
                config.stack_size = stack_size;
                config.async_stack_zeroing = stack_zeroing;
                Ok(Box::new(crate::runtime::vm::PoolingInstanceAllocator::new(
                    &config, tunables,
                )?))
            }
        }
    }

    #[cfg(feature = "runtime")]
    pub(crate) fn build_gc_runtime(&self) -> Result<Option<Arc<dyn GcRuntime>>> {
        if !self.features().gc_types() {
            return Ok(None);
        }

        #[cfg(not(feature = "gc"))]
        bail!("cannot create a GC runtime: the `gc` feature was disabled at compile time");

        #[cfg(feature = "gc")]
        #[cfg_attr(
            not(any(feature = "gc-null", feature = "gc-drc")),
            allow(unused_variables, unreachable_code)
        )]
        {
            Ok(Some(match self.collector.try_not_auto()? {
                #[cfg(feature = "gc-drc")]
                Collector::DeferredReferenceCounting => {
                    Arc::new(crate::runtime::vm::DrcCollector::default()) as Arc<dyn GcRuntime>
                }
                #[cfg(not(feature = "gc-drc"))]
                Collector::DeferredReferenceCounting => unreachable!(),

                #[cfg(feature = "gc-null")]
                Collector::Null => {
                    Arc::new(crate::runtime::vm::NullCollector::default()) as Arc<dyn GcRuntime>
                }
                #[cfg(not(feature = "gc-null"))]
                Collector::Null => unreachable!(),

                Collector::Auto => unreachable!(),
            }))
        }
    }

    #[cfg(feature = "runtime")]
    pub(crate) fn build_profiler(&self) -> Result<Box<dyn ProfilingAgent>> {
        Ok(match self.profiling_strategy {
            ProfilingStrategy::PerfMap => profiling_agent::new_perfmap()?,
            ProfilingStrategy::JitDump => profiling_agent::new_jitdump()?,
            ProfilingStrategy::VTune => profiling_agent::new_vtune()?,
            ProfilingStrategy::None => profiling_agent::new_null(),
            ProfilingStrategy::Pulley => profiling_agent::new_pulley()?,
        })
    }

    #[cfg(any(feature = "cranelift", feature = "winch"))]
    pub(crate) fn build_compiler(
        mut self,
        tunables: &Tunables,
        features: WasmFeatures,
    ) -> Result<(Self, Box<dyn wasmtime_environ::Compiler>)> {
        let target = self.compiler_target();

        // The target passed to the builders below is an `Option<Triple>` where
        // `None` represents the current host with CPU features inferred from
        // the host's CPU itself. The `target` above is not an `Option`, so
        // switch it to `None` in the case that a target wasn't explicitly
        // specified (which indicates no feature inference) and the target
        // matches the host.
        let target_for_builder =
            if self.target.is_none() && target == target_lexicon::Triple::host() {
                None
            } else {
                Some(target.clone())
            };

        let mut compiler = match self.compiler_config.strategy {
            #[cfg(feature = "cranelift")]
            Some(Strategy::Cranelift) => wasmtime_cranelift::builder(target_for_builder)?,
            #[cfg(not(feature = "cranelift"))]
            Some(Strategy::Cranelift) => bail!("cranelift support not compiled in"),
            #[cfg(feature = "winch")]
            Some(Strategy::Winch) => wasmtime_winch::builder(target_for_builder)?,
            #[cfg(not(feature = "winch"))]
            Some(Strategy::Winch) => bail!("winch support not compiled in"),

            None | Some(Strategy::Auto) => unreachable!(),
        };

        if let Some(path) = &self.compiler_config.clif_dir {
            compiler.clif_dir(path)?;
        }

        // If probestack is enabled for a target, Wasmtime will always use the
        // inline strategy which doesn't require us to define a `__probestack`
        // function or similar.
        self.compiler_config
            .settings
            .insert("probestack_strategy".into(), "inline".into());

        // We enable stack probing by default on all targets.
        // This is required on Windows because of the way Windows
        // commits its stacks, but it's also a good idea on other
        // platforms to ensure guard pages are hit for large frame
        // sizes.
        self.compiler_config
            .flags
            .insert("enable_probestack".into());

        // The current wasm multivalue implementation depends on this.
        // FIXME(#9510) handle this in wasmtime-cranelift instead.
        self.compiler_config
            .flags
            .insert("enable_multi_ret_implicit_sret".into());

        if let Some(unwind_requested) = self.native_unwind_info {
            if !self
                .compiler_config
                .ensure_setting_unset_or_given("unwind_info", &unwind_requested.to_string())
            {
                bail!(
                    "incompatible settings requested for Cranelift and Wasmtime `unwind-info` settings"
                );
            }
        }

        if target.operating_system == target_lexicon::OperatingSystem::Windows {
            if !self
                .compiler_config
                .ensure_setting_unset_or_given("unwind_info", "true")
            {
                bail!("`native_unwind_info` cannot be disabled on Windows");
            }
        }

        // We require frame pointers for correct stack walking, which is safety
        // critical in the presence of reference types, and otherwise it is just
        // really bad developer experience to get wrong.
        self.compiler_config
            .settings
            .insert("preserve_frame_pointers".into(), "true".into());

        if !tunables.signals_based_traps {
            let mut ok = self
                .compiler_config
                .ensure_setting_unset_or_given("enable_table_access_spectre_mitigation", "false");
            ok = ok
                && self.compiler_config.ensure_setting_unset_or_given(
                    "enable_heap_access_spectre_mitigation",
                    "false",
                );

            // Right now spectre-mitigated bounds checks will load from zero so
            // if host-based signal handlers are disabled then that's a mismatch
            // and doesn't work right now. Fixing this will require more thought
            // of how to implement the bounds check in spectre-only mode.
            if !ok {
                bail!(
                    "when signals-based traps are disabled then spectre \
                     mitigations must also be disabled"
                );
            }
        }

        // check for incompatible compiler options and set required values
        if features.contains(WasmFeatures::REFERENCE_TYPES) {
            if !self
                .compiler_config
                .ensure_setting_unset_or_given("enable_safepoints", "true")
            {
                bail!(
                    "compiler option 'enable_safepoints' must be enabled when 'reference types' is enabled"
                );
            }
        }

        if features.contains(WasmFeatures::RELAXED_SIMD) && !features.contains(WasmFeatures::SIMD) {
            bail!("cannot disable the simd proposal but enable the relaxed simd proposal");
        }

        // Apply compiler settings and flags
        for (k, v) in self.compiler_config.settings.iter() {
            compiler.set(k, v)?;
        }
        for flag in self.compiler_config.flags.iter() {
            compiler.enable(flag)?;
        }

        #[cfg(all(feature = "incremental-cache", feature = "cranelift"))]
        if let Some(cache_store) = &self.compiler_config.cache_store {
            compiler.enable_incremental_compilation(cache_store.clone())?;
        }

        compiler.set_tunables(tunables.clone())?;
        compiler.wmemcheck(self.compiler_config.wmemcheck);

        Ok((self, compiler.build()?))
    }

    /// Internal setting for whether adapter modules for components will have
    /// extra WebAssembly instructions inserted performing more debug checks
    /// then are necessary.
    #[cfg(feature = "component-model")]
    pub fn debug_adapter_modules(&mut self, debug: bool) -> &mut Self {
        self.tunables.debug_adapter_modules = Some(debug);
        self
    }

    /// Enables clif output when compiling a WebAssembly module.
    #[cfg(any(feature = "cranelift", feature = "winch"))]
    pub fn emit_clif(&mut self, path: &Path) -> &mut Self {
        self.compiler_config.clif_dir = Some(path.to_path_buf());
        self
    }

    /// Configures whether, when on macOS, Mach ports are used for exception
    /// handling instead of traditional Unix-based signal handling.
    ///
    /// WebAssembly traps in Wasmtime are implemented with native faults, for
    /// example a `SIGSEGV` will occur when a WebAssembly guest accesses
    /// out-of-bounds memory. Handling this can be configured to either use Unix
    /// signals or Mach ports on macOS. By default Mach ports are used.
    ///
    /// Mach ports enable Wasmtime to work by default with foreign
    /// error-handling systems such as breakpad which also use Mach ports to
    /// handle signals. In this situation Wasmtime will continue to handle guest
    /// faults gracefully while any non-guest faults will get forwarded to
    /// process-level handlers such as breakpad. Some more background on this
    /// can be found in #2456.
    ///
    /// A downside of using mach ports, however, is that they don't interact
    /// well with `fork()`. Forking a Wasmtime process on macOS will produce a
    /// child process that cannot successfully run WebAssembly. In this
    /// situation traditional Unix signal handling should be used as that's
    /// inherited and works across forks.
    ///
    /// If your embedding wants to use a custom error handler which leverages
    /// Mach ports and you additionally wish to `fork()` the process and use
    /// Wasmtime in the child process that's not currently possible. Please
    /// reach out to us if you're in this bucket!
    ///
    /// This option defaults to `true`, using Mach ports by default.
    pub fn macos_use_mach_ports(&mut self, mach_ports: bool) -> &mut Self {
        self.macos_use_mach_ports = mach_ports;
        self
    }

    /// Configures an embedder-provided function, `detect`, which is used to
    /// determine if an ISA-specific feature is available on the current host.
    ///
    /// This function is used to verify that any features enabled for a compiler
    /// backend, such as AVX support on x86\_64, are also available on the host.
    /// It is undefined behavior to execute an AVX instruction on a host that
    /// doesn't support AVX instructions, for example.
    ///
    /// When the `std` feature is active on this crate then this function is
    /// configured to a default implementation that uses the standard library's
    /// feature detection. When the `std` feature is disabled then there is no
    /// default available and this method must be called to configure a feature
    /// probing function.
    ///
    /// The `detect` function provided is given a string name of an ISA feature.
    /// The function should then return:
    ///
    /// * `Some(true)` - indicates that the feature was found on the host and it
    ///   is supported.
    /// * `Some(false)` - the feature name was recognized but it was not
    ///   detected on the host, for example the CPU is too old.
    /// * `None` - the feature name was not recognized and it's not known
    ///   whether it's on the host or not.
    ///
    /// Feature names passed to `detect` match the same feature name used in the
    /// Rust standard library. For example `"sse4.2"` is used on x86\_64.
    ///
    /// # Unsafety
    ///
    /// This function is `unsafe` because it is undefined behavior to execute
    /// instructions that a host does not support. This means that the result of
    /// `detect` must be correct for memory safe execution at runtime.
    pub unsafe fn detect_host_feature(&mut self, detect: fn(&str) -> Option<bool>) -> &mut Self {
        self.detect_host_feature = Some(detect);
        self
    }

    /// Configures Wasmtime to not use signals-based trap handlers, for example
    /// disables `SIGILL` and `SIGSEGV` handler registration on Unix platforms.
    ///
    /// Wasmtime will by default leverage signals-based trap handlers (or the
    /// platform equivalent, for example "vectored exception handlers" on
    /// Windows) to make generated code more efficient. For example an
    /// out-of-bounds load in WebAssembly will result in a `SIGSEGV` on Unix
    /// that is caught by a signal handler in Wasmtime by default. Another
    /// example is divide-by-zero is reported by hardware rather than
    /// explicitly checked and Wasmtime turns that into a trap.
    ///
    /// Some environments however may not have easy access to signal handlers.
    /// For example embedded scenarios may not support virtual memory. Other
    /// environments where Wasmtime is embedded within the surrounding
    /// environment may require that new signal handlers aren't registered due
    /// to the global nature of signal handlers. This option exists to disable
    /// the signal handler registration when required.
    ///
    /// When signals-based trap handlers are disabled then generated code will
    /// never rely on segfaults or other signals. Generated code will be slower
    /// because bounds checks must be explicit along with other operations like
    /// integer division which must check for zero.
    ///
    /// When this option is disable it additionally requires that the
    /// `enable_heap_access_spectre_mitigation` and
    /// `enable_table_access_spectre_mitigation` Cranelift settings are
    /// disabled. This means that generated code must have spectre mitigations
    /// disabled. This is because spectre mitigations rely on faults from
    /// loading from the null address to implement bounds checks.
    ///
    /// This option defaults to `true` meaning that signals-based trap handlers
    /// are enabled by default.
    ///
    /// **Note** Disabling this option is not compatible with the Winch compiler.
    pub fn signals_based_traps(&mut self, enable: bool) -> &mut Self {
        self.tunables.signals_based_traps = Some(enable);
        self
    }
}

impl Default for Config {
    fn default() -> Config {
        Config::new()
    }
}

impl fmt::Debug for Config {
    fn fmt(&self, f: &mut fmt::Formatter) -> fmt::Result {
        let mut f = f.debug_struct("Config");

        // Not every flag in WasmFeatures can be enabled as part of creating
        // a Config. This impl gives a complete picture of all WasmFeatures
        // enabled, and doesn't require maintenance by hand (which has become out
        // of date in the past), at the cost of possible confusion for why
        // a flag in this set doesn't have a Config setter.
        let features = self.features();
        for flag in WasmFeatures::FLAGS.iter() {
            f.field(
                &format!("wasm_{}", flag.name().to_lowercase()),
                &features.contains(*flag.value()),
            );
        }

        f.field("parallel_compilation", &self.parallel_compilation);
        #[cfg(any(feature = "cranelift", feature = "winch"))]
        {
            f.field("compiler_config", &self.compiler_config);
        }

        self.tunables.format(&mut f);
        f.finish()
    }
}

/// Possible Compilation strategies for a wasm module.
///
/// This is used as an argument to the [`Config::strategy`] method.
#[non_exhaustive]
#[derive(PartialEq, Eq, Clone, Debug, Copy)]
pub enum Strategy {
    /// An indicator that the compilation strategy should be automatically
    /// selected.
    ///
    /// This is generally what you want for most projects and indicates that the
    /// `wasmtime` crate itself should make the decision about what the best
    /// code generator for a wasm module is.
    ///
    /// Currently this always defaults to Cranelift, but the default value may
    /// change over time.
    Auto,

    /// Currently the default backend, Cranelift aims to be a reasonably fast
    /// code generator which generates high quality machine code.
    Cranelift,

    /// A baseline compiler for WebAssembly, currently under active development and not ready for
    /// production applications.
    Winch,
}

#[cfg(any(feature = "winch", feature = "cranelift"))]
impl Strategy {
    fn not_auto(&self) -> Option<Strategy> {
        match self {
            Strategy::Auto => {
                if cfg!(feature = "cranelift") {
                    Some(Strategy::Cranelift)
                } else if cfg!(feature = "winch") {
                    Some(Strategy::Winch)
                } else {
                    None
                }
            }
            other => Some(*other),
        }
    }
}

/// Possible garbage collector implementations for Wasm.
///
/// This is used as an argument to the [`Config::collector`] method.
///
/// The properties of Wasmtime's available collectors are summarized in the
/// following table:
///
/// | Collector                   | Collects Garbage[^1] | Latency[^2] | Throughput[^3] | Allocation Speed[^4] | Heap Utilization[^5] |
/// |-----------------------------|----------------------|-------------|----------------|----------------------|----------------------|
/// | `DeferredReferenceCounting` | Yes, but not cycles  | 🙂         | 🙁             | 😐                   | 😐                  |
/// | `Null`                      | No                   | 🙂         | 🙂             | 🙂                   | 🙂                  |
///
/// [^1]: Whether or not the collector is capable of collecting garbage and cyclic garbage.
///
/// [^2]: How long the Wasm program is paused during garbage
///       collections. Shorter is better. In general, better latency implies
///       worse throughput and vice versa.
///
/// [^3]: How fast the Wasm program runs when using this collector. Roughly
///       equivalent to the number of Wasm instructions executed per
///       second. Faster is better. In general, better throughput implies worse
///       latency and vice versa.
///
/// [^4]: How fast can individual objects be allocated?
///
/// [^5]: How many objects can the collector fit into N bytes of memory? That
///       is, how much space for bookkeeping and metadata does this collector
///       require? Less space taken up by metadata means more space for
///       additional objects. Reference counts are larger than mark bits and
///       free lists are larger than bump pointers, for example.
#[non_exhaustive]
#[derive(PartialEq, Eq, Clone, Debug, Copy)]
pub enum Collector {
    /// An indicator that the garbage collector should be automatically
    /// selected.
    ///
    /// This is generally what you want for most projects and indicates that the
    /// `wasmtime` crate itself should make the decision about what the best
    /// collector for a wasm module is.
    ///
    /// Currently this always defaults to the deferred reference-counting
    /// collector, but the default value may change over time.
    Auto,

    /// The deferred reference-counting collector.
    ///
    /// A reference-counting collector, generally trading improved latency for
    /// worsened throughput. However, to avoid the largest overheads of
    /// reference counting, it avoids manipulating reference counts for Wasm
    /// objects on the stack. Instead, it will hold a reference count for an
    /// over-approximation of all objects that are currently on the stack, trace
    /// the stack during collection to find the precise set of on-stack roots,
    /// and decrement the reference count of any object that was in the
    /// over-approximation but not the precise set. This improves throughput,
    /// compared to "pure" reference counting, by performing many fewer
    /// refcount-increment and -decrement operations. The cost is the increased
    /// latency associated with tracing the stack.
    ///
    /// This collector cannot currently collect cycles; they will leak until the
    /// GC heap's store is dropped.
    DeferredReferenceCounting,

    /// The null collector.
    ///
    /// This collector does not actually collect any garbage. It simply
    /// allocates objects until it runs out of memory, at which point further
    /// objects allocation attempts will trap.
    ///
    /// This collector is useful for incredibly short-running Wasm instances
    /// where additionally you would rather halt an over-allocating Wasm program
    /// than spend time collecting its garbage to allow it to keep running. It
    /// is also useful for measuring the overheads associated with other
    /// collectors, as this collector imposes as close to zero throughput and
    /// latency overhead as possible.
    Null,
}

impl Default for Collector {
    fn default() -> Collector {
        Collector::Auto
    }
}

#[cfg(feature = "gc")]
impl Collector {
    fn not_auto(&self) -> Option<Collector> {
        match self {
            Collector::Auto => {
                if cfg!(feature = "gc-drc") {
                    Some(Collector::DeferredReferenceCounting)
                } else if cfg!(feature = "gc-null") {
                    Some(Collector::Null)
                } else {
                    None
                }
            }
            other => Some(*other),
        }
    }

    fn try_not_auto(&self) -> Result<Self> {
        match self.not_auto() {
            #[cfg(feature = "gc-drc")]
            Some(c @ Collector::DeferredReferenceCounting) => Ok(c),
            #[cfg(not(feature = "gc-drc"))]
            Some(Collector::DeferredReferenceCounting) => bail!(
                "cannot create an engine using the deferred reference-counting \
                 collector because the `gc-drc` feature was not enabled at \
                 compile time",
            ),

            #[cfg(feature = "gc-null")]
            Some(c @ Collector::Null) => Ok(c),
            #[cfg(not(feature = "gc-null"))]
            Some(Collector::Null) => bail!(
                "cannot create an engine using the null collector because \
                 the `gc-null` feature was not enabled at compile time",
            ),

            Some(Collector::Auto) => unreachable!(),

            None => bail!(
                "cannot create an engine with GC support when none of the \
                 collectors are available; enable one of the following \
                 features: `gc-drc`, `gc-null`",
            ),
        }
    }
}

/// Possible optimization levels for the Cranelift codegen backend.
#[non_exhaustive]
#[derive(Copy, Clone, Debug, Eq, PartialEq)]
pub enum OptLevel {
    /// No optimizations performed, minimizes compilation time by disabling most
    /// optimizations.
    None,
    /// Generates the fastest possible code, but may take longer.
    Speed,
    /// Similar to `speed`, but also performs transformations aimed at reducing
    /// code size.
    SpeedAndSize,
}

/// Possible register allocator algorithms for the Cranelift codegen backend.
#[non_exhaustive]
#[derive(Copy, Clone, Debug, Eq, PartialEq)]
pub enum RegallocAlgorithm {
    /// Generates the fastest possible code, but may take longer.
    ///
    /// This algorithm performs "backtracking", which means that it may
    /// undo its earlier work and retry as it discovers conflicts. This
    /// results in better register utilization, producing fewer spills
    /// and moves, but can cause super-linear compile runtime.
    Backtracking,
}

/// Select which profiling technique to support.
#[derive(Debug, Clone, Copy, PartialEq)]
pub enum ProfilingStrategy {
    /// No profiler support.
    None,

    /// Collect function name information as the "perf map" file format, used with `perf` on Linux.
    PerfMap,

    /// Collect profiling info for "jitdump" file format, used with `perf` on
    /// Linux.
    JitDump,

    /// Collect profiling info using the "ittapi", used with `VTune` on Linux.
    VTune,

    /// Support for profiling Pulley, Wasmtime's interpreter. Note that enabling
    /// this at runtime requires enabling the `profile-pulley` Cargo feature at
    /// compile time.
    Pulley,
}

/// Select how wasm backtrace detailed information is handled.
#[derive(Debug, Clone, Copy)]
pub enum WasmBacktraceDetails {
    /// Support is unconditionally enabled and wasmtime will parse and read
    /// debug information.
    Enable,

    /// Support is disabled, and wasmtime will not parse debug information for
    /// backtrace details.
    Disable,

    /// Support for backtrace details is conditional on the
    /// `WASMTIME_BACKTRACE_DETAILS` environment variable.
    Environment,
}

/// Describe the tri-state configuration of memory protection keys (MPK).
#[derive(Clone, Copy, Debug, Eq, PartialEq, Hash)]
pub enum MpkEnabled {
    /// Use MPK if supported by the current system; fall back to guard regions
    /// otherwise.
    Auto,
    /// Use MPK or fail if not supported.
    Enable,
    /// Do not use MPK.
    Disable,
}

/// Configuration options used with [`InstanceAllocationStrategy::Pooling`] to
/// change the behavior of the pooling instance allocator.
///
/// This structure has a builder-style API in the same manner as [`Config`] and
/// is configured with [`Config::allocation_strategy`].
///
/// Note that usage of the pooling allocator does not affect compiled
/// WebAssembly code. Compiled `*.cwasm` files, for example, are usable both
/// with and without the pooling allocator.
///
/// ## Advantages of Pooled Allocation
///
/// The main benefit of the pooling allocator is to make WebAssembly
/// instantiation both faster and more scalable in terms of parallelism.
/// Allocation is faster because virtual memory is already configured and ready
/// to go within the pool, there's no need to [`mmap`] (for example on Unix) a
/// new region and configure it with guard pages. By avoiding [`mmap`] this
/// avoids whole-process virtual memory locks which can improve scalability and
/// performance through avoiding this.
///
/// Additionally with pooled allocation it's possible to create "affine slots"
/// to a particular WebAssembly module or component over time. For example if
/// the same module is multiple times over time the pooling allocator will, by
/// default, attempt to reuse the same slot. This mean that the slot has been
/// pre-configured and can retain virtual memory mappings for a copy-on-write
/// image, for example (see [`Config::memory_init_cow`] for more information.
/// This means that in a steady state instance deallocation is a single
/// [`madvise`] to reset linear memory to its original contents followed by a
/// single (optional) [`mprotect`] during the next instantiation to shrink
/// memory back to its original size. Compared to non-pooled allocation this
/// avoids the need to [`mmap`] a new region of memory, [`munmap`] it, and
/// [`mprotect`] regions too.
///
/// Another benefit of pooled allocation is that it's possible to configure
/// things such that no virtual memory management is required at all in a steady
/// state. For example a pooling allocator can be configured with:
///
/// * [`Config::memory_init_cow`] disabled
/// * [`Config::memory_guard_size`] disabled
/// * [`Config::memory_reservation`] shrunk to minimal size
/// * [`PoolingAllocationConfig::table_keep_resident`] sufficiently large
/// * [`PoolingAllocationConfig::linear_memory_keep_resident`] sufficiently large
///
/// With all these options in place no virtual memory tricks are used at all and
/// everything is manually managed by Wasmtime (for example resetting memory is
/// a `memset(0)`). This is not as fast in a single-threaded scenario but can
/// provide benefits in high-parallelism situations as no virtual memory locks
/// or IPIs need happen.
///
/// ## Disadvantages of Pooled Allocation
///
/// Despite the above advantages to instantiation performance the pooling
/// allocator is not enabled by default in Wasmtime. One reason is that the
/// performance advantages are not necessarily portable, for example while the
/// pooling allocator works on Windows it has not been tuned for performance on
/// Windows in the same way it has on Linux.
///
/// Additionally the main cost of the pooling allocator is that it requires a
/// very large reservation of virtual memory (on the order of most of the
/// addressable virtual address space). WebAssembly 32-bit linear memories in
/// Wasmtime are, by default 4G address space reservations with a small guard
/// region both before and after the linear memory. Memories in the pooling
/// allocator are contiguous which means that we only need a guard after linear
/// memory because the previous linear memory's slot post-guard is our own
/// pre-guard. This means that, by default, the pooling allocator uses roughly
/// 4G of virtual memory per WebAssembly linear memory slot. 4G of virtual
/// memory is 32 bits of a 64-bit address. Many 64-bit systems can only
/// actually use 48-bit addresses by default (although this can be extended on
/// architectures nowadays too), and of those 48 bits one of them is reserved
/// to indicate kernel-vs-userspace. This leaves 47-32=15 bits left,
/// meaning you can only have at most 32k slots of linear memories on many
/// systems by default. This is a relatively small number and shows how the
/// pooling allocator can quickly exhaust all of virtual memory.
///
/// Another disadvantage of the pooling allocator is that it may keep memory
/// alive when nothing is using it. A previously used slot for an instance might
/// have paged-in memory that will not get paged out until the
/// [`Engine`](crate::Engine) owning the pooling allocator is dropped. While
/// suitable for some applications this behavior may not be suitable for all
/// applications.
///
/// Finally the last disadvantage of the pooling allocator is that the
/// configuration values for the maximum number of instances, memories, tables,
/// etc, must all be fixed up-front. There's not always a clear answer as to
/// what these values should be so not all applications may be able to work
/// with this constraint.
///
/// [`madvise`]: https://man7.org/linux/man-pages/man2/madvise.2.html
/// [`mprotect`]: https://man7.org/linux/man-pages/man2/mprotect.2.html
/// [`mmap`]: https://man7.org/linux/man-pages/man2/mmap.2.html
/// [`munmap`]: https://man7.org/linux/man-pages/man2/munmap.2.html
#[cfg(feature = "pooling-allocator")]
#[derive(Debug, Clone, Default)]
pub struct PoolingAllocationConfig {
    config: crate::runtime::vm::PoolingInstanceAllocatorConfig,
}

#[cfg(feature = "pooling-allocator")]
impl PoolingAllocationConfig {
    /// Returns a new configuration builder with all default settings
    /// configured.
    pub fn new() -> PoolingAllocationConfig {
        PoolingAllocationConfig::default()
    }

    /// Configures the maximum number of "unused warm slots" to retain in the
    /// pooling allocator.
    ///
    /// The pooling allocator operates over slots to allocate from, and each
    /// slot is considered "cold" if it's never been used before or "warm" if
    /// it's been used by some module in the past. Slots in the pooling
    /// allocator additionally track an "affinity" flag to a particular core
    /// wasm module. When a module is instantiated into a slot then the slot is
    /// considered affine to that module, even after the instance has been
    /// deallocated.
    ///
    /// When a new instance is created then a slot must be chosen, and the
    /// current algorithm for selecting a slot is:
    ///
    /// * If there are slots that are affine to the module being instantiated,
    ///   then the most recently used slot is selected to be allocated from.
    ///   This is done to improve reuse of resources such as memory mappings and
    ///   additionally try to benefit from temporal locality for things like
    ///   caches.
    ///
    /// * Otherwise if there are more than N affine slots to other modules, then
    ///   one of those affine slots is chosen to be allocated. The slot chosen
    ///   is picked on a least-recently-used basis.
    ///
    /// * Finally, if there are less than N affine slots to other modules, then
    ///   the non-affine slots are allocated from.
    ///
    /// This setting, `max_unused_warm_slots`, is the value for N in the above
    /// algorithm. The purpose of this setting is to have a knob over the RSS
    /// impact of "unused slots" for a long-running wasm server.
    ///
    /// If this setting is set to 0, for example, then affine slots are
    /// aggressively reused on a least-recently-used basis. A "cold" slot is
    /// only used if there are no affine slots available to allocate from. This
    /// means that the set of slots used over the lifetime of a program is the
    /// same as the maximum concurrent number of wasm instances.
    ///
    /// If this setting is set to infinity, however, then cold slots are
    /// prioritized to be allocated from. This means that the set of slots used
    /// over the lifetime of a program will approach
    /// [`PoolingAllocationConfig::total_memories`], or the maximum number of
    /// slots in the pooling allocator.
    ///
    /// Wasmtime does not aggressively decommit all resources associated with a
    /// slot when the slot is not in use. For example the
    /// [`PoolingAllocationConfig::linear_memory_keep_resident`] option can be
    /// used to keep memory associated with a slot, even when it's not in use.
    /// This means that the total set of used slots in the pooling instance
    /// allocator can impact the overall RSS usage of a program.
    ///
    /// The default value for this option is `100`.
    pub fn max_unused_warm_slots(&mut self, max: u32) -> &mut Self {
        self.config.max_unused_warm_slots = max;
        self
    }

    /// The target number of decommits to do per batch.
    ///
    /// This is not precise, as we can queue up decommits at times when we
    /// aren't prepared to immediately flush them, and so we may go over this
    /// target size occasionally.
    ///
    /// A batch size of one effectively disables batching.
    ///
    /// Defaults to `1`.
    pub fn decommit_batch_size(&mut self, batch_size: usize) -> &mut Self {
        self.config.decommit_batch_size = batch_size;
        self
    }

    /// How much memory, in bytes, to keep resident for async stacks allocated
    /// with the pooling allocator.
    ///
    /// When [`PoolingAllocationConfig::async_stack_zeroing`] is enabled then
    /// Wasmtime will reset the contents of async stacks back to zero upon
    /// deallocation. This option can be used to perform the zeroing operation
    /// with `memset` up to a certain threshold of bytes instead of using system
    /// calls to reset the stack to zero.
    ///
    /// Note that when using this option the memory with async stacks will
    /// never be decommitted.
    #[cfg(feature = "async")]
    pub fn async_stack_keep_resident(&mut self, size: usize) -> &mut Self {
        self.config.async_stack_keep_resident = size;
        self
    }

    /// How much memory, in bytes, to keep resident for each linear memory
    /// after deallocation.
    ///
    /// This option is only applicable on Linux and has no effect on other
    /// platforms.
    ///
    /// By default Wasmtime will use `madvise` to reset the entire contents of
    /// linear memory back to zero when a linear memory is deallocated. This
    /// option can be used to use `memset` instead to set memory back to zero
    /// which can, in some configurations, reduce the number of page faults
    /// taken when a slot is reused.
    pub fn linear_memory_keep_resident(&mut self, size: usize) -> &mut Self {
        self.config.linear_memory_keep_resident = size;
        self
    }

    /// How much memory, in bytes, to keep resident for each table after
    /// deallocation.
    ///
    /// This option is only applicable on Linux and has no effect on other
    /// platforms.
    ///
    /// This option is the same as
    /// [`PoolingAllocationConfig::linear_memory_keep_resident`] except that it
    /// is applicable to tables instead.
    pub fn table_keep_resident(&mut self, size: usize) -> &mut Self {
        self.config.table_keep_resident = size;
        self
    }

    /// The maximum number of concurrent component instances supported (default
    /// is `1000`).
    ///
    /// This provides an upper-bound on the total size of component
    /// metadata-related allocations, along with
    /// [`PoolingAllocationConfig::max_component_instance_size`]. The upper bound is
    ///
    /// ```text
    /// total_component_instances * max_component_instance_size
    /// ```
    ///
    /// where `max_component_instance_size` is rounded up to the size and alignment
    /// of the internal representation of the metadata.
    pub fn total_component_instances(&mut self, count: u32) -> &mut Self {
        self.config.limits.total_component_instances = count;
        self
    }

    /// The maximum size, in bytes, allocated for a component instance's
    /// `VMComponentContext` metadata.
    ///
    /// The [`wasmtime::component::Instance`][crate::component::Instance] type
    /// has a static size but its internal `VMComponentContext` is dynamically
    /// sized depending on the component being instantiated. This size limit
    /// loosely correlates to the size of the component, taking into account
    /// factors such as:
    ///
    /// * number of lifted and lowered functions,
    /// * number of memories
    /// * number of inner instances
    /// * number of resources
    ///
    /// If the allocated size per instance is too small then instantiation of a
    /// module will fail at runtime with an error indicating how many bytes were
    /// needed.
    ///
    /// The default value for this is 1MiB.
    ///
    /// This provides an upper-bound on the total size of component
    /// metadata-related allocations, along with
    /// [`PoolingAllocationConfig::total_component_instances`]. The upper bound is
    ///
    /// ```text
    /// total_component_instances * max_component_instance_size
    /// ```
    ///
    /// where `max_component_instance_size` is rounded up to the size and alignment
    /// of the internal representation of the metadata.
    pub fn max_component_instance_size(&mut self, size: usize) -> &mut Self {
        self.config.limits.component_instance_size = size;
        self
    }

    /// The maximum number of core instances a single component may contain
    /// (default is unlimited).
    ///
    /// This method (along with
    /// [`PoolingAllocationConfig::max_memories_per_component`],
    /// [`PoolingAllocationConfig::max_tables_per_component`], and
    /// [`PoolingAllocationConfig::max_component_instance_size`]) allows you to cap
    /// the amount of resources a single component allocation consumes.
    ///
    /// If a component will instantiate more core instances than `count`, then
    /// the component will fail to instantiate.
    pub fn max_core_instances_per_component(&mut self, count: u32) -> &mut Self {
        self.config.limits.max_core_instances_per_component = count;
        self
    }

    /// The maximum number of Wasm linear memories that a single component may
    /// transitively contain (default is unlimited).
    ///
    /// This method (along with
    /// [`PoolingAllocationConfig::max_core_instances_per_component`],
    /// [`PoolingAllocationConfig::max_tables_per_component`], and
    /// [`PoolingAllocationConfig::max_component_instance_size`]) allows you to cap
    /// the amount of resources a single component allocation consumes.
    ///
    /// If a component transitively contains more linear memories than `count`,
    /// then the component will fail to instantiate.
    pub fn max_memories_per_component(&mut self, count: u32) -> &mut Self {
        self.config.limits.max_memories_per_component = count;
        self
    }

    /// The maximum number of tables that a single component may transitively
    /// contain (default is unlimited).
    ///
    /// This method (along with
    /// [`PoolingAllocationConfig::max_core_instances_per_component`],
    /// [`PoolingAllocationConfig::max_memories_per_component`],
    /// [`PoolingAllocationConfig::max_component_instance_size`]) allows you to cap
    /// the amount of resources a single component allocation consumes.
    ///
    /// If a component will transitively contains more tables than `count`, then
    /// the component will fail to instantiate.
    pub fn max_tables_per_component(&mut self, count: u32) -> &mut Self {
        self.config.limits.max_tables_per_component = count;
        self
    }

    /// The maximum number of concurrent Wasm linear memories supported (default
    /// is `1000`).
    ///
    /// This value has a direct impact on the amount of memory allocated by the pooling
    /// instance allocator.
    ///
    /// The pooling instance allocator allocates a memory pool, where each entry
    /// in the pool contains the reserved address space for each linear memory
    /// supported by an instance.
    ///
    /// The memory pool will reserve a large quantity of host process address
    /// space to elide the bounds checks required for correct WebAssembly memory
    /// semantics. Even with 64-bit address spaces, the address space is limited
    /// when dealing with a large number of linear memories.
    ///
    /// For example, on Linux x86_64, the userland address space limit is 128
    /// TiB. That might seem like a lot, but each linear memory will *reserve* 6
    /// GiB of space by default.
    pub fn total_memories(&mut self, count: u32) -> &mut Self {
        self.config.limits.total_memories = count;
        self
    }

    /// The maximum number of concurrent tables supported (default is `1000`).
    ///
    /// This value has a direct impact on the amount of memory allocated by the
    /// pooling instance allocator.
    ///
    /// The pooling instance allocator allocates a table pool, where each entry
    /// in the pool contains the space needed for each WebAssembly table
    /// supported by an instance (see `table_elements` to control the size of
    /// each table).
    pub fn total_tables(&mut self, count: u32) -> &mut Self {
        self.config.limits.total_tables = count;
        self
    }

    /// The maximum number of execution stacks allowed for asynchronous
    /// execution, when enabled (default is `1000`).
    ///
    /// This value has a direct impact on the amount of memory allocated by the
    /// pooling instance allocator.
    #[cfg(feature = "async")]
    pub fn total_stacks(&mut self, count: u32) -> &mut Self {
        self.config.limits.total_stacks = count;
        self
    }

    /// The maximum number of concurrent core instances supported (default is
    /// `1000`).
    ///
    /// This provides an upper-bound on the total size of core instance
    /// metadata-related allocations, along with
    /// [`PoolingAllocationConfig::max_core_instance_size`]. The upper bound is
    ///
    /// ```text
    /// total_core_instances * max_core_instance_size
    /// ```
    ///
    /// where `max_core_instance_size` is rounded up to the size and alignment of
    /// the internal representation of the metadata.
    pub fn total_core_instances(&mut self, count: u32) -> &mut Self {
        self.config.limits.total_core_instances = count;
        self
    }

    /// The maximum size, in bytes, allocated for a core instance's `VMContext`
    /// metadata.
    ///
    /// The [`Instance`][crate::Instance] type has a static size but its
    /// `VMContext` metadata is dynamically sized depending on the module being
    /// instantiated. This size limit loosely correlates to the size of the Wasm
    /// module, taking into account factors such as:
    ///
    /// * number of functions
    /// * number of globals
    /// * number of memories
    /// * number of tables
    /// * number of function types
    ///
    /// If the allocated size per instance is too small then instantiation of a
    /// module will fail at runtime with an error indicating how many bytes were
    /// needed.
    ///
    /// The default value for this is 1MiB.
    ///
    /// This provides an upper-bound on the total size of core instance
    /// metadata-related allocations, along with
    /// [`PoolingAllocationConfig::total_core_instances`]. The upper bound is
    ///
    /// ```text
    /// total_core_instances * max_core_instance_size
    /// ```
    ///
    /// where `max_core_instance_size` is rounded up to the size and alignment of
    /// the internal representation of the metadata.
    pub fn max_core_instance_size(&mut self, size: usize) -> &mut Self {
        self.config.limits.core_instance_size = size;
        self
    }

    /// The maximum number of defined tables for a core module (default is `1`).
    ///
    /// This value controls the capacity of the `VMTableDefinition` table in
    /// each instance's `VMContext` structure.
    ///
    /// The allocated size of the table will be `tables *
    /// sizeof(VMTableDefinition)` for each instance regardless of how many
    /// tables are defined by an instance's module.
    pub fn max_tables_per_module(&mut self, tables: u32) -> &mut Self {
        self.config.limits.max_tables_per_module = tables;
        self
    }

    /// The maximum table elements for any table defined in a module (default is
    /// `20000`).
    ///
    /// If a table's minimum element limit is greater than this value, the
    /// module will fail to instantiate.
    ///
    /// If a table's maximum element limit is unbounded or greater than this
    /// value, the maximum will be `table_elements` for the purpose of any
    /// `table.grow` instruction.
    ///
    /// This value is used to reserve the maximum space for each supported
    /// table; table elements are pointer-sized in the Wasmtime runtime.
    /// Therefore, the space reserved for each instance is `tables *
    /// table_elements * sizeof::<*const ()>`.
    pub fn table_elements(&mut self, elements: usize) -> &mut Self {
        self.config.limits.table_elements = elements;
        self
    }

    /// The maximum number of defined linear memories for a module (default is
    /// `1`).
    ///
    /// This value controls the capacity of the `VMMemoryDefinition` table in
    /// each core instance's `VMContext` structure.
    ///
    /// The allocated size of the table will be `memories *
    /// sizeof(VMMemoryDefinition)` for each core instance regardless of how
    /// many memories are defined by the core instance's module.
    pub fn max_memories_per_module(&mut self, memories: u32) -> &mut Self {
        self.config.limits.max_memories_per_module = memories;
        self
    }

    /// The maximum byte size that any WebAssembly linear memory may grow to.
    ///
    /// This option defaults to 4 GiB meaning that for 32-bit linear memories
    /// there is no restrictions. 64-bit linear memories will not be allowed to
    /// grow beyond 4 GiB by default.
    ///
    /// If a memory's minimum size is greater than this value, the module will
    /// fail to instantiate.
    ///
    /// If a memory's maximum size is unbounded or greater than this value, the
    /// maximum will be `max_memory_size` for the purpose of any `memory.grow`
    /// instruction.
    ///
    /// This value is used to control the maximum accessible space for each
    /// linear memory of a core instance. This can be thought of as a simple
    /// mechanism like [`Store::limiter`](crate::Store::limiter) to limit memory
    /// at runtime. This value can also affect striping/coloring behavior when
    /// used in conjunction with
    /// [`memory_protection_keys`](PoolingAllocationConfig::memory_protection_keys).
    ///
    /// The virtual memory reservation size of each linear memory is controlled
    /// by the [`Config::memory_reservation`] setting and this method's
    /// configuration cannot exceed [`Config::memory_reservation`].
    pub fn max_memory_size(&mut self, bytes: usize) -> &mut Self {
        self.config.limits.max_memory_size = bytes;
        self
    }

    /// Configures whether memory protection keys (MPK) should be used for more
    /// efficient layout of pool-allocated memories.
    ///
    /// When using the pooling allocator (see [`Config::allocation_strategy`],
    /// [`InstanceAllocationStrategy::Pooling`]), memory protection keys can
    /// reduce the total amount of allocated virtual memory by eliminating guard
    /// regions between WebAssembly memories in the pool. It does so by
    /// "coloring" memory regions with different memory keys and setting which
    /// regions are accessible each time executions switches from host to guest
    /// (or vice versa).
    ///
    /// Leveraging MPK requires configuring a smaller-than-default
    /// [`max_memory_size`](PoolingAllocationConfig::max_memory_size) to enable
    /// this coloring/striping behavior. For example embeddings might want to
    /// reduce the default 4G allowance to 128M.
    ///
    /// MPK is only available on Linux (called `pku` there) and recent x86
    /// systems; we check for MPK support at runtime by examining the `CPUID`
    /// register. This configuration setting can be in three states:
    ///
    /// - `auto`: if MPK support is available the guard regions are removed; if
    ///   not, the guard regions remain
    /// - `enable`: use MPK to eliminate guard regions; fail if MPK is not
    ///   supported
    /// - `disable`: never use MPK
    ///
    /// By default this value is `disabled`, but may become `auto` in future
    /// releases.
    ///
    /// __WARNING__: this configuration options is still experimental--use at
    /// your own risk! MPK uses kernel and CPU features to protect memory
    /// regions; you may observe segmentation faults if anything is
    /// misconfigured.
    #[cfg(feature = "memory-protection-keys")]
    pub fn memory_protection_keys(&mut self, enable: MpkEnabled) -> &mut Self {
        self.config.memory_protection_keys = enable;
        self
    }

    /// Sets an upper limit on how many memory protection keys (MPK) Wasmtime
    /// will use.
    ///
    /// This setting is only applicable when
    /// [`PoolingAllocationConfig::memory_protection_keys`] is set to `enable`
    /// or `auto`. Configuring this above the HW and OS limits (typically 15)
    /// has no effect.
    ///
    /// If multiple Wasmtime engines are used in the same process, note that all
    /// engines will share the same set of allocated keys; this setting will
    /// limit how many keys are allocated initially and thus available to all
    /// other engines.
    #[cfg(feature = "memory-protection-keys")]
    pub fn max_memory_protection_keys(&mut self, max: usize) -> &mut Self {
        self.config.max_memory_protection_keys = max;
        self
    }

    /// Check if memory protection keys (MPK) are available on the current host.
    ///
    /// This is a convenience method for determining MPK availability using the
    /// same method that [`MpkEnabled::Auto`] does. See
    /// [`PoolingAllocationConfig::memory_protection_keys`] for more
    /// information.
    #[cfg(feature = "memory-protection-keys")]
    pub fn are_memory_protection_keys_available() -> bool {
        crate::runtime::vm::mpk::is_supported()
    }

    /// The maximum number of concurrent GC heaps supported (default is `1000`).
    ///
    /// This value has a direct impact on the amount of memory allocated by the
    /// pooling instance allocator.
    ///
    /// The pooling instance allocator allocates a GC heap pool, where each
    /// entry in the pool contains the space needed for each GC heap used by a
    /// store.
    #[cfg(feature = "gc")]
    pub fn total_gc_heaps(&mut self, count: u32) -> &mut Self {
        self.config.limits.total_gc_heaps = count;
        self
    }
}

#[cfg(feature = "std")]
fn detect_host_feature(feature: &str) -> Option<bool> {
    #[cfg(target_arch = "aarch64")]
    {
        return match feature {
            "lse" => Some(std::arch::is_aarch64_feature_detected!("lse")),
            "paca" => Some(std::arch::is_aarch64_feature_detected!("paca")),
            "fp16" => Some(std::arch::is_aarch64_feature_detected!("fp16")),

            _ => None,
        };
    }

    // There is no is_s390x_feature_detected macro yet, so for now
    // we use getauxval from the libc crate directly.
    #[cfg(all(target_arch = "s390x", target_os = "linux"))]
    {
        let v = unsafe { libc::getauxval(libc::AT_HWCAP) };
        const HWCAP_S390X_VXRS_EXT2: libc::c_ulong = 32768;

        return match feature {
            // There is no separate HWCAP bit for mie2, so assume
            // that any machine with vxrs_ext2 also has mie2.
            "vxrs_ext2" | "mie2" => Some((v & HWCAP_S390X_VXRS_EXT2) != 0),

            _ => None,
        };
    }

    #[cfg(target_arch = "riscv64")]
    {
        return match feature {
            // due to `is_riscv64_feature_detected` is not stable.
            // we cannot use it. For now lie and say all features are always
            // found to keep tests working.
            _ => Some(true),
        };
    }

    #[cfg(target_arch = "x86_64")]
    {
        return match feature {
            "cmpxchg16b" => Some(std::is_x86_feature_detected!("cmpxchg16b")),
            "sse3" => Some(std::is_x86_feature_detected!("sse3")),
            "ssse3" => Some(std::is_x86_feature_detected!("ssse3")),
            "sse4.1" => Some(std::is_x86_feature_detected!("sse4.1")),
            "sse4.2" => Some(std::is_x86_feature_detected!("sse4.2")),
            "popcnt" => Some(std::is_x86_feature_detected!("popcnt")),
            "avx" => Some(std::is_x86_feature_detected!("avx")),
            "avx2" => Some(std::is_x86_feature_detected!("avx2")),
            "fma" => Some(std::is_x86_feature_detected!("fma")),
            "bmi1" => Some(std::is_x86_feature_detected!("bmi1")),
            "bmi2" => Some(std::is_x86_feature_detected!("bmi2")),
            "avx512bitalg" => Some(std::is_x86_feature_detected!("avx512bitalg")),
            "avx512dq" => Some(std::is_x86_feature_detected!("avx512dq")),
            "avx512f" => Some(std::is_x86_feature_detected!("avx512f")),
            "avx512vl" => Some(std::is_x86_feature_detected!("avx512vl")),
            "avx512vbmi" => Some(std::is_x86_feature_detected!("avx512vbmi")),
            "lzcnt" => Some(std::is_x86_feature_detected!("lzcnt")),

            _ => None,
        };
    }

    #[allow(unreachable_code)]
    {
        let _ = feature;
        return None;
    }
}<|MERGE_RESOLUTION|>--- conflicted
+++ resolved
@@ -1159,9 +1159,6 @@
         self
     }
 
-<<<<<<< HEAD
-    /// TODO
-=======
     /// This corresponds to the 📝 emoji in the component model specification.
     ///
     /// Please note that Wasmtime's support for this feature is _very_
@@ -1169,7 +1166,6 @@
     ///
     /// [proposal]: https://github.com/WebAssembly/component-model/blob/main/design/mvp/Async.md
     #[cfg(feature = "component-model")]
->>>>>>> 703871a2
     pub fn wasm_component_model_error_context(&mut self, enable: bool) -> &mut Self {
         self.wasm_feature(WasmFeatures::CM_ERROR_CONTEXT, enable);
         self
