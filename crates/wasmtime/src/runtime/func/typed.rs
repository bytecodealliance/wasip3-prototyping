--- conflicted
+++ resolved
@@ -235,16 +235,7 @@
             let storage = storage.cast::<ValRaw>();
             let storage = core::ptr::slice_from_raw_parts_mut(storage, storage_len);
             let storage = NonNull::new(storage).unwrap();
-<<<<<<< HEAD
-            func_ref.as_ref().array_call(vm, caller, storage)
-=======
-            VMFuncRef::array_call(
-                *func_ref,
-                vm,
-                VMOpaqueContext::from_vmcontext(caller),
-                storage,
-            )
->>>>>>> f2404832
+            VMFuncRef::array_call(*func_ref, vm, caller, storage)
         });
 
         let (_, storage) = captures;
