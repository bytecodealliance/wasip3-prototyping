--- conflicted
+++ resolved
@@ -341,18 +341,7 @@
         let caller_vmctx = instance.vmctx();
         unsafe {
             super::func::invoke_wasm_and_catch_traps(store, |_default_caller, vm| {
-<<<<<<< HEAD
-                f.func_ref
-                    .as_ref()
-                    .array_call(vm, caller_vmctx, NonNull::from(&mut []))
-=======
-                VMFuncRef::array_call(
-                    f.func_ref,
-                    vm,
-                    VMOpaqueContext::from_vmcontext(caller_vmctx),
-                    NonNull::from(&mut []),
-                )
->>>>>>> f2404832
+                VMFuncRef::array_call(f.func_ref, vm, caller_vmctx, NonNull::from(&mut []))
             })?;
         }
         Ok(())
