--- conflicted
+++ resolved
@@ -1,20 +1,9 @@
 #[cfg(feature = "call-hook")]
 use crate::CallHook;
-<<<<<<< HEAD
-use crate::fiber::{self, AsyncCx};
-use crate::prelude::*;
-use crate::store::{ResourceLimiterInner, StoreInner, StoreOpaque, StoreToken};
-use crate::{AsContextMut, Store, StoreContextMut, UpdateDeadline};
-use anyhow::Context as _;
-use core::future::Future;
-use core::ops::Range;
-use core::pin::Pin;
-=======
 use crate::fiber::{self};
 use crate::prelude::*;
 use crate::store::{ResourceLimiterInner, StoreInner, StoreOpaque, StoreToken};
 use crate::{AsContextMut, Store, StoreContextMut, UpdateDeadline};
->>>>>>> 4b518271
 
 /// An object that can take callbacks when the runtime enters or exits hostcalls.
 #[cfg(feature = "call-hook")]
@@ -162,6 +151,89 @@
 }
 
 impl<T> StoreInner<T> {
+    #[cfg(target_has_atomic = "64")]
+    fn epoch_deadline_async_yield_and_update(&mut self, delta: u64) {
+        assert!(
+            self.async_support(),
+            "cannot use `epoch_deadline_async_yield_and_update` without enabling async support in the config"
+        );
+        self.epoch_deadline_behavior =
+            Some(Box::new(move |_store| Ok(UpdateDeadline::Yield(delta))));
+    }
+}
+
+#[doc(hidden)]
+impl StoreOpaque {
+    /// Executes a synchronous computation `func` asynchronously on a new fiber.
+    ///
+    /// This function will convert the synchronous `func` into an asynchronous
+    /// future. This is done by running `func` in a fiber on a separate native
+    /// stack which can be suspended and resumed from.
+    pub(crate) async fn on_fiber<R: Send + Sync>(
+        &mut self,
+        func: impl FnOnce(&mut Self) -> R + Send + Sync,
+    ) -> Result<R> {
+        fiber::on_fiber(self, func).await
+    }
+
+    #[cfg(feature = "gc")]
+    pub(super) async fn do_gc_async(&mut self) {
+        assert!(
+            self.async_support(),
+            "cannot use `gc_async` without enabling async support in the config",
+        );
+
+        // If the GC heap hasn't been initialized, there is nothing to collect.
+        if self.gc_store.is_none() {
+            return;
+        }
+
+        log::trace!("============ Begin Async GC ===========");
+
+        // Take the GC roots out of `self` so we can borrow it mutably but still
+        // call mutable methods on `self`.
+        let mut roots = core::mem::take(&mut self.gc_roots_list);
+
+        self.trace_roots_async(&mut roots).await;
+        self.unwrap_gc_store_mut()
+            .gc_async(unsafe { roots.iter() })
+            .await;
+
+        // Restore the GC roots for the next GC.
+        roots.clear();
+        self.gc_roots_list = roots;
+
+        log::trace!("============ End Async GC ===========");
+    }
+
+    #[inline]
+    #[cfg(not(feature = "gc"))]
+    pub async fn gc_async(&mut self) {
+        // Nothing to collect.
+        //
+        // Note that this is *not* a public method, this is just defined for the
+        // crate-internal `StoreOpaque` type. This is a convenience so that we
+        // don't have to `cfg` every call site.
+    }
+
+    #[cfg(feature = "gc")]
+    async fn trace_roots_async(&mut self, gc_roots_list: &mut crate::runtime::vm::GcRootsList) {
+        use crate::runtime::vm::Yield;
+
+        log::trace!("Begin trace GC roots");
+
+        // We shouldn't have any leftover, stale GC roots.
+        assert!(gc_roots_list.is_empty());
+
+        self.trace_wasm_stack_roots(gc_roots_list);
+        Yield::new().await;
+        self.trace_vmctx_roots(gc_roots_list);
+        Yield::new().await;
+        self.trace_user_roots(gc_roots_list);
+
+        log::trace!("End trace GC roots")
+    }
+
     /// Yields execution to the caller on out-of-gas or epoch interruption.
     ///
     /// This only works on async futures and stores, and assumes that we're
@@ -174,138 +246,11 @@
         // to clean up this fiber. Do so by raising a trap which will
         // abort all wasm and get caught on the other side to clean
         // things up.
-        self.block_on(|_| crate::runtime::vm::Yield::new())
-    }
-
-    #[cfg(target_has_atomic = "64")]
-    fn epoch_deadline_async_yield_and_update(&mut self, delta: u64) {
-        assert!(
-            self.async_support(),
-            "cannot use `epoch_deadline_async_yield_and_update` without enabling async support in the config"
-        );
-        self.epoch_deadline_behavior =
-            Some(Box::new(move |_store| Ok(UpdateDeadline::Yield(delta))));
-    }
-
-    pub(crate) fn block_on<'a, F: Future + Send>(
-        &'a mut self,
-        mk_future: impl FnOnce(&'a mut Self) -> F,
-    ) -> Result<F::Output> {
-        let async_cx = AsyncCx::try_new(self)
-            .context("couldn't create AsyncCx to block on async operation")?;
-        let future = mk_future(self);
-        let mut future = core::pin::pin!(future);
-        Ok(async_cx.block_on(future.as_mut())?)
-    }
-}
-
-#[doc(hidden)]
-impl StoreOpaque {
-    /// Executes a synchronous computation `func` asynchronously on a new fiber.
-    ///
-    /// This function will convert the synchronous `func` into an asynchronous
-    /// future. This is done by running `func` in a fiber on a separate native
-    /// stack which can be suspended and resumed from.
-<<<<<<< HEAD
-    pub(crate) async fn on_fiber<R: Send + 'static>(
-=======
-    pub(crate) async fn on_fiber<R: Send + Sync>(
->>>>>>> 4b518271
-        &mut self,
-        func: impl FnOnce(&mut Self) -> R + Send + Sync,
-    ) -> Result<R> {
-        fiber::on_fiber(self, func).await
-    }
-
-    #[cfg(feature = "gc")]
-    pub(super) async fn do_gc_async(&mut self) {
-        assert!(
-            self.async_support(),
-            "cannot use `gc_async` without enabling async support in the config",
-        );
-
-        // If the GC heap hasn't been initialized, there is nothing to collect.
-        if self.gc_store.is_none() {
-            return;
-        }
-
-        log::trace!("============ Begin Async GC ===========");
-
-        // Take the GC roots out of `self` so we can borrow it mutably but still
-        // call mutable methods on `self`.
-        let mut roots = core::mem::take(&mut self.gc_roots_list);
-
-        self.trace_roots_async(&mut roots).await;
-        self.unwrap_gc_store_mut()
-            .gc_async(unsafe { roots.iter() })
-            .await;
-
-        // Restore the GC roots for the next GC.
-        roots.clear();
-        self.gc_roots_list = roots;
-
-        log::trace!("============ End Async GC ===========");
-    }
-
-    #[inline]
-    #[cfg(not(feature = "gc"))]
-    pub async fn gc_async(&mut self) {
-        // Nothing to collect.
-        //
-        // Note that this is *not* a public method, this is just defined for the
-        // crate-internal `StoreOpaque` type. This is a convenience so that we
-        // don't have to `cfg` every call site.
-    }
-
-    #[cfg(feature = "gc")]
-    async fn trace_roots_async(&mut self, gc_roots_list: &mut crate::runtime::vm::GcRootsList) {
-        use crate::runtime::vm::Yield;
-
-        log::trace!("Begin trace GC roots");
-
-        // We shouldn't have any leftover, stale GC roots.
-        assert!(gc_roots_list.is_empty());
-
-        self.trace_wasm_stack_roots(gc_roots_list);
-        Yield::new().await;
-        self.trace_vmctx_roots(gc_roots_list);
-        Yield::new().await;
-        self.trace_user_roots(gc_roots_list);
-
-        log::trace!("End trace GC roots")
-    }
-
-    /// Yields execution to the caller on out-of-gas or epoch interruption.
-    ///
-    /// This only works on async futures and stores, and assumes that we're
-    /// executing on a fiber. This will yield execution back to the caller once.
-    pub fn async_yield_impl(&mut self) -> Result<()> {
-        // When control returns, we have a `Result<()>` passed
-        // in from the host fiber. If this finished successfully then
-        // we were resumed normally via a `poll`, so keep going.  If
-        // the future was dropped while we were yielded, then we need
-        // to clean up this fiber. Do so by raising a trap which will
-        // abort all wasm and get caught on the other side to clean
-        // things up.
-<<<<<<< HEAD
-        AsyncCx::try_new(self)
-            .expect("attempted to pull async context during shutdown")
-            .block_on(unsafe { Pin::new_unchecked(&mut future) })
-    }
-
-    pub(crate) fn async_guard_range(&mut self) -> Range<*mut u8> {
-        unsafe { (*self.async_state()).async_guard_range() }
-    }
-
-    pub(crate) fn allocate_fiber_stack(&mut self) -> Result<wasmtime_fiber::FiberStack> {
-        if let Some(stack) = self.async_state.last_fiber_stack.take() {
-=======
         self.block_on(|_| Box::pin(crate::runtime::vm::Yield::new()))
     }
 
     pub(crate) fn allocate_fiber_stack(&mut self) -> Result<wasmtime_fiber::FiberStack> {
         if let Some(stack) = self.async_state.last_fiber_stack().take() {
->>>>>>> 4b518271
             return Ok(stack);
         }
         self.engine().allocator().allocate_fiber_stack()
@@ -329,11 +274,7 @@
 
 impl<T> StoreContextMut<'_, T> {
     /// Executes a synchronous computation `func` asynchronously on a new fiber.
-<<<<<<< HEAD
-    pub(crate) async fn on_fiber<R: Send + 'static>(
-=======
     pub(crate) async fn on_fiber<R: Send + Sync>(
->>>>>>> 4b518271
         &mut self,
         func: impl FnOnce(&mut StoreContextMut<'_, T>) -> R + Send + Sync,
     ) -> Result<R>
