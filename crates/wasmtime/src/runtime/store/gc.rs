//! GC-related methods for stores.

use super::*;
use crate::GcHeapOutOfMemory;
#[cfg(feature = "async")]
use crate::fiber::AsyncCx;

impl StoreOpaque {
    /// Collect garbage, potentially growing the GC heap.
    pub(crate) fn gc(&mut self, why: Option<&GcHeapOutOfMemory<()>>) {
        assert!(!self.async_support());
        unsafe {
            self.maybe_async_gc(None, why.map(|oom| oom.bytes_needed()))
                .expect("infallible when not async");
        }
    }

    /// Attempt to grow the GC heap by `bytes_needed` or, if that fails, perform
    /// a garbage collection.
    ///
    /// Cooperative, async-yielding (if configured) is completely transparent.
    ///
    /// Note that even when this function returns `Ok(())`, it is not guaranteed
    /// that a GC allocation of size `bytes_needed` will succeed. Growing the GC
    /// heap could fail, and then performing a collection could succeed but
    /// might not free up enough space. Therefore, callers should not assume
    /// that a retried allocation will always succeed.
    ///
    /// # Safety
    ///
    /// When async is enabled, it is the caller's responsibility to ensure that
    /// this is called on a fiber stack.
    pub(crate) unsafe fn maybe_async_gc(
        &mut self,
        root: Option<VMGcRef>,
        bytes_needed: Option<u64>,
    ) -> Result<Option<VMGcRef>> {
        let mut scope = crate::OpaqueRootScope::new(self);
        let store_id = scope.id();
        let root = root.map(|r| scope.gc_roots_mut().push_lifo_root(store_id, r));

        if scope.async_support() {
            #[cfg(feature = "async")]
<<<<<<< HEAD
            {
                let async_cx = AsyncCx::new(&mut scope);
                let future = scope.grow_or_collect_gc_heap_async(bytes_needed);
                async_cx.block_on(Box::pin(future).as_mut())?;
            }
=======
            scope.block_on(|scope| Box::pin(scope.grow_or_collect_gc_heap_async(bytes_needed)))?;
>>>>>>> 4b518271
        } else {
            scope.grow_or_collect_gc_heap(bytes_needed);
        }

        let root = match root {
            None => None,
            Some(r) => {
                let r = r
                    .get_gc_ref(&scope)
                    .expect("still in scope")
                    .unchecked_copy();
                Some(scope.gc_store_mut()?.clone_gc_ref(&r))
            }
        };

        Ok(root)
    }

    fn grow_or_collect_gc_heap(&mut self, bytes_needed: Option<u64>) {
        assert!(!self.async_support());
        if let Some(n) = bytes_needed {
            if unsafe { self.maybe_async_grow_gc_heap(n).is_ok() } {
                return;
            }
        }
        self.do_gc();
    }

    /// Attempt to grow the GC heap by `bytes_needed` bytes.
    ///
    /// Returns an error if growing the GC heap fails.
    ///
    /// # Safety
    ///
    /// When async is enabled, it is the caller's responsibility to ensure that
    /// this is called on a fiber stack.
    unsafe fn maybe_async_grow_gc_heap(&mut self, bytes_needed: u64) -> Result<()> {
        log::trace!("Attempting to grow the GC heap by {bytes_needed} bytes");
        assert!(bytes_needed > 0);

        // Take the GC heap's underlying memory out of the GC heap, attempt to
        // grow it, then replace it.
        let mut memory = unsafe { self.unwrap_gc_store_mut().gc_heap.take_memory() };
        let mut delta_bytes_grown = 0;
        let grow_result: Result<()> = (|| {
            let page_size = self.engine().tunables().gc_heap_memory_type().page_size();

            let current_size_in_bytes = u64::try_from(memory.byte_size()).unwrap();
            let current_size_in_pages = current_size_in_bytes / page_size;

            // Aim to double the heap size, amortizing the cost of growth.
            let doubled_size_in_pages = current_size_in_pages.saturating_mul(2);
            assert!(doubled_size_in_pages >= current_size_in_pages);
            let delta_pages_for_doubling = doubled_size_in_pages - current_size_in_pages;

            // When doubling our size, saturate at the maximum memory size in pages.
            //
            // TODO: we should consult the instance allocator for its configured
            // maximum memory size, if any, rather than assuming the index
            // type's maximum size.
            let max_size_in_bytes = 1 << 32;
            let max_size_in_pages = max_size_in_bytes / page_size;
            let delta_to_max_size_in_pages = max_size_in_pages - current_size_in_pages;
            let delta_pages_for_alloc = delta_pages_for_doubling.min(delta_to_max_size_in_pages);

            // But always make sure we are attempting to grow at least as many pages
            // as needed by the requested allocation. This must happen *after* the
            // max-size saturation, so that if we are at the max already, we do not
            // succeed in growing by zero delta pages, and then return successfully
            // to our caller, who would be assuming that there is now capacity for
            // their allocation.
            let pages_needed = bytes_needed.div_ceil(page_size);
            assert!(pages_needed > 0);
            let delta_pages_for_alloc = delta_pages_for_alloc.max(pages_needed);
            assert!(delta_pages_for_alloc > 0);

            // Safety: we pair growing the GC heap with updating its associated
            // `VMMemoryDefinition` in the `VMStoreContext` immediately
            // afterwards.
            unsafe {
                memory
                    .grow(delta_pages_for_alloc, Some(self.traitobj().as_mut()))?
                    .ok_or_else(|| anyhow!("failed to grow GC heap"))?;
            }
            self.vm_store_context.gc_heap = memory.vmmemory();

            let new_size_in_bytes = u64::try_from(memory.byte_size()).unwrap();
            assert!(new_size_in_bytes > current_size_in_bytes);
            delta_bytes_grown = new_size_in_bytes - current_size_in_bytes;
            let delta_bytes_for_alloc = delta_pages_for_alloc.checked_mul(page_size).unwrap();
            assert!(
                delta_bytes_grown >= delta_bytes_for_alloc,
                "{delta_bytes_grown} should be greater than or equal to {delta_bytes_for_alloc}"
            );
            Ok(())
        })();

        // Regardless whether growing succeeded or failed, place the memory back
        // inside the GC heap.
        unsafe {
            self.unwrap_gc_store_mut()
                .gc_heap
                .replace_memory(memory, delta_bytes_grown);
        }

        grow_result
    }

    /// Attempt an allocation, if it fails due to GC OOM, then do a GC and
    /// retry.
    pub(crate) fn retry_after_gc<T, U>(
        &mut self,
        value: T,
        alloc_func: impl Fn(&mut Self, T) -> Result<U>,
    ) -> Result<U>
    where
        T: Send + Sync + 'static,
    {
        assert!(
            !self.async_support(),
            "use the `*_async` versions of methods when async is configured"
        );
        match alloc_func(self, value) {
            Ok(x) => Ok(x),
            Err(e) => match e.downcast::<crate::GcHeapOutOfMemory<T>>() {
                Ok(oom) => {
                    let (value, oom) = oom.take_inner();
                    self.gc(Some(&oom));
                    alloc_func(self, value)
                }
                Err(e) => Err(e),
            },
        }
    }

    /// Like `retry_after_gc` but async yielding (if necessary) is transparent.
    ///
    /// # Safety
    ///
    /// When async is enabled, it is the caller's responsibility to ensure that
    /// this is called on a fiber stack.
    pub(crate) unsafe fn retry_after_gc_maybe_async<T, U>(
        &mut self,
        value: T,
        alloc_func: impl Fn(&mut Self, T) -> Result<U>,
    ) -> Result<U>
    where
        T: Send + Sync + 'static,
    {
        match alloc_func(self, value) {
            Ok(x) => Ok(x),
            Err(e) => match e.downcast::<crate::GcHeapOutOfMemory<T>>() {
                Ok(oom) => {
                    let (value, oom) = oom.take_inner();
                    self.maybe_async_gc(None, Some(oom.bytes_needed()))?;
                    alloc_func(self, value)
                }
                Err(e) => Err(e),
            },
        }
    }
}

#[cfg(feature = "async")]
impl StoreOpaque {
    /// Asynchronously collect garbage, potentially growing the GC heap.
    pub(crate) async fn gc_async(&mut self, why: Option<&GcHeapOutOfMemory<()>>) -> Result<()> {
        assert!(self.async_support());
        self.on_fiber(|store| unsafe {
            store.maybe_async_gc(None, why.map(|oom| oom.bytes_needed()))
        })
        .await??;
        Ok(())
    }

    async fn grow_or_collect_gc_heap_async(&mut self, bytes_needed: Option<u64>) {
        assert!(self.async_support());
        if let Some(bytes_needed) = bytes_needed {
            if unsafe { self.maybe_async_grow_gc_heap(bytes_needed).is_ok() } {
                return;
            }
        }

        self.do_gc_async().await;
    }

    /// Attempt an allocation, if it fails due to GC OOM, then do a GC and
    /// retry.
    pub(crate) async fn retry_after_gc_async<T, U>(
        &mut self,
        value: T,
        alloc_func: impl Fn(&mut Self, T) -> Result<U>,
    ) -> Result<U>
    where
        T: Send + Sync + 'static,
    {
        assert!(
            self.async_support(),
            "you must configure async to use the `*_async` versions of methods"
        );
        match alloc_func(self, value) {
            Ok(x) => Ok(x),
            Err(e) => match e.downcast::<crate::GcHeapOutOfMemory<T>>() {
                Ok(oom) => {
                    let (value, oom) = oom.take_inner();
                    self.gc_async(Some(&oom)).await?;
                    alloc_func(self, value)
                }
                Err(e) => Err(e),
            },
        }
    }
}<|MERGE_RESOLUTION|>--- conflicted
+++ resolved
@@ -2,8 +2,6 @@
 
 use super::*;
 use crate::GcHeapOutOfMemory;
-#[cfg(feature = "async")]
-use crate::fiber::AsyncCx;
 
 impl StoreOpaque {
     /// Collect garbage, potentially growing the GC heap.
@@ -41,15 +39,7 @@
 
         if scope.async_support() {
             #[cfg(feature = "async")]
-<<<<<<< HEAD
-            {
-                let async_cx = AsyncCx::new(&mut scope);
-                let future = scope.grow_or_collect_gc_heap_async(bytes_needed);
-                async_cx.block_on(Box::pin(future).as_mut())?;
-            }
-=======
             scope.block_on(|scope| Box::pin(scope.grow_or_collect_gc_heap_async(bytes_needed)))?;
->>>>>>> 4b518271
         } else {
             scope.grow_or_collect_gc_heap(bytes_needed);
         }
