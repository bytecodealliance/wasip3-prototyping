//! Runtime support for the component model in Wasmtime
//!
//! Currently this runtime support includes a `VMComponentContext` which is
//! similar in purpose to `VMContext`. The context is read from
//! cranelift-generated trampolines when entering the host from a wasm module.
//! Eventually it's intended that module-to-module calls, which would be
//! cranelift-compiled adapters, will use this `VMComponentContext` as well.

<<<<<<< HEAD
use crate::component::{Instance, ResourceType};
=======
use crate::component::{Component, InstancePre, ResourceType, RuntimeImport};
>>>>>>> 59e62ac5
use crate::prelude::*;
use crate::runtime::component::ComponentInstanceId;
use crate::runtime::vm::{
    Export, ExportFunction, ExportGlobal, ExportGlobalKind, SendSyncPtr, VMArrayCallFunction,
    VMContext, VMFuncRef, VMGlobalDefinition, VMMemoryDefinition, VMOpaqueContext, VMStore,
    VMStoreRawPtr, VMTableDefinition, VMTableImport, VMWasmCallFunction, ValRaw, VmPtr, VmSafe,
};
use crate::store::{InstanceId, StoreOpaque};
use alloc::alloc::Layout;
use alloc::sync::Arc;
use core::marker;
use core::mem;
use core::mem::offset_of;
use core::ops::Deref;
use core::ptr::{self, NonNull};
use wasmtime_environ::component::*;
use wasmtime_environ::{
    DefinedTableIndex, EntityIndex, Global, HostPtr, PrimaryMap, VMSharedTypeIndex, WasmValType,
};

#[allow(clippy::cast_possible_truncation)] // it's intended this is truncated on
// 32-bit platforms
const INVALID_PTR: usize = 0xdead_dead_beef_beef_u64 as usize;

mod libcalls;
mod resources;

pub use self::resources::{
    CallContexts, ResourceTable, ResourceTables, TypedResource, TypedResourceIndex,
};

#[cfg(feature = "component-model-async")]
pub use self::resources::CallContext;
#[cfg(feature = "component-model-async")]
use crate::component::concurrent;

/// Runtime representation of a component instance and all state necessary for
/// the instance itself.
///
/// This type never exists by-value, but rather it's always behind a pointer.
/// The size of the allocation for `ComponentInstance` includes the trailing
/// `VMComponentContext` which is variably sized based on the `offsets`
/// contained within.
#[repr(C)]
pub struct ComponentInstance {
    /// The index within the store of where to find this component instance.
    id: ComponentInstanceId,

    /// Size and offset information for the trailing `VMComponentContext`.
    offsets: VMComponentOffsets<HostPtr>,

    /// For more information about this see the documentation on
    /// `Instance::vmctx_self_reference`.
    vmctx_self_reference: SendSyncPtr<VMComponentContext>,

    /// The component that this instance was created from.
    //
    // NB: in the future if necessary it would be possible to avoid storing an
    // entire `Component` here and instead storing only information such as:
    //
    // * Some reference to `Arc<ComponentTypes>`
    // * Necessary references to closed-over modules which are exported from the
    //   component itself.
    //
    // Otherwise the full guts of this component should only ever be used during
    // the instantiation of this instance, meaning that after instantiation much
    // of the component can be thrown away (theoretically).
    component: Component,

    /// State of resources for this component.
    ///
    /// This is paired with other information to create a `ResourceTables` which
    /// is how this field is manipulated.
    instance_resource_tables: PrimaryMap<RuntimeComponentInstanceIndex, ResourceTable>,

<<<<<<< HEAD
    #[cfg(feature = "component-model-async")]
    pub(crate) concurrent_state: concurrent::ConcurrentState,
=======
    /// What all compile-time-identified core instances are mapped to within the
    /// `Store` that this component belongs to.
    instances: PrimaryMap<RuntimeInstanceIndex, InstanceId>,
>>>>>>> 59e62ac5

    /// Storage for the type information about resources within this component
    /// instance.
    resource_types: Arc<PrimaryMap<ResourceIndex, ResourceType>>,

    /// Arguments that this instance used to be instantiated.
    ///
    /// Strong references are stored to these arguments since pointers are saved
    /// into the structures such as functions within the
    /// `OwnedComponentInstance` but it's our job to keep them alive.
    ///
    /// One purpose of this storage is to enable embedders to drop a `Linker`,
    /// for example, after a component is instantiated. In that situation if the
    /// arguments weren't held here then they might be dropped, and structures
    /// such as `.lowering()` which point back into the original function would
    /// become stale and use-after-free conditions when used. By preserving the
    /// entire list here though we're guaranteed that nothing is lost for the
    /// duration of the lifetime of this instance.
    imports: Arc<PrimaryMap<RuntimeImportIndex, RuntimeImport>>,

    /// Self-pointer back to `Store<T>` and its functions.
    store: Option<VMStoreRawPtr>,

    pub(crate) instance: Instance,

    /// Cached ABI return value from the last-invoked function call along with
    /// the function index that was invoked.
    ///
    /// Used in `post_return_arg_set` and `post_return_arg_take` below.
    post_return_arg: Option<(ExportIndex, ValRaw)>,

    /// A zero-sized field which represents the end of the struct for the actual
    /// `VMComponentContext` to be allocated behind.
    vmctx: VMComponentContext,
}

/// Type signature for host-defined trampolines that are called from
/// WebAssembly.
///
/// This function signature is invoked from a cranelift-compiled trampoline that
/// adapts from the core wasm System-V ABI into the ABI provided here:
///
/// * `vmctx` - this is the first argument to the wasm import, and should always
///   end up being a `VMComponentContext`.
/// * `data` - this is the data pointer associated with the `VMLowering` for
///   which this function pointer was registered.
/// * `ty` - the type index, relative to the tables in `vmctx`, that is the
///   type of the function being called.
/// * `caller_instance` - the `RuntimeComponentInstanceIndex` representing the
///   caller component instance, used to track the owner of an async host task.
/// * `flags` - the component flags for may_enter/leave corresponding to the
///   component instance that the lowering happened within.
/// * `opt_memory` - this nullable pointer represents the memory configuration
///   option for the canonical ABI options.
/// * `opt_realloc` - this nullable pointer represents the realloc configuration
///   option for the canonical ABI options.
/// * `string_encoding` - this is the configured string encoding for the
///   canonical ABI this lowering corresponds to.
/// * `async_` - whether the caller is using the async ABI.
/// * `args_and_results` - pointer to stack-allocated space in the caller where
///   all the arguments are stored as well as where the results will be written
///   to. The size and initialized bytes of this depends on the core wasm type
///   signature that this callee corresponds to.
/// * `nargs_and_results` - the size, in units of `ValRaw`, of
///   `args_and_results`.
///
/// This function returns a `bool` which indicates whether the call succeeded
/// or not. On failure this function records trap information in TLS which
/// should be suitable for reading later.
//
// FIXME: 11 arguments is probably too many. The `data` through `string-encoding`
// parameters should probably get packaged up into the `VMComponentContext`.
// Needs benchmarking one way or another though to figure out what the best
// balance is here.
pub type VMLoweringCallee = extern "C" fn(
    vmctx: NonNull<VMOpaqueContext>,
    data: NonNull<u8>,
    ty: u32,
    caller_instance: u32,
    flags: NonNull<VMGlobalDefinition>,
    opt_memory: *mut VMMemoryDefinition,
    opt_realloc: *mut VMFuncRef,
    string_encoding: u8,
    async_: u8,
    args_and_results: NonNull<mem::MaybeUninit<ValRaw>>,
    nargs_and_results: usize,
) -> bool;

/// Structure describing a lowered host function stored within a
/// `VMComponentContext` per-lowering.
#[derive(Copy, Clone)]
#[repr(C)]
pub struct VMLowering {
    /// The host function pointer that is invoked when this lowering is
    /// invoked.
    pub callee: VMLoweringCallee,
    /// The host data pointer (think void* pointer) to get passed to `callee`.
    pub data: VmPtr<u8>,
}

// SAFETY: the above structure is repr(C) and only contains `VmSafe` fields.
unsafe impl VmSafe for VMLowering {}

/// This is a marker type to represent the underlying allocation of a
/// `VMComponentContext`.
///
/// This type is similar to `VMContext` for core wasm and is allocated once per
/// component instance in Wasmtime. While the static size of this type is 0 the
/// actual runtime size is variable depending on the shape of the component that
/// this corresponds to. This structure always trails a `ComponentInstance`
/// allocation and the allocation/lifetime of this allocation is managed by
/// `ComponentInstance`.
#[repr(C)]
// Set an appropriate alignment for this structure where the most-aligned value
// internally right now `VMGlobalDefinition` which has an alignment of 16 bytes.
#[repr(align(16))]
pub struct VMComponentContext {
    /// For more information about this see the equivalent field in `VMContext`
    _marker: marker::PhantomPinned,
}

impl ComponentInstance {
    /// Converts the `vmctx` provided into a `ComponentInstance` and runs the
    /// provided closure with that instance.
    ///
    /// # Unsafety
    ///
    /// This is `unsafe` because `vmctx` cannot be guaranteed to be a valid
    /// pointer and it cannot be proven statically that it's safe to get a
    /// mutable reference at this time to the instance from `vmctx`.
    pub unsafe fn from_vmctx<R>(
        vmctx: NonNull<VMComponentContext>,
        f: impl FnOnce(&mut dyn VMStore, Instance) -> R,
    ) -> R {
        let mut ptr = vmctx
            .byte_sub(mem::size_of::<ComponentInstance>())
            .cast::<ComponentInstance>();
        let reference = ptr.as_mut();
        let store = &mut *reference.store();
        f(store, reference.instance)
    }

    /// Returns the layout corresponding to what would be an allocation of a
    /// `ComponentInstance` for the `offsets` provided.
    ///
    /// The returned layout has space for both the `ComponentInstance` and the
    /// trailing `VMComponentContext`.
    fn alloc_layout(offsets: &VMComponentOffsets<HostPtr>) -> Layout {
        let size = mem::size_of::<Self>()
            .checked_add(usize::try_from(offsets.size_of_vmctx()).unwrap())
            .unwrap();
        let align = mem::align_of::<Self>();
        Layout::from_size_align(size, align).unwrap()
    }

    /// Initializes an uninitialized pointer to a `ComponentInstance` in
    /// addition to its trailing `VMComponentContext`.
    ///
    /// The `ptr` provided must be valid for `alloc_size` bytes and will be
    /// entirely overwritten by this function call. The `offsets` correspond to
    /// the shape of the component being instantiated and `store` is a pointer
    /// back to the Wasmtime store for host functions to have access to.
    unsafe fn new_at(
        ptr: NonNull<ComponentInstance>,
        alloc_size: usize,
        offsets: VMComponentOffsets<HostPtr>,
        id: ComponentInstanceId,
        component: &Component,
        resource_types: Arc<PrimaryMap<ResourceIndex, ResourceType>>,
        imports: &Arc<PrimaryMap<RuntimeImportIndex, RuntimeImport>>,
        store: NonNull<dyn VMStore>,
        instance: Instance,
    ) {
        assert!(alloc_size >= Self::alloc_layout(&offsets).size());

        let num_instances = component.env_component().num_runtime_component_instances;
        let mut instance_resource_tables =
            PrimaryMap::with_capacity(num_instances.try_into().unwrap());
        for _ in 0..num_instances {
            instance_resource_tables.push(ResourceTable::default());
        }

        #[cfg(feature = "component-model-async")]
        let concurrent_state = concurrent::ConcurrentState::new(
            runtime_info.component().num_runtime_component_instances,
            runtime_info.component().num_error_context_tables,
        );

        ptr::write(
            ptr.as_ptr(),
            ComponentInstance {
                id,
                offsets,
                vmctx_self_reference: SendSyncPtr::new(
                    NonNull::new(
                        ptr.as_ptr()
                            .byte_add(mem::size_of::<ComponentInstance>())
                            .cast(),
                    )
                    .unwrap(),
                ),
                instance_resource_tables,
                instances: PrimaryMap::with_capacity(
                    component
                        .env_component()
                        .num_runtime_instances
                        .try_into()
                        .unwrap(),
                ),
                component: component.clone(),
                resource_types,
<<<<<<< HEAD
                store: Some(VMStoreRawPtr(store)),
=======
                imports: imports.clone(),
                store: VMStoreRawPtr(store),
                post_return_arg: None,
>>>>>>> 59e62ac5
                vmctx: VMComponentContext {
                    _marker: marker::PhantomPinned,
                },
                instance,
                #[cfg(feature = "component-model-async")]
                concurrent_state,
            },
        );

        (*ptr.as_ptr()).initialize_vmctx();
    }

    pub fn vmctx(&self) -> NonNull<VMComponentContext> {
        let addr = &raw const self.vmctx;
        let ret = self.vmctx_self_reference.as_ptr().with_addr(addr.addr());
        NonNull::new(ret).unwrap()
    }

    unsafe fn vmctx_plus_offset<T: VmSafe>(&self, offset: u32) -> *const T {
        self.vmctx()
            .as_ptr()
            .byte_add(usize::try_from(offset).unwrap())
            .cast()
    }

    unsafe fn vmctx_plus_offset_mut<T: VmSafe>(&mut self, offset: u32) -> *mut T {
        self.vmctx()
            .as_ptr()
            .byte_add(usize::try_from(offset).unwrap())
            .cast()
    }

    /// Returns a pointer to the "may leave" flag for this instance specified
    /// for canonical lowering and lifting operations.
    #[inline]
    pub fn instance_flags(&self, instance: RuntimeComponentInstanceIndex) -> InstanceFlags {
        unsafe {
            let ptr = self
                .vmctx_plus_offset::<VMGlobalDefinition>(self.offsets.instance_flags(instance))
                .cast_mut();
            InstanceFlags(SendSyncPtr::new(NonNull::new(ptr).unwrap()))
        }
    }

    /// Returns the store that this component was created with.
    ///
    /// This will panic if this instance has been removed from its store.
    pub fn store(&self) -> *mut dyn VMStore {
        self.store.unwrap().0.as_ptr()
    }

    /// Returns the runtime memory definition corresponding to the index of the
    /// memory provided.
    ///
    /// This can only be called after `idx` has been initialized at runtime
    /// during the instantiation process of a component.
    pub fn runtime_memory(&self, idx: RuntimeMemoryIndex) -> *mut VMMemoryDefinition {
        unsafe {
            let ret = *self.vmctx_plus_offset::<VmPtr<_>>(self.offsets.runtime_memory(idx));
            debug_assert!(ret.as_ptr() as usize != INVALID_PTR);
            ret.as_ptr()
        }
    }

    /// Returns the runtime table definition and associated instance `VMContext`
    /// corresponding to the index of the table provided.
    ///
    /// This can only be called after `idx` has been initialized at runtime
    /// during the instantiation process of a component.
    pub fn runtime_table(&self, idx: RuntimeTableIndex) -> VMTableImport {
        unsafe {
            let ret = *self.vmctx_plus_offset::<VMTableImport>(self.offsets.runtime_table(idx));
            debug_assert!(ret.from.as_ptr() as usize != INVALID_PTR);
            debug_assert!(ret.vmctx.as_ptr() as usize != INVALID_PTR);
            ret
        }
    }

    /// Returns the realloc pointer corresponding to the index provided.
    ///
    /// This can only be called after `idx` has been initialized at runtime
    /// during the instantiation process of a component.
    pub fn runtime_realloc(&self, idx: RuntimeReallocIndex) -> NonNull<VMFuncRef> {
        unsafe {
            let ret = *self.vmctx_plus_offset::<VmPtr<_>>(self.offsets.runtime_realloc(idx));
            debug_assert!(ret.as_ptr() as usize != INVALID_PTR);
            ret.as_non_null()
        }
    }

    /// Returns the async callback pointer corresponding to the index provided.
    ///
    /// This can only be called after `idx` has been initialized at runtime
    /// during the instantiation process of a component.
    pub fn runtime_callback(&self, idx: RuntimeCallbackIndex) -> NonNull<VMFuncRef> {
        unsafe {
            let ret = *self.vmctx_plus_offset::<VmPtr<_>>(self.offsets.runtime_callback(idx));
            debug_assert!(ret.as_ptr() as usize != INVALID_PTR);
            ret.as_non_null()
        }
    }

    /// Returns the post-return pointer corresponding to the index provided.
    ///
    /// This can only be called after `idx` has been initialized at runtime
    /// during the instantiation process of a component.
    pub fn runtime_post_return(&self, idx: RuntimePostReturnIndex) -> NonNull<VMFuncRef> {
        unsafe {
            let ret = *self.vmctx_plus_offset::<VmPtr<_>>(self.offsets.runtime_post_return(idx));
            debug_assert!(ret.as_ptr() as usize != INVALID_PTR);
            ret.as_non_null()
        }
    }

    /// Returns the host information for the lowered function at the index
    /// specified.
    ///
    /// This can only be called after `idx` has been initialized at runtime
    /// during the instantiation process of a component.
    pub fn lowering(&self, idx: LoweredIndex) -> VMLowering {
        unsafe {
            let ret = *self.vmctx_plus_offset::<VMLowering>(self.offsets.lowering(idx));
            debug_assert!(ret.callee as usize != INVALID_PTR);
            debug_assert!(ret.data.as_ptr() as usize != INVALID_PTR);
            ret
        }
    }

    /// Returns the core wasm `funcref` corresponding to the trampoline
    /// specified.
    ///
    /// The returned function is suitable to pass directly to a wasm module
    /// instantiation and the function contains cranelift-compiled trampolines.
    ///
    /// This can only be called after `idx` has been initialized at runtime
    /// during the instantiation process of a component.
    pub fn trampoline_func_ref(&self, idx: TrampolineIndex) -> NonNull<VMFuncRef> {
        unsafe {
            let offset = self.offsets.trampoline_func_ref(idx);
            let ret = self.vmctx_plus_offset::<VMFuncRef>(offset);
            debug_assert!(
                mem::transmute::<Option<VmPtr<VMWasmCallFunction>>, usize>((*ret).wasm_call)
                    != INVALID_PTR
            );
            debug_assert!((*ret).vmctx.as_ptr() as usize != INVALID_PTR);
            NonNull::new(ret.cast_mut()).unwrap()
        }
    }

    /// Stores the runtime memory pointer at the index specified.
    ///
    /// This is intended to be called during the instantiation process of a
    /// component once a memory is available, which may not be until part-way
    /// through component instantiation.
    ///
    /// Note that it should be a property of the component model that the `ptr`
    /// here is never needed prior to it being configured here in the instance.
    pub fn set_runtime_memory(
        &mut self,
        idx: RuntimeMemoryIndex,
        ptr: NonNull<VMMemoryDefinition>,
    ) {
        unsafe {
            let storage = self.vmctx_plus_offset_mut::<VmPtr<VMMemoryDefinition>>(
                self.offsets.runtime_memory(idx),
            );
            debug_assert!((*storage).as_ptr() as usize == INVALID_PTR);
            *storage = ptr.into();
        }
    }

    /// Same as `set_runtime_memory` but for realloc function pointers.
    pub fn set_runtime_realloc(&mut self, idx: RuntimeReallocIndex, ptr: NonNull<VMFuncRef>) {
        unsafe {
            let storage =
                self.vmctx_plus_offset_mut::<VmPtr<VMFuncRef>>(self.offsets.runtime_realloc(idx));
            debug_assert!((*storage).as_ptr() as usize == INVALID_PTR);
            *storage = ptr.into();
        }
    }

    /// Same as `set_runtime_memory` but for async callback function pointers.
    pub fn set_runtime_callback(&mut self, idx: RuntimeCallbackIndex, ptr: NonNull<VMFuncRef>) {
        unsafe {
            let storage =
                self.vmctx_plus_offset_mut::<VmPtr<VMFuncRef>>(self.offsets.runtime_callback(idx));
            debug_assert!((*storage).as_ptr() as usize == INVALID_PTR);
            *storage = ptr.into();
        }
    }

    /// Same as `set_runtime_memory` but for post-return function pointers.
    pub fn set_runtime_post_return(
        &mut self,
        idx: RuntimePostReturnIndex,
        ptr: NonNull<VMFuncRef>,
    ) {
        unsafe {
            let storage = self
                .vmctx_plus_offset_mut::<VmPtr<VMFuncRef>>(self.offsets.runtime_post_return(idx));
            debug_assert!((*storage).as_ptr() as usize == INVALID_PTR);
            *storage = ptr.into();
        }
    }

    /// Stores the runtime table pointer at the index specified.
    ///
    /// This is intended to be called during the instantiation process of a
    /// component once a table is available, which may not be until part-way
    /// through component instantiation.
    ///
    /// Note that it should be a property of the component model that the `ptr`
    /// here is never needed prior to it being configured here in the instance.
    pub fn set_runtime_table(
        &mut self,
        idx: RuntimeTableIndex,
        ptr: NonNull<VMTableDefinition>,
        vmctx: NonNull<VMContext>,
        index: DefinedTableIndex,
    ) {
        unsafe {
            let storage =
                self.vmctx_plus_offset_mut::<VMTableImport>(self.offsets.runtime_table(idx));
            debug_assert!((*storage).vmctx.as_ptr() as usize == INVALID_PTR);
            debug_assert!((*storage).from.as_ptr() as usize == INVALID_PTR);
            *storage = VMTableImport {
                vmctx: vmctx.into(),
                from: ptr.into(),
                index,
            };
        }
    }

    /// Configures host runtime lowering information associated with imported f
    /// functions for the `idx` specified.
    pub fn set_lowering(&mut self, idx: LoweredIndex, lowering: VMLowering) {
        unsafe {
            debug_assert!(
                *self.vmctx_plus_offset::<usize>(self.offsets.lowering_callee(idx)) == INVALID_PTR
            );
            debug_assert!(
                *self.vmctx_plus_offset::<usize>(self.offsets.lowering_data(idx)) == INVALID_PTR
            );
            *self.vmctx_plus_offset_mut(self.offsets.lowering(idx)) = lowering;
        }
    }

    /// Same as `set_lowering` but for the resource.drop functions.
    pub fn set_trampoline(
        &mut self,
        idx: TrampolineIndex,
        wasm_call: NonNull<VMWasmCallFunction>,
        array_call: NonNull<VMArrayCallFunction>,
        type_index: VMSharedTypeIndex,
    ) {
        unsafe {
            let offset = self.offsets.trampoline_func_ref(idx);
            debug_assert!(*self.vmctx_plus_offset::<usize>(offset) == INVALID_PTR);
            let vmctx = VMOpaqueContext::from_vmcomponent(self.vmctx());
            *self.vmctx_plus_offset_mut(offset) = VMFuncRef {
                wasm_call: Some(wasm_call.into()),
                array_call: array_call.into(),
                type_index,
                vmctx: vmctx.into(),
            };
        }
    }

    /// Configures the destructor for a resource at the `idx` specified.
    ///
    /// This is required to be called for each resource as it's defined within a
    /// component during the instantiation process.
    pub fn set_resource_destructor(
        &mut self,
        idx: ResourceIndex,
        dtor: Option<NonNull<VMFuncRef>>,
    ) {
        unsafe {
            let offset = self.offsets.resource_destructor(idx);
            debug_assert!(*self.vmctx_plus_offset::<usize>(offset) == INVALID_PTR);
            *self.vmctx_plus_offset_mut(offset) = dtor.map(VmPtr::from);
        }
    }

    /// Returns the destructor, if any, for `idx`.
    ///
    /// This is only valid to call after `set_resource_destructor`, or typically
    /// after instantiation.
    pub fn resource_destructor(&self, idx: ResourceIndex) -> Option<NonNull<VMFuncRef>> {
        unsafe {
            let offset = self.offsets.resource_destructor(idx);
            debug_assert!(*self.vmctx_plus_offset::<usize>(offset) != INVALID_PTR);
            (*self.vmctx_plus_offset::<Option<VmPtr<VMFuncRef>>>(offset)).map(|p| p.as_non_null())
        }
    }

    unsafe fn initialize_vmctx(&mut self) {
        *self.vmctx_plus_offset_mut(self.offsets.magic()) = VMCOMPONENT_MAGIC;
        *self.vmctx_plus_offset_mut(self.offsets.builtins()) =
            VmPtr::from(NonNull::from(&libcalls::VMComponentBuiltins::INIT));
        *self.vmctx_plus_offset_mut(self.offsets.vm_store_context()) =
            VmPtr::from(self.store.unwrap().0.as_ref().vm_store_context_ptr());

        for i in 0..self.offsets.num_runtime_component_instances {
            let i = RuntimeComponentInstanceIndex::from_u32(i);
            let mut def = VMGlobalDefinition::new();
            *def.as_i32_mut() = FLAG_MAY_ENTER | FLAG_MAY_LEAVE;
            self.instance_flags(i).as_raw().write(def);
        }

        // In debug mode set non-null bad values to all "pointer looking" bits
        // and pieces related to lowering and such. This'll help detect any
        // erroneous usage and enable debug assertions above as well to prevent
        // loading these before they're configured or setting them twice.
        if cfg!(debug_assertions) {
            for i in 0..self.offsets.num_lowerings {
                let i = LoweredIndex::from_u32(i);
                let offset = self.offsets.lowering_callee(i);
                *self.vmctx_plus_offset_mut(offset) = INVALID_PTR;
                let offset = self.offsets.lowering_data(i);
                *self.vmctx_plus_offset_mut(offset) = INVALID_PTR;
            }
            for i in 0..self.offsets.num_trampolines {
                let i = TrampolineIndex::from_u32(i);
                let offset = self.offsets.trampoline_func_ref(i);
                *self.vmctx_plus_offset_mut(offset) = INVALID_PTR;
            }
            for i in 0..self.offsets.num_runtime_memories {
                let i = RuntimeMemoryIndex::from_u32(i);
                let offset = self.offsets.runtime_memory(i);
                *self.vmctx_plus_offset_mut(offset) = INVALID_PTR;
            }
            for i in 0..self.offsets.num_runtime_reallocs {
                let i = RuntimeReallocIndex::from_u32(i);
                let offset = self.offsets.runtime_realloc(i);
                *self.vmctx_plus_offset_mut(offset) = INVALID_PTR;
            }
            for i in 0..self.offsets.num_runtime_callbacks {
                let i = RuntimeCallbackIndex::from_u32(i);
                let offset = self.offsets.runtime_callback(i);
                *self.vmctx_plus_offset_mut(offset) = INVALID_PTR;
            }
            for i in 0..self.offsets.num_runtime_post_returns {
                let i = RuntimePostReturnIndex::from_u32(i);
                let offset = self.offsets.runtime_post_return(i);
                *self.vmctx_plus_offset_mut(offset) = INVALID_PTR;
            }
            for i in 0..self.offsets.num_resources {
                let i = ResourceIndex::from_u32(i);
                let offset = self.offsets.resource_destructor(i);
                *self.vmctx_plus_offset_mut(offset) = INVALID_PTR;
            }
            for i in 0..self.offsets.num_runtime_tables {
                let i = RuntimeTableIndex::from_u32(i);
                let offset = self.offsets.runtime_table(i);
                *self.vmctx_plus_offset_mut(offset) = INVALID_PTR;
            }
        }
    }

    /// Returns a reference to the component type information for this
    /// instance.
    pub fn component(&self) -> &Component {
        &self.component
    }

    /// Returns a reference to the resource type information.
    pub fn resource_types(&self) -> &Arc<PrimaryMap<ResourceIndex, ResourceType>> {
        &self.resource_types
    }

    /// Returns whether the resource that `ty` points to is owned by the
    /// instance that `ty` correspond to.
    ///
    /// This is used when lowering borrows to skip table management and instead
    /// thread through the underlying representation directly.
    pub fn resource_owned_by_own_instance(&self, ty: TypeResourceTableIndex) -> bool {
        let resource = &self.component.types()[ty];
        let component = self.component.env_component();
        let idx = match component.defined_resource_index(resource.ty) {
            Some(idx) => idx,
            None => return false,
        };
        resource.instance == component.defined_resource_instances[idx]
    }

    /// Implementation of the `resource.new` intrinsic for `i32`
    /// representations.
    pub fn resource_new32(
        &mut self,
        store: &mut dyn VMStore,
        ty: TypeResourceTableIndex,
        rep: u32,
    ) -> Result<u32> {
        self.resource_tables(store)
            .resource_new(TypedResource::Component { ty, rep })
    }

    /// Implementation of the `resource.rep` intrinsic for `i32`
    /// representations.
    pub fn resource_rep32(
        &mut self,
        store: &mut dyn VMStore,
        ty: TypeResourceTableIndex,
        index: u32,
    ) -> Result<u32> {
        self.resource_tables(store)
            .resource_rep(TypedResourceIndex::Component { ty, index })
    }

    /// Implementation of the `resource.drop` intrinsic.
    pub fn resource_drop(
        &mut self,
        store: &mut dyn VMStore,
        ty: TypeResourceTableIndex,
        index: u32,
    ) -> Result<Option<u32>> {
        self.resource_tables(store)
            .resource_drop(TypedResourceIndex::Component { ty, index })
    }

    /// NB: this is intended to be a private method. This does not have
    /// `host_table` information at this time meaning it's only suitable for
    /// working with resources specified to this component which is currently
    /// all that this is used for.
    ///
    /// If necessary though it's possible to enhance the `Store` trait to thread
    /// through the relevant information and get `host_table` to be `Some` here.
    fn resource_tables<'a>(&'a mut self, store: &'a mut dyn VMStore) -> ResourceTables<'a> {
        ResourceTables {
            host_table: None,
<<<<<<< HEAD
            calls: store.component_calls(),
            guest: Some((
                &mut self.instance_resource_tables,
                self.runtime_info.component_types(),
            )),
=======
            calls: unsafe { (&mut *self.store()).component_calls() },
            guest: Some((&mut self.instance_resource_tables, self.component.types())),
>>>>>>> 59e62ac5
        }
    }

    /// Returns the runtime state of resources associated with this component.
    #[inline]
    pub fn guest_tables(
        &mut self,
    ) -> (
        &mut PrimaryMap<RuntimeComponentInstanceIndex, ResourceTable>,
        &ComponentTypes,
    ) {
        (&mut self.instance_resource_tables, self.component.types())
    }

    /// Returns the destructor and instance flags for the specified resource
    /// table type.
    ///
    /// This will lookup the origin definition of the `ty` table and return the
    /// destructor/flags for that.
    pub fn dtor_and_flags(
        &self,
        ty: TypeResourceTableIndex,
    ) -> (Option<NonNull<VMFuncRef>>, Option<InstanceFlags>) {
        let resource = self.component.types()[ty].ty;
        let dtor = self.resource_destructor(resource);
        let component = self.component.env_component();
        let flags = component.defined_resource_index(resource).map(|i| {
            let instance = component.defined_resource_instances[i];
            self.instance_flags(instance)
        });
        (dtor, flags)
    }
<<<<<<< HEAD
=======

    pub(crate) fn resource_transfer_own(
        &mut self,
        index: u32,
        src: TypeResourceTableIndex,
        dst: TypeResourceTableIndex,
    ) -> Result<u32> {
        let mut tables = self.resource_tables();
        let rep = tables.resource_lift_own(TypedResourceIndex::Component { ty: src, index })?;
        tables.resource_lower_own(TypedResource::Component { ty: dst, rep })
    }

    pub(crate) fn resource_transfer_borrow(
        &mut self,
        index: u32,
        src: TypeResourceTableIndex,
        dst: TypeResourceTableIndex,
    ) -> Result<u32> {
        let dst_owns_resource = self.resource_owned_by_own_instance(dst);
        let mut tables = self.resource_tables();
        let rep = tables.resource_lift_borrow(TypedResourceIndex::Component { ty: src, index })?;
        // Implement `lower_borrow`'s special case here where if a borrow's
        // resource type is owned by `dst` then the destination receives the
        // representation directly rather than a handle to the representation.
        //
        // This can perhaps become a different libcall in the future to avoid
        // this check at runtime since we know at compile time whether the
        // destination type owns the resource, but that's left as a future
        // refactoring if truly necessary.
        if dst_owns_resource {
            return Ok(rep);
        }
        tables.resource_lower_borrow(TypedResource::Component { ty: dst, rep })
    }

    pub(crate) fn resource_enter_call(&mut self) {
        self.resource_tables().enter_call()
    }

    pub(crate) fn resource_exit_call(&mut self) -> Result<()> {
        self.resource_tables().exit_call()
    }

    #[cfg(feature = "component-model-async")]
    pub(crate) fn future_transfer(
        &mut self,
        src_idx: u32,
        src: TypeFutureTableIndex,
        dst: TypeFutureTableIndex,
    ) -> Result<u32> {
        _ = (src_idx, src, dst);
        todo!()
    }

    #[cfg(feature = "component-model-async")]
    pub(crate) fn stream_transfer(
        &mut self,
        src_idx: u32,
        src: TypeStreamTableIndex,
        dst: TypeStreamTableIndex,
    ) -> Result<u32> {
        _ = (src_idx, src, dst);
        todo!()
    }

    #[cfg(feature = "component-model-async")]
    pub(crate) fn error_context_transfer(
        &mut self,
        src_idx: u32,
        src: TypeComponentLocalErrorContextTableIndex,
        dst: TypeComponentLocalErrorContextTableIndex,
    ) -> Result<u32> {
        _ = (src_idx, src, dst);
        todo!()
    }

    /// Returns the store-local id that points to this component.
    pub fn id(&self) -> ComponentInstanceId {
        self.id
    }

    /// Pushes a new runtime instance that's been created into
    /// `self.instances`.
    pub fn push_instance_id(&mut self, id: InstanceId) -> RuntimeInstanceIndex {
        self.instances.push(id)
    }

    /// Translates a `CoreDef`, a definition of a core wasm item, to an
    /// [`Export`] which is the runtime core wasm definition.
    pub fn lookup_def(&self, store: &StoreOpaque, def: &CoreDef) -> Export {
        match def {
            CoreDef::Export(e) => self.lookup_export(store, e),
            CoreDef::Trampoline(idx) => Export::Function(ExportFunction {
                func_ref: self.trampoline_func_ref(*idx),
            }),
            CoreDef::InstanceFlags(idx) => Export::Global(ExportGlobal {
                definition: self.instance_flags(*idx).as_raw(),
                global: Global {
                    wasm_ty: WasmValType::I32,
                    mutability: true,
                },
                kind: ExportGlobalKind::ComponentFlags(self.vmctx(), *idx),
            }),
        }
    }

    /// Translates a `CoreExport<T>`, an export of some core instance within
    /// this component, to the actual runtime definition of that item.
    pub fn lookup_export<T>(&self, store: &StoreOpaque, item: &CoreExport<T>) -> Export
    where
        T: Copy + Into<EntityIndex>,
    {
        let id = self.instances[item.instance];
        let instance = store.instance(id);
        let idx = match &item.item {
            ExportItem::Index(idx) => (*idx).into(),

            // FIXME: ideally at runtime we don't actually do any name lookups
            // here. This will only happen when the host supplies an imported
            // module so while the structure can't be known at compile time we
            // do know at `InstancePre` time, for example, what all the host
            // imports are. In theory we should be able to, as part of
            // `InstancePre` construction, perform all name=>index mappings
            // during that phase so the actual instantiation of an `InstancePre`
            // skips all string lookups. This should probably only be
            // investigated if this becomes a performance issue though.
            ExportItem::Name(name) => instance.module().exports[name],
        };
        instance.instance().get_export_by_index(idx)
    }

    /// Looks up the value used for `import` at runtime.
    ///
    /// # Panics
    ///
    /// Panics of `import` is out of bounds for this component.
    pub(crate) fn runtime_import(&self, import: RuntimeImportIndex) -> &RuntimeImport {
        &self.imports[import]
    }

    /// Returns an `InstancePre<T>` which can be used to re-instantiated this
    /// component if desired.
    ///
    /// # Safety
    ///
    /// This function places no bounds on `T` so it's up to the caller to match
    /// that up appropriately with the store that this instance resides within.
    pub unsafe fn instance_pre<T>(&self) -> InstancePre<T> {
        // SAFETY: The `T` part of `new_unchecked` is forwarded as a contract of
        // this function, and otherwise the validity of the components of the
        // InstancePre should be guaranteed as it's what we were built with
        // ourselves.
        unsafe {
            InstancePre::new_unchecked(
                self.component.clone(),
                self.imports.clone(),
                self.resource_types.clone(),
            )
        }
    }

    /// Sets the cached argument for the canonical ABI option `post-return` to
    /// the `arg` specified.
    ///
    /// This function is used in conjunction with function calls to record,
    /// after a fuction call completes, the optional ABI return value. This
    /// return value is cached within this instance for future use when the
    /// `post_return` Rust-API-level function is invoked.
    ///
    /// Note that `index` here is the index of the export that was just
    /// invoked, and this is used to ensure that `post_return` is called on the
    /// same function afterwards. This restriction technically isn't necessary
    /// though and may be one we want to lift in the future.
    ///
    /// # Panics
    ///
    /// This function will panic if `post_return_arg` is already set to `Some`.
    pub fn post_return_arg_set(&mut self, index: ExportIndex, arg: ValRaw) {
        assert!(self.post_return_arg.is_none());
        self.post_return_arg = Some((index, arg));
    }

    /// Re-acquires the value originally saved via `post_return_arg_set`.
    ///
    /// This function will take a function `index` that's having its
    /// `post_return` function called. If an argument was previously stored and
    /// `index` matches the index that was stored then `Some(arg)` is returned.
    /// Otherwise `None` is returned.
    pub fn post_return_arg_take(&mut self, index: ExportIndex) -> Option<ValRaw> {
        let (expected_index, arg) = self.post_return_arg.take()?;
        if index != expected_index {
            self.post_return_arg = Some((expected_index, arg));
            None
        } else {
            Some(arg)
        }
    }
>>>>>>> 59e62ac5
}

impl VMComponentContext {
    /// Moves the `self` pointer backwards to the `ComponentInstance` pointer
    /// that this `VMComponentContext` trails.
    pub fn instance(&self) -> *mut ComponentInstance {
        unsafe {
            (self as *const Self as *mut u8)
                .offset(-(offset_of!(ComponentInstance, vmctx) as isize))
                as *mut ComponentInstance
        }
    }
}

/// An owned version of `ComponentInstance` which is akin to
/// `Box<ComponentInstance>`.
///
/// This type can be dereferenced to `ComponentInstance` to access the
/// underlying methods.
pub struct OwnedComponentInstance {
    pub(crate) ptr: SendSyncPtr<ComponentInstance>,
}

impl OwnedComponentInstance {
    /// Allocates a new `ComponentInstance + VMComponentContext` pair on the
    /// heap with `malloc` and configures it for the `component` specified.
    pub fn new(
        id: ComponentInstanceId,
        component: &Component,
        resource_types: Arc<PrimaryMap<ResourceIndex, ResourceType>>,
        imports: &Arc<PrimaryMap<RuntimeImportIndex, RuntimeImport>>,
        store: NonNull<dyn VMStore>,
        instance: Instance,
    ) -> OwnedComponentInstance {
        let offsets = VMComponentOffsets::new(HostPtr, component.env_component());
        let layout = ComponentInstance::alloc_layout(&offsets);
        unsafe {
            // Technically it is not required to `alloc_zeroed` here. The
            // primary reason for doing this is because a component context
            // start is a "partly initialized" state where pointers and such are
            // configured as the instantiation process continues. The component
            // model should guarantee that we never access uninitialized memory
            // in the context, but to help protect against possible bugs a
            // zeroed allocation is done here to try to contain
            // use-before-initialized issues.
            let ptr = alloc::alloc::alloc_zeroed(layout) as *mut ComponentInstance;
            let ptr = NonNull::new(ptr).unwrap();

            ComponentInstance::new_at(
                ptr,
                layout.size(),
                offsets,
                id,
                component,
                resource_types,
                imports,
                store,
                instance,
            );

            let ptr = SendSyncPtr::new(ptr);
            OwnedComponentInstance { ptr }
        }
    }

    // Note that this is technically unsafe due to the fact that it enables
    // `mem::swap`-ing two component instances which would get all the offsets
    // mixed up and cause issues. This is scoped to just this module though as a
    // convenience to forward to `&mut` methods on `ComponentInstance`.
    unsafe fn instance_mut(&mut self) -> &mut ComponentInstance {
        &mut *self.ptr.as_ptr()
    }

    /// Returns the underlying component instance's raw pointer.
    pub fn instance_ptr(&self) -> NonNull<ComponentInstance> {
        self.ptr.as_non_null()
    }

    /// See `ComponentInstance::set_runtime_memory`
    pub fn set_runtime_memory(
        &mut self,
        idx: RuntimeMemoryIndex,
        ptr: NonNull<VMMemoryDefinition>,
    ) {
        unsafe { self.instance_mut().set_runtime_memory(idx, ptr) }
    }

    /// See `ComponentInstance::set_runtime_realloc`
    pub fn set_runtime_realloc(&mut self, idx: RuntimeReallocIndex, ptr: NonNull<VMFuncRef>) {
        unsafe { self.instance_mut().set_runtime_realloc(idx, ptr) }
    }

    /// See `ComponentInstance::set_runtime_callback`
    pub fn set_runtime_callback(&mut self, idx: RuntimeCallbackIndex, ptr: NonNull<VMFuncRef>) {
        unsafe { self.instance_mut().set_runtime_callback(idx, ptr) }
    }

    /// See `ComponentInstance::set_runtime_post_return`
    pub fn set_runtime_post_return(
        &mut self,
        idx: RuntimePostReturnIndex,
        ptr: NonNull<VMFuncRef>,
    ) {
        unsafe { self.instance_mut().set_runtime_post_return(idx, ptr) }
    }

    /// See `ComponentInstance::set_runtime_table`
    pub fn set_runtime_table(
        &mut self,
        idx: RuntimeTableIndex,
        ptr: NonNull<VMTableDefinition>,
        vmctx: NonNull<VMContext>,
        index: DefinedTableIndex,
    ) {
        unsafe {
            self.instance_mut()
                .set_runtime_table(idx, ptr, vmctx, index)
        }
    }

    /// See `ComponentInstance::set_lowering`
    pub fn set_lowering(&mut self, idx: LoweredIndex, lowering: VMLowering) {
        unsafe { self.instance_mut().set_lowering(idx, lowering) }
    }

    /// See `ComponentInstance::set_resource_drop`
    pub fn set_trampoline(
        &mut self,
        idx: TrampolineIndex,
        wasm_call: NonNull<VMWasmCallFunction>,
        array_call: NonNull<VMArrayCallFunction>,
        type_index: VMSharedTypeIndex,
    ) {
        unsafe {
            self.instance_mut()
                .set_trampoline(idx, wasm_call, array_call, type_index)
        }
    }

    /// See `ComponentInstance::set_resource_destructor`
    pub fn set_resource_destructor(
        &mut self,
        idx: ResourceIndex,
        dtor: Option<NonNull<VMFuncRef>>,
    ) {
        unsafe { self.instance_mut().set_resource_destructor(idx, dtor) }
    }

    /// See `ComponentInstance::resource_types`
    pub fn resource_types_mut(&mut self) -> &mut Arc<PrimaryMap<ResourceIndex, ResourceType>> {
        unsafe { &mut (*self.ptr.as_ptr()).resource_types }
    }

<<<<<<< HEAD
    #[cfg(feature = "component-model-async")]
    pub fn drop_fibers(&mut self) {
        unsafe { self.instance_mut().concurrent_state.drop_fibers() }
=======
    /// See `ComponentInstance::push_instance_id`
    pub fn push_instance_id(&mut self, id: InstanceId) -> RuntimeInstanceIndex {
        unsafe { self.instance_mut().push_instance_id(id) }
>>>>>>> 59e62ac5
    }
}

impl Deref for OwnedComponentInstance {
    type Target = ComponentInstance;
    fn deref(&self) -> &ComponentInstance {
        unsafe { &*self.ptr.as_ptr() }
    }
}

impl Drop for OwnedComponentInstance {
    fn drop(&mut self) {
        let layout = ComponentInstance::alloc_layout(&self.offsets);
        unsafe {
            ptr::drop_in_place(self.ptr.as_ptr());
            alloc::alloc::dealloc(self.ptr.as_ptr().cast(), layout);
        }
    }
}

impl VMComponentContext {
    /// Helper function to cast between context types using a debug assertion to
    /// protect against some mistakes.
    #[inline]
    pub unsafe fn from_opaque(opaque: NonNull<VMOpaqueContext>) -> NonNull<VMComponentContext> {
        // See comments in `VMContext::from_opaque` for this debug assert
        debug_assert_eq!(opaque.as_ref().magic, VMCOMPONENT_MAGIC);
        opaque.cast()
    }
}

impl VMOpaqueContext {
    /// Helper function to clearly indicate the cast desired
    #[inline]
    pub fn from_vmcomponent(ptr: NonNull<VMComponentContext>) -> NonNull<VMOpaqueContext> {
        ptr.cast()
    }
}

#[allow(missing_docs)]
#[repr(transparent)]
#[derive(Copy, Clone)]
pub struct InstanceFlags(SendSyncPtr<VMGlobalDefinition>);

#[allow(missing_docs)]
impl InstanceFlags {
    /// Wraps the given pointer as an `InstanceFlags`
    ///
    /// # Unsafety
    ///
    /// This is a raw pointer argument which needs to be valid for the lifetime
    /// that `InstanceFlags` is used.
    pub unsafe fn from_raw(ptr: NonNull<VMGlobalDefinition>) -> InstanceFlags {
        InstanceFlags(SendSyncPtr::from(ptr))
    }

    #[inline]
    pub unsafe fn may_leave(&self) -> bool {
        *self.as_raw().as_ref().as_i32() & FLAG_MAY_LEAVE != 0
    }

    #[inline]
    pub unsafe fn set_may_leave(&mut self, val: bool) {
        if val {
            *self.as_raw().as_mut().as_i32_mut() |= FLAG_MAY_LEAVE;
        } else {
            *self.as_raw().as_mut().as_i32_mut() &= !FLAG_MAY_LEAVE;
        }
    }

    #[inline]
    pub unsafe fn may_enter(&self) -> bool {
        *self.as_raw().as_ref().as_i32() & FLAG_MAY_ENTER != 0
    }

    #[inline]
    pub unsafe fn set_may_enter(&mut self, val: bool) {
        if val {
            *self.as_raw().as_mut().as_i32_mut() |= FLAG_MAY_ENTER;
        } else {
            *self.as_raw().as_mut().as_i32_mut() &= !FLAG_MAY_ENTER;
        }
    }

    #[inline]
    pub unsafe fn needs_post_return(&self) -> bool {
        *self.as_raw().as_ref().as_i32() & FLAG_NEEDS_POST_RETURN != 0
    }

    #[inline]
    pub unsafe fn set_needs_post_return(&mut self, val: bool) {
        if val {
            *self.as_raw().as_mut().as_i32_mut() |= FLAG_NEEDS_POST_RETURN;
        } else {
            *self.as_raw().as_mut().as_i32_mut() &= !FLAG_NEEDS_POST_RETURN;
        }
    }

    #[inline]
    pub fn as_raw(&self) -> NonNull<VMGlobalDefinition> {
        self.0.as_non_null()
    }
}<|MERGE_RESOLUTION|>--- conflicted
+++ resolved
@@ -6,11 +6,7 @@
 //! Eventually it's intended that module-to-module calls, which would be
 //! cranelift-compiled adapters, will use this `VMComponentContext` as well.
 
-<<<<<<< HEAD
-use crate::component::{Instance, ResourceType};
-=======
-use crate::component::{Component, InstancePre, ResourceType, RuntimeImport};
->>>>>>> 59e62ac5
+use crate::component::{Component, Instance, InstancePre, ResourceType, RuntimeImport};
 use crate::prelude::*;
 use crate::runtime::component::ComponentInstanceId;
 use crate::runtime::vm::{
@@ -86,14 +82,12 @@
     /// is how this field is manipulated.
     instance_resource_tables: PrimaryMap<RuntimeComponentInstanceIndex, ResourceTable>,
 
-<<<<<<< HEAD
     #[cfg(feature = "component-model-async")]
     pub(crate) concurrent_state: concurrent::ConcurrentState,
-=======
+
     /// What all compile-time-identified core instances are mapped to within the
     /// `Store` that this component belongs to.
     instances: PrimaryMap<RuntimeInstanceIndex, InstanceId>,
->>>>>>> 59e62ac5
 
     /// Storage for the type information about resources within this component
     /// instance.
@@ -305,13 +299,9 @@
                 ),
                 component: component.clone(),
                 resource_types,
-<<<<<<< HEAD
                 store: Some(VMStoreRawPtr(store)),
-=======
                 imports: imports.clone(),
-                store: VMStoreRawPtr(store),
                 post_return_arg: None,
->>>>>>> 59e62ac5
                 vmctx: VMComponentContext {
                     _marker: marker::PhantomPinned,
                 },
@@ -743,16 +733,8 @@
     fn resource_tables<'a>(&'a mut self, store: &'a mut dyn VMStore) -> ResourceTables<'a> {
         ResourceTables {
             host_table: None,
-<<<<<<< HEAD
             calls: store.component_calls(),
-            guest: Some((
-                &mut self.instance_resource_tables,
-                self.runtime_info.component_types(),
-            )),
-=======
-            calls: unsafe { (&mut *self.store()).component_calls() },
             guest: Some((&mut self.instance_resource_tables, self.component.types())),
->>>>>>> 59e62ac5
         }
     }
 
@@ -784,83 +766,6 @@
             self.instance_flags(instance)
         });
         (dtor, flags)
-    }
-<<<<<<< HEAD
-=======
-
-    pub(crate) fn resource_transfer_own(
-        &mut self,
-        index: u32,
-        src: TypeResourceTableIndex,
-        dst: TypeResourceTableIndex,
-    ) -> Result<u32> {
-        let mut tables = self.resource_tables();
-        let rep = tables.resource_lift_own(TypedResourceIndex::Component { ty: src, index })?;
-        tables.resource_lower_own(TypedResource::Component { ty: dst, rep })
-    }
-
-    pub(crate) fn resource_transfer_borrow(
-        &mut self,
-        index: u32,
-        src: TypeResourceTableIndex,
-        dst: TypeResourceTableIndex,
-    ) -> Result<u32> {
-        let dst_owns_resource = self.resource_owned_by_own_instance(dst);
-        let mut tables = self.resource_tables();
-        let rep = tables.resource_lift_borrow(TypedResourceIndex::Component { ty: src, index })?;
-        // Implement `lower_borrow`'s special case here where if a borrow's
-        // resource type is owned by `dst` then the destination receives the
-        // representation directly rather than a handle to the representation.
-        //
-        // This can perhaps become a different libcall in the future to avoid
-        // this check at runtime since we know at compile time whether the
-        // destination type owns the resource, but that's left as a future
-        // refactoring if truly necessary.
-        if dst_owns_resource {
-            return Ok(rep);
-        }
-        tables.resource_lower_borrow(TypedResource::Component { ty: dst, rep })
-    }
-
-    pub(crate) fn resource_enter_call(&mut self) {
-        self.resource_tables().enter_call()
-    }
-
-    pub(crate) fn resource_exit_call(&mut self) -> Result<()> {
-        self.resource_tables().exit_call()
-    }
-
-    #[cfg(feature = "component-model-async")]
-    pub(crate) fn future_transfer(
-        &mut self,
-        src_idx: u32,
-        src: TypeFutureTableIndex,
-        dst: TypeFutureTableIndex,
-    ) -> Result<u32> {
-        _ = (src_idx, src, dst);
-        todo!()
-    }
-
-    #[cfg(feature = "component-model-async")]
-    pub(crate) fn stream_transfer(
-        &mut self,
-        src_idx: u32,
-        src: TypeStreamTableIndex,
-        dst: TypeStreamTableIndex,
-    ) -> Result<u32> {
-        _ = (src_idx, src, dst);
-        todo!()
-    }
-
-    #[cfg(feature = "component-model-async")]
-    pub(crate) fn error_context_transfer(
-        &mut self,
-        src_idx: u32,
-        src: TypeComponentLocalErrorContextTableIndex,
-        dst: TypeComponentLocalErrorContextTableIndex,
-    ) -> Result<u32> {
-        _ = (src_idx, src, dst);
-        todo!()
     }
 
     /// Returns the store-local id that points to this component.
@@ -984,7 +889,6 @@
             Some(arg)
         }
     }
->>>>>>> 59e62ac5
 }
 
 impl VMComponentContext {
@@ -1138,15 +1042,14 @@
         unsafe { &mut (*self.ptr.as_ptr()).resource_types }
     }
 
-<<<<<<< HEAD
     #[cfg(feature = "component-model-async")]
     pub fn drop_fibers(&mut self) {
         unsafe { self.instance_mut().concurrent_state.drop_fibers() }
-=======
+    }
+
     /// See `ComponentInstance::push_instance_id`
     pub fn push_instance_id(&mut self, id: InstanceId) -> RuntimeInstanceIndex {
         unsafe { self.instance_mut().push_instance_id(id) }
->>>>>>> 59e62ac5
     }
 }
 
