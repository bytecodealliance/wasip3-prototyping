--- conflicted
+++ resolved
@@ -670,11 +670,7 @@
         &self.resource_types
     }
 
-<<<<<<< HEAD
     /// Returns a mutable reference to the resource type information.
-=======
-    /// Returns mutable a reference to the resource type information.
->>>>>>> 239936b9
     pub fn resource_types_mut(&mut self) -> &mut Arc<PrimaryMap<ResourceIndex, ResourceType>> {
         &mut self.resource_types
     }
@@ -958,30 +954,15 @@
         }
     }
 
-<<<<<<< HEAD
-    // Note that this is technically unsafe due to the fact that it enables
-    // `mem::swap`-ing two component instances which would get all the offsets
-    // mixed up and cause issues. This is scoped to just this module though as a
-    // convenience to forward to `&mut` methods on `ComponentInstance`.
-    #[cfg(feature = "component-model-async")]
-    unsafe fn instance_mut(&mut self) -> &mut ComponentInstance {
-        &mut *self.ptr.as_ptr()
-    }
-
-=======
->>>>>>> 239936b9
     /// Returns the underlying component instance's raw pointer.
     pub fn instance_ptr(&self) -> NonNull<ComponentInstance> {
         self.ptr.as_non_null()
     }
-<<<<<<< HEAD
 
     #[cfg(feature = "component-model-async")]
     pub fn drop_fibers(&mut self) {
         unsafe { self.instance_mut().concurrent_state.drop_fibers() }
     }
-=======
->>>>>>> 239936b9
 }
 
 impl Deref for OwnedComponentInstance {
