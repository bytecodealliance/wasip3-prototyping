//! Runtime support for the component model in Wasmtime
//!
//! Currently this runtime support includes a `VMComponentContext` which is
//! similar in purpose to `VMContext`. The context is read from
//! cranelift-generated trampolines when entering the host from a wasm module.
//! Eventually it's intended that module-to-module calls, which would be
//! cranelift-compiled adapters, will use this `VMComponentContext` as well.

use crate::component::{Component, Instance, InstancePre, ResourceType, RuntimeImport};
use crate::runtime::component::ComponentInstanceId;
use crate::runtime::vm::instance::{InstanceLayout, OwnedInstance, OwnedVMContext};
use crate::runtime::vm::vmcontext::VMFunctionBody;
use crate::runtime::vm::{
    Export, ExportFunction, ExportGlobal, ExportGlobalKind, SendSyncPtr, VMArrayCallFunction,
    VMContext, VMFuncRef, VMGlobalDefinition, VMMemoryDefinition, VMOpaqueContext, VMStore,
    VMStoreRawPtr, VMTableDefinition, VMTableImport, VMWasmCallFunction, ValRaw, VmPtr, VmSafe,
};
use crate::store::{InstanceId, StoreOpaque};
use alloc::alloc::Layout;
use alloc::sync::Arc;
use core::mem;
use core::mem::offset_of;
use core::pin::Pin;
use core::ptr::NonNull;
use wasmtime_environ::component::*;
use wasmtime_environ::{
    DefinedTableIndex, EntityIndex, Global, HostPtr, PrimaryMap, VMSharedTypeIndex, WasmValType,
};

#[allow(clippy::cast_possible_truncation)] // it's intended this is truncated on
// 32-bit platforms
const INVALID_PTR: usize = 0xdead_dead_beef_beef_u64 as usize;

mod libcalls;
mod resources;

pub use self::resources::{
    CallContexts, ResourceTable, ResourceTables, TypedResource, TypedResourceIndex,
};

#[cfg(feature = "component-model-async")]
pub use self::resources::CallContext;
#[cfg(feature = "component-model-async")]
use crate::component::concurrent;

/// Runtime representation of a component instance and all state necessary for
/// the instance itself.
///
/// This type never exists by-value, but rather it's always behind a pointer.
/// The size of the allocation for `ComponentInstance` includes the trailing
/// `VMComponentContext` which is variably sized based on the `offsets`
/// contained within.
///
/// # Pin
///
/// Note that this type is mutated through `Pin<&mut ComponentInstance>` in the
/// same manner as `vm::Instance` for core modules, and see more information
/// over there for documentation and rationale.
#[repr(C)]
pub struct ComponentInstance {
    /// The index within the store of where to find this component instance.
    id: ComponentInstanceId,

    /// Size and offset information for the trailing `VMComponentContext`.
    offsets: VMComponentOffsets<HostPtr>,

    /// The component that this instance was created from.
    //
    // NB: in the future if necessary it would be possible to avoid storing an
    // entire `Component` here and instead storing only information such as:
    //
    // * Some reference to `Arc<ComponentTypes>`
    // * Necessary references to closed-over modules which are exported from the
    //   component itself.
    //
    // Otherwise the full guts of this component should only ever be used during
    // the instantiation of this instance, meaning that after instantiation much
    // of the component can be thrown away (theoretically).
    component: Component,

    /// State of resources for this component.
    ///
    /// This is paired with other information to create a `ResourceTables` which
    /// is how this field is manipulated.
    instance_resource_tables: PrimaryMap<RuntimeComponentInstanceIndex, ResourceTable>,

    #[cfg(feature = "component-model-async")]
    pub(crate) concurrent_state: concurrent::ConcurrentState,

    /// What all compile-time-identified core instances are mapped to within the
    /// `Store` that this component belongs to.
    instances: PrimaryMap<RuntimeInstanceIndex, InstanceId>,

    /// Storage for the type information about resources within this component
    /// instance.
    resource_types: Arc<PrimaryMap<ResourceIndex, ResourceType>>,

    /// Arguments that this instance used to be instantiated.
    ///
    /// Strong references are stored to these arguments since pointers are saved
    /// into the structures such as functions within the
    /// `OwnedComponentInstance` but it's our job to keep them alive.
    ///
    /// One purpose of this storage is to enable embedders to drop a `Linker`,
    /// for example, after a component is instantiated. In that situation if the
    /// arguments weren't held here then they might be dropped, and structures
    /// such as `.lowering()` which point back into the original function would
    /// become stale and use-after-free conditions when used. By preserving the
    /// entire list here though we're guaranteed that nothing is lost for the
    /// duration of the lifetime of this instance.
    imports: Arc<PrimaryMap<RuntimeImportIndex, RuntimeImport>>,

    /// Self-pointer back to `Store<T>` and its functions.
    store: VMStoreRawPtr,

    /// Cached ABI return value from the last-invoked function call along with
    /// the function index that was invoked.
    ///
    /// Used in `post_return_arg_set` and `post_return_arg_take` below.
    post_return_arg: Option<(ExportIndex, ValRaw)>,

    /// Required by `InstanceLayout`, also required to be the last field (with
    /// repr(C))
    vmctx: OwnedVMContext<VMComponentContext>,
}

/// Type signature for host-defined trampolines that are called from
/// WebAssembly.
///
/// This function signature is invoked from a cranelift-compiled trampoline that
/// adapts from the core wasm System-V ABI into the ABI provided here:
///
/// * `vmctx` - this is the first argument to the wasm import, and should always
///   end up being a `VMComponentContext`.
/// * `data` - this is the data pointer associated with the `VMLowering` for
///   which this function pointer was registered.
/// * `ty` - the type index, relative to the tables in `vmctx`, that is the
///   type of the function being called.
/// * `caller_instance` - the `RuntimeComponentInstanceIndex` representing the
///   caller component instance, used to track the owner of an async host task.
/// * `flags` - the component flags for may_enter/leave corresponding to the
///   component instance that the lowering happened within.
/// * `opt_memory` - this nullable pointer represents the memory configuration
///   option for the canonical ABI options.
/// * `opt_realloc` - this nullable pointer represents the realloc configuration
///   option for the canonical ABI options.
/// * `string_encoding` - this is the configured string encoding for the
///   canonical ABI this lowering corresponds to.
/// * `async_` - whether the caller is using the async ABI.
/// * `args_and_results` - pointer to stack-allocated space in the caller where
///   all the arguments are stored as well as where the results will be written
///   to. The size and initialized bytes of this depends on the core wasm type
///   signature that this callee corresponds to.
/// * `nargs_and_results` - the size, in units of `ValRaw`, of
///   `args_and_results`.
///
/// This function returns a `bool` which indicates whether the call succeeded
/// or not. On failure this function records trap information in TLS which
/// should be suitable for reading later.
//
// FIXME: 11 arguments is probably too many. The `data` through `string-encoding`
// parameters should probably get packaged up into the `VMComponentContext`.
// Needs benchmarking one way or another though to figure out what the best
// balance is here.
pub type VMLoweringCallee = extern "C" fn(
    vmctx: NonNull<VMOpaqueContext>,
    data: NonNull<u8>,
    ty: u32,
    caller_instance: u32,
    flags: NonNull<VMGlobalDefinition>,
    opt_memory: *mut VMMemoryDefinition,
    opt_realloc: *mut VMFuncRef,
    string_encoding: u8,
    async_: u8,
    args_and_results: NonNull<mem::MaybeUninit<ValRaw>>,
    nargs_and_results: usize,
) -> bool;

/// An opaque function pointer which is a `VMLoweringFunction` under the hood
/// but this is stored as `VMPtr<VMLoweringFunction>` within `VMLowering` below
/// to handle provenance correctly when using Pulley.
#[repr(transparent)]
pub struct VMLoweringFunction(VMFunctionBody);

/// Structure describing a lowered host function stored within a
/// `VMComponentContext` per-lowering.
#[derive(Copy, Clone)]
#[repr(C)]
pub struct VMLowering {
    /// The host function pointer that is invoked when this lowering is
    /// invoked.
    pub callee: VmPtr<VMLoweringFunction>,
    /// The host data pointer (think void* pointer) to get passed to `callee`.
    pub data: VmPtr<u8>,
}

// SAFETY: the above structure is repr(C) and only contains `VmSafe` fields.
unsafe impl VmSafe for VMLowering {}

/// This is a marker type to represent the underlying allocation of a
/// `VMComponentContext`.
///
/// This type is similar to `VMContext` for core wasm and is allocated once per
/// component instance in Wasmtime. While the static size of this type is 0 the
/// actual runtime size is variable depending on the shape of the component that
/// this corresponds to. This structure always trails a `ComponentInstance`
/// allocation and the allocation/lifetime of this allocation is managed by
/// `ComponentInstance`.
#[repr(C)]
// Set an appropriate alignment for this structure where the most-aligned value
// internally right now `VMGlobalDefinition` which has an alignment of 16 bytes.
#[repr(align(16))]
pub struct VMComponentContext;

impl ComponentInstance {
    /// Converts the `vmctx` provided into a `ComponentInstance` and runs the
    /// provided closure with that instance.
    ///
    /// # Unsafety
    ///
    /// This is `unsafe` because `vmctx` cannot be guaranteed to be a valid
    /// pointer and it cannot be proven statically that it's safe to get a
    /// mutable reference at this time to the instance from `vmctx`.
    pub unsafe fn from_vmctx<R>(
        vmctx: NonNull<VMComponentContext>,
        f: impl FnOnce(&mut dyn VMStore, Instance) -> R,
    ) -> R {
        let mut ptr = vmctx
            .byte_sub(mem::size_of::<ComponentInstance>())
            .cast::<ComponentInstance>();
        let reference = ptr.as_mut();
        let store = &mut *reference.store.0.as_ptr();
        let instance = Instance::from_wasmtime(store, reference.id);
        f(store, instance)
    }

    /// Returns the layout corresponding to what would be an allocation of a
    /// `ComponentInstance` for the `offsets` provided.
    ///
    /// The returned layout has space for both the `ComponentInstance` and the
    /// trailing `VMComponentContext`.
    fn alloc_layout(offsets: &VMComponentOffsets<HostPtr>) -> Layout {
        let size = mem::size_of::<Self>()
            .checked_add(usize::try_from(offsets.size_of_vmctx()).unwrap())
            .unwrap();
        let align = mem::align_of::<Self>();
        Layout::from_size_align(size, align).unwrap()
    }

    /// Allocates a new `ComponentInstance + VMComponentContext` pair on the
    /// heap with `malloc` and configures it for the `component` specified.
    pub(crate) fn new(
        id: ComponentInstanceId,
        component: &Component,
        resource_types: Arc<PrimaryMap<ResourceIndex, ResourceType>>,
        imports: &Arc<PrimaryMap<RuntimeImportIndex, RuntimeImport>>,
        store: NonNull<dyn VMStore>,
    ) -> OwnedComponentInstance {
        let offsets = VMComponentOffsets::new(HostPtr, component.env_component());
        let num_instances = component.env_component().num_runtime_component_instances;
        let mut instance_resource_tables =
            PrimaryMap::with_capacity(num_instances.try_into().unwrap());
        for _ in 0..num_instances {
            instance_resource_tables.push(ResourceTable::default());
        }
<<<<<<< HEAD

        #[cfg(feature = "component-model-async")]
        let concurrent_state = concurrent::ConcurrentState::new(
            component.env_component().num_runtime_component_instances,
            component.env_component().num_error_context_tables,
        );

        ptr::write(
            ptr.as_ptr(),
            ComponentInstance {
                id,
                offsets,
                vmctx_self_reference: SendSyncPtr::new(
                    NonNull::new(
                        ptr.as_ptr()
                            .byte_add(mem::size_of::<ComponentInstance>())
                            .cast(),
                    )
                    .unwrap(),
                ),
                instance_resource_tables,
                instances: PrimaryMap::with_capacity(
                    component
                        .env_component()
                        .num_runtime_instances
                        .try_into()
                        .unwrap(),
                ),
                component: component.clone(),
                resource_types,
                imports: imports.clone(),
                store: VMStoreRawPtr(store),
                post_return_arg: None,
                vmctx: VMComponentContext {
                    _marker: marker::PhantomPinned,
                },
                #[cfg(feature = "component-model-async")]
                concurrent_state,
            },
        );

        (*ptr.as_ptr()).initialize_vmctx();
=======
        let mut ret = OwnedInstance::new(ComponentInstance {
            id,
            offsets,
            instance_resource_tables,
            instances: PrimaryMap::with_capacity(
                component
                    .env_component()
                    .num_runtime_instances
                    .try_into()
                    .unwrap(),
            ),
            component: component.clone(),
            resource_types,
            imports: imports.clone(),
            store: VMStoreRawPtr(store),
            post_return_arg: None,
            vmctx: OwnedVMContext::new(),
        });
        unsafe {
            ret.get_mut().initialize_vmctx();
        }
        ret
>>>>>>> 9c2e6f17
    }

    #[inline]
    pub fn vmctx(&self) -> NonNull<VMComponentContext> {
        InstanceLayout::vmctx(self)
    }

    /// Returns a pointer to the "may leave" flag for this instance specified
    /// for canonical lowering and lifting operations.
    #[inline]
    pub fn instance_flags(&self, instance: RuntimeComponentInstanceIndex) -> InstanceFlags {
        unsafe {
            let ptr = self
                .vmctx_plus_offset_raw::<VMGlobalDefinition>(self.offsets.instance_flags(instance));
            InstanceFlags(SendSyncPtr::new(ptr))
        }
    }

    /// Returns the runtime memory definition corresponding to the index of the
    /// memory provided.
    ///
    /// This can only be called after `idx` has been initialized at runtime
    /// during the instantiation process of a component.
    pub fn runtime_memory(&self, idx: RuntimeMemoryIndex) -> *mut VMMemoryDefinition {
        unsafe {
            let ret = *self.vmctx_plus_offset::<VmPtr<_>>(self.offsets.runtime_memory(idx));
            debug_assert!(ret.as_ptr() as usize != INVALID_PTR);
            ret.as_ptr()
        }
    }

    /// Returns the runtime table definition and associated instance `VMContext`
    /// corresponding to the index of the table provided.
    ///
    /// This can only be called after `idx` has been initialized at runtime
    /// during the instantiation process of a component.
    pub fn runtime_table(&self, idx: RuntimeTableIndex) -> VMTableImport {
        unsafe {
            let ret = *self.vmctx_plus_offset::<VMTableImport>(self.offsets.runtime_table(idx));
            debug_assert!(ret.from.as_ptr() as usize != INVALID_PTR);
            debug_assert!(ret.vmctx.as_ptr() as usize != INVALID_PTR);
            ret
        }
    }

    /// Returns the realloc pointer corresponding to the index provided.
    ///
    /// This can only be called after `idx` has been initialized at runtime
    /// during the instantiation process of a component.
    pub fn runtime_realloc(&self, idx: RuntimeReallocIndex) -> NonNull<VMFuncRef> {
        unsafe {
            let ret = *self.vmctx_plus_offset::<VmPtr<_>>(self.offsets.runtime_realloc(idx));
            debug_assert!(ret.as_ptr() as usize != INVALID_PTR);
            ret.as_non_null()
        }
    }

    /// Returns the async callback pointer corresponding to the index provided.
    ///
    /// This can only be called after `idx` has been initialized at runtime
    /// during the instantiation process of a component.
    pub fn runtime_callback(&self, idx: RuntimeCallbackIndex) -> NonNull<VMFuncRef> {
        unsafe {
            let ret = *self.vmctx_plus_offset::<VmPtr<_>>(self.offsets.runtime_callback(idx));
            debug_assert!(ret.as_ptr() as usize != INVALID_PTR);
            ret.as_non_null()
        }
    }

    /// Returns the post-return pointer corresponding to the index provided.
    ///
    /// This can only be called after `idx` has been initialized at runtime
    /// during the instantiation process of a component.
    pub fn runtime_post_return(&self, idx: RuntimePostReturnIndex) -> NonNull<VMFuncRef> {
        unsafe {
            let ret = *self.vmctx_plus_offset::<VmPtr<_>>(self.offsets.runtime_post_return(idx));
            debug_assert!(ret.as_ptr() as usize != INVALID_PTR);
            ret.as_non_null()
        }
    }

    /// Returns the host information for the lowered function at the index
    /// specified.
    ///
    /// This can only be called after `idx` has been initialized at runtime
    /// during the instantiation process of a component.
    pub fn lowering(&self, idx: LoweredIndex) -> VMLowering {
        unsafe {
            let ret = *self.vmctx_plus_offset::<VMLowering>(self.offsets.lowering(idx));
            debug_assert!(ret.callee.as_ptr() as usize != INVALID_PTR);
            debug_assert!(ret.data.as_ptr() as usize != INVALID_PTR);
            ret
        }
    }

    /// Returns the core wasm `funcref` corresponding to the trampoline
    /// specified.
    ///
    /// The returned function is suitable to pass directly to a wasm module
    /// instantiation and the function contains cranelift-compiled trampolines.
    ///
    /// This can only be called after `idx` has been initialized at runtime
    /// during the instantiation process of a component.
    pub fn trampoline_func_ref(&self, idx: TrampolineIndex) -> NonNull<VMFuncRef> {
        unsafe {
            let offset = self.offsets.trampoline_func_ref(idx);
            let ret = self.vmctx_plus_offset_raw::<VMFuncRef>(offset);
            debug_assert!(
                mem::transmute::<Option<VmPtr<VMWasmCallFunction>>, usize>(ret.as_ref().wasm_call)
                    != INVALID_PTR
            );
            debug_assert!(ret.as_ref().vmctx.as_ptr() as usize != INVALID_PTR);
            ret
        }
    }

    /// Stores the runtime memory pointer at the index specified.
    ///
    /// This is intended to be called during the instantiation process of a
    /// component once a memory is available, which may not be until part-way
    /// through component instantiation.
    ///
    /// Note that it should be a property of the component model that the `ptr`
    /// here is never needed prior to it being configured here in the instance.
    pub fn set_runtime_memory(
        self: Pin<&mut Self>,
        idx: RuntimeMemoryIndex,
        ptr: NonNull<VMMemoryDefinition>,
    ) {
        unsafe {
            let offset = self.offsets.runtime_memory(idx);
            let storage = self.vmctx_plus_offset_mut::<VmPtr<VMMemoryDefinition>>(offset);
            debug_assert!((*storage).as_ptr() as usize == INVALID_PTR);
            *storage = ptr.into();
        }
    }

    /// Same as `set_runtime_memory` but for realloc function pointers.
    pub fn set_runtime_realloc(
        self: Pin<&mut Self>,
        idx: RuntimeReallocIndex,
        ptr: NonNull<VMFuncRef>,
    ) {
        unsafe {
            let offset = self.offsets.runtime_realloc(idx);
            let storage = self.vmctx_plus_offset_mut::<VmPtr<VMFuncRef>>(offset);
            debug_assert!((*storage).as_ptr() as usize == INVALID_PTR);
            *storage = ptr.into();
        }
    }

    /// Same as `set_runtime_memory` but for async callback function pointers.
    pub fn set_runtime_callback(
        self: Pin<&mut Self>,
        idx: RuntimeCallbackIndex,
        ptr: NonNull<VMFuncRef>,
    ) {
        unsafe {
            let offset = self.offsets.runtime_callback(idx);
            let storage = self.vmctx_plus_offset_mut::<VmPtr<VMFuncRef>>(offset);
            debug_assert!((*storage).as_ptr() as usize == INVALID_PTR);
            *storage = ptr.into();
        }
    }

    /// Same as `set_runtime_memory` but for post-return function pointers.
    pub fn set_runtime_post_return(
        self: Pin<&mut Self>,
        idx: RuntimePostReturnIndex,
        ptr: NonNull<VMFuncRef>,
    ) {
        unsafe {
            let offset = self.offsets.runtime_post_return(idx);
            let storage = self.vmctx_plus_offset_mut::<VmPtr<VMFuncRef>>(offset);
            debug_assert!((*storage).as_ptr() as usize == INVALID_PTR);
            *storage = ptr.into();
        }
    }

    /// Stores the runtime table pointer at the index specified.
    ///
    /// This is intended to be called during the instantiation process of a
    /// component once a table is available, which may not be until part-way
    /// through component instantiation.
    ///
    /// Note that it should be a property of the component model that the `ptr`
    /// here is never needed prior to it being configured here in the instance.
    pub fn set_runtime_table(
        self: Pin<&mut Self>,
        idx: RuntimeTableIndex,
        ptr: NonNull<VMTableDefinition>,
        vmctx: NonNull<VMContext>,
        index: DefinedTableIndex,
    ) {
        unsafe {
            let offset = self.offsets.runtime_table(idx);
            let storage = self.vmctx_plus_offset_mut::<VMTableImport>(offset);
            debug_assert!((*storage).vmctx.as_ptr() as usize == INVALID_PTR);
            debug_assert!((*storage).from.as_ptr() as usize == INVALID_PTR);
            *storage = VMTableImport {
                vmctx: vmctx.into(),
                from: ptr.into(),
                index,
            };
        }
    }

    /// Configures host runtime lowering information associated with imported f
    /// functions for the `idx` specified.
    pub fn set_lowering(self: Pin<&mut Self>, idx: LoweredIndex, lowering: VMLowering) {
        unsafe {
            let callee = self.offsets.lowering_callee(idx);
            debug_assert!(*self.vmctx_plus_offset::<usize>(callee) == INVALID_PTR);
            let data = self.offsets.lowering_data(idx);
            debug_assert!(*self.vmctx_plus_offset::<usize>(data) == INVALID_PTR);
            let offset = self.offsets.lowering(idx);
            *self.vmctx_plus_offset_mut(offset) = lowering;
        }
    }

    /// Same as `set_lowering` but for the resource.drop functions.
    pub fn set_trampoline(
        self: Pin<&mut Self>,
        idx: TrampolineIndex,
        wasm_call: NonNull<VMWasmCallFunction>,
        array_call: NonNull<VMArrayCallFunction>,
        type_index: VMSharedTypeIndex,
    ) {
        unsafe {
            let offset = self.offsets.trampoline_func_ref(idx);
            debug_assert!(*self.vmctx_plus_offset::<usize>(offset) == INVALID_PTR);
            let vmctx = VMOpaqueContext::from_vmcomponent(self.vmctx());
            *self.vmctx_plus_offset_mut(offset) = VMFuncRef {
                wasm_call: Some(wasm_call.into()),
                array_call: array_call.into(),
                type_index,
                vmctx: vmctx.into(),
            };
        }
    }

    /// Configures the destructor for a resource at the `idx` specified.
    ///
    /// This is required to be called for each resource as it's defined within a
    /// component during the instantiation process.
    pub fn set_resource_destructor(
        self: Pin<&mut Self>,
        idx: ResourceIndex,
        dtor: Option<NonNull<VMFuncRef>>,
    ) {
        unsafe {
            let offset = self.offsets.resource_destructor(idx);
            debug_assert!(*self.vmctx_plus_offset::<usize>(offset) == INVALID_PTR);
            *self.vmctx_plus_offset_mut(offset) = dtor.map(VmPtr::from);
        }
    }

    /// Returns the destructor, if any, for `idx`.
    ///
    /// This is only valid to call after `set_resource_destructor`, or typically
    /// after instantiation.
    pub fn resource_destructor(&self, idx: ResourceIndex) -> Option<NonNull<VMFuncRef>> {
        unsafe {
            let offset = self.offsets.resource_destructor(idx);
            debug_assert!(*self.vmctx_plus_offset::<usize>(offset) != INVALID_PTR);
            (*self.vmctx_plus_offset::<Option<VmPtr<VMFuncRef>>>(offset)).map(|p| p.as_non_null())
        }
    }

    unsafe fn initialize_vmctx(mut self: Pin<&mut Self>) {
        let offset = self.offsets.magic();
        *self.as_mut().vmctx_plus_offset_mut(offset) = VMCOMPONENT_MAGIC;
        // Initialize the built-in functions
        static BUILTINS: libcalls::VMComponentBuiltins = libcalls::VMComponentBuiltins::INIT;
        let ptr = BUILTINS.expose_provenance();
        let offset = self.offsets.builtins();
        *self.as_mut().vmctx_plus_offset_mut(offset) = VmPtr::from(ptr);
        let offset = self.offsets.vm_store_context();
        *self.as_mut().vmctx_plus_offset_mut(offset) =
            VmPtr::from(self.store.0.as_ref().vm_store_context_ptr());

        for i in 0..self.offsets.num_runtime_component_instances {
            let i = RuntimeComponentInstanceIndex::from_u32(i);
            let mut def = VMGlobalDefinition::new();
            *def.as_i32_mut() = FLAG_MAY_ENTER | FLAG_MAY_LEAVE;
            self.instance_flags(i).as_raw().write(def);
        }

        // In debug mode set non-null bad values to all "pointer looking" bits
        // and pieces related to lowering and such. This'll help detect any
        // erroneous usage and enable debug assertions above as well to prevent
        // loading these before they're configured or setting them twice.
        if cfg!(debug_assertions) {
            for i in 0..self.offsets.num_lowerings {
                let i = LoweredIndex::from_u32(i);
                let offset = self.offsets.lowering_callee(i);
                *self.as_mut().vmctx_plus_offset_mut(offset) = INVALID_PTR;
                let offset = self.offsets.lowering_data(i);
                *self.as_mut().vmctx_plus_offset_mut(offset) = INVALID_PTR;
            }
            for i in 0..self.offsets.num_trampolines {
                let i = TrampolineIndex::from_u32(i);
                let offset = self.offsets.trampoline_func_ref(i);
                *self.as_mut().vmctx_plus_offset_mut(offset) = INVALID_PTR;
            }
            for i in 0..self.offsets.num_runtime_memories {
                let i = RuntimeMemoryIndex::from_u32(i);
                let offset = self.offsets.runtime_memory(i);
                *self.as_mut().vmctx_plus_offset_mut(offset) = INVALID_PTR;
            }
            for i in 0..self.offsets.num_runtime_reallocs {
                let i = RuntimeReallocIndex::from_u32(i);
                let offset = self.offsets.runtime_realloc(i);
                *self.as_mut().vmctx_plus_offset_mut(offset) = INVALID_PTR;
            }
            for i in 0..self.offsets.num_runtime_callbacks {
                let i = RuntimeCallbackIndex::from_u32(i);
                let offset = self.offsets.runtime_callback(i);
                *self.as_mut().vmctx_plus_offset_mut(offset) = INVALID_PTR;
            }
            for i in 0..self.offsets.num_runtime_post_returns {
                let i = RuntimePostReturnIndex::from_u32(i);
                let offset = self.offsets.runtime_post_return(i);
                *self.as_mut().vmctx_plus_offset_mut(offset) = INVALID_PTR;
            }
            for i in 0..self.offsets.num_resources {
                let i = ResourceIndex::from_u32(i);
                let offset = self.offsets.resource_destructor(i);
                *self.as_mut().vmctx_plus_offset_mut(offset) = INVALID_PTR;
            }
            for i in 0..self.offsets.num_runtime_tables {
                let i = RuntimeTableIndex::from_u32(i);
                let offset = self.offsets.runtime_table(i);
                *self.as_mut().vmctx_plus_offset_mut(offset) = INVALID_PTR;
            }
        }
    }

    /// Returns a reference to the component type information for this
    /// instance.
    pub fn component(&self) -> &Component {
        &self.component
    }

    /// Returns a reference to the resource type information.
    pub fn resource_types(&self) -> &Arc<PrimaryMap<ResourceIndex, ResourceType>> {
        &self.resource_types
    }

    /// Returns a mutable reference to the resource type information.
    pub fn resource_types_mut(
        self: Pin<&mut Self>,
    ) -> &mut Arc<PrimaryMap<ResourceIndex, ResourceType>> {
        // SAFETY: we've chosen the `Pin` guarantee of `Self` to not apply to
        // the map returned.
        unsafe { &mut self.get_unchecked_mut().resource_types }
    }

    /// Returns whether the resource that `ty` points to is owned by the
    /// instance that `ty` correspond to.
    ///
    /// This is used when lowering borrows to skip table management and instead
    /// thread through the underlying representation directly.
    pub fn resource_owned_by_own_instance(&self, ty: TypeResourceTableIndex) -> bool {
        let resource = &self.component.types()[ty];
        let component = self.component.env_component();
        let idx = match component.defined_resource_index(resource.ty) {
            Some(idx) => idx,
            None => return false,
        };
        resource.instance == component.defined_resource_instances[idx]
    }

    /// Returns the runtime state of resources associated with this component.
    #[inline]
    pub fn guest_tables(
        self: Pin<&mut Self>,
    ) -> (
        &mut PrimaryMap<RuntimeComponentInstanceIndex, ResourceTable>,
        &ComponentTypes,
    ) {
        // safety: we've chosen the `pin` guarantee of `self` to not apply to
        // the map returned.
        unsafe {
            let me = self.get_unchecked_mut();
            (&mut me.instance_resource_tables, me.component.types())
        }
    }

    /// Returns the destructor and instance flags for the specified resource
    /// table type.
    ///
    /// This will lookup the origin definition of the `ty` table and return the
    /// destructor/flags for that.
    pub fn dtor_and_flags(
        &self,
        ty: TypeResourceTableIndex,
    ) -> (Option<NonNull<VMFuncRef>>, Option<InstanceFlags>) {
        let resource = self.component.types()[ty].ty;
        let dtor = self.resource_destructor(resource);
        let component = self.component.env_component();
        let flags = component.defined_resource_index(resource).map(|i| {
            let instance = component.defined_resource_instances[i];
            self.instance_flags(instance)
        });
        (dtor, flags)
    }

    /// Returns the store-local id that points to this component.
    pub fn id(&self) -> ComponentInstanceId {
        self.id
    }

    /// Pushes a new runtime instance that's been created into
    /// `self.instances`.
    pub fn push_instance_id(self: Pin<&mut Self>, id: InstanceId) -> RuntimeInstanceIndex {
        self.instances_mut().push(id)
    }

    fn instances_mut(self: Pin<&mut Self>) -> &mut PrimaryMap<RuntimeInstanceIndex, InstanceId> {
        // SAFETY: we've chosen the `Pin` guarantee of `Self` to not apply to
        // the map returned.
        unsafe { &mut self.get_unchecked_mut().instances }
    }

    /// Translates a `CoreDef`, a definition of a core wasm item, to an
    /// [`Export`] which is the runtime core wasm definition.
    pub fn lookup_def(&self, store: &StoreOpaque, def: &CoreDef) -> Export {
        match def {
            CoreDef::Export(e) => self.lookup_export(store, e),
            CoreDef::Trampoline(idx) => Export::Function(ExportFunction {
                func_ref: self.trampoline_func_ref(*idx),
            }),
            CoreDef::InstanceFlags(idx) => Export::Global(ExportGlobal {
                definition: self.instance_flags(*idx).as_raw(),
                global: Global {
                    wasm_ty: WasmValType::I32,
                    mutability: true,
                },
                kind: ExportGlobalKind::ComponentFlags(self.vmctx(), *idx),
            }),
        }
    }

    /// Translates a `CoreExport<T>`, an export of some core instance within
    /// this component, to the actual runtime definition of that item.
    pub fn lookup_export<T>(&self, store: &StoreOpaque, item: &CoreExport<T>) -> Export
    where
        T: Copy + Into<EntityIndex>,
    {
        let id = self.instances[item.instance];
        let instance = store.instance(id);
        let idx = match &item.item {
            ExportItem::Index(idx) => (*idx).into(),

            // FIXME: ideally at runtime we don't actually do any name lookups
            // here. This will only happen when the host supplies an imported
            // module so while the structure can't be known at compile time we
            // do know at `InstancePre` time, for example, what all the host
            // imports are. In theory we should be able to, as part of
            // `InstancePre` construction, perform all name=>index mappings
            // during that phase so the actual instantiation of an `InstancePre`
            // skips all string lookups. This should probably only be
            // investigated if this becomes a performance issue though.
            ExportItem::Name(name) => instance.env_module().exports[name],
        };
        instance.get_export_by_index(idx)
    }

    /// Looks up the value used for `import` at runtime.
    ///
    /// # Panics
    ///
    /// Panics of `import` is out of bounds for this component.
    pub(crate) fn runtime_import(&self, import: RuntimeImportIndex) -> &RuntimeImport {
        &self.imports[import]
    }

    /// Returns an `InstancePre<T>` which can be used to re-instantiated this
    /// component if desired.
    ///
    /// # Safety
    ///
    /// This function places no bounds on `T` so it's up to the caller to match
    /// that up appropriately with the store that this instance resides within.
    pub unsafe fn instance_pre<T>(&self) -> InstancePre<T> {
        // SAFETY: The `T` part of `new_unchecked` is forwarded as a contract of
        // this function, and otherwise the validity of the components of the
        // InstancePre should be guaranteed as it's what we were built with
        // ourselves.
        unsafe {
            InstancePre::new_unchecked(
                self.component.clone(),
                self.imports.clone(),
                self.resource_types.clone(),
            )
        }
    }

    /// Sets the cached argument for the canonical ABI option `post-return` to
    /// the `arg` specified.
    ///
    /// This function is used in conjunction with function calls to record,
    /// after a fuction call completes, the optional ABI return value. This
    /// return value is cached within this instance for future use when the
    /// `post_return` Rust-API-level function is invoked.
    ///
    /// Note that `index` here is the index of the export that was just
    /// invoked, and this is used to ensure that `post_return` is called on the
    /// same function afterwards. This restriction technically isn't necessary
    /// though and may be one we want to lift in the future.
    ///
    /// # Panics
    ///
    /// This function will panic if `post_return_arg` is already set to `Some`.
    pub fn post_return_arg_set(self: Pin<&mut Self>, index: ExportIndex, arg: ValRaw) {
        assert!(self.post_return_arg.is_none());
        *self.post_return_arg_mut() = Some((index, arg));
    }

    /// Re-acquires the value originally saved via `post_return_arg_set`.
    ///
    /// This function will take a function `index` that's having its
    /// `post_return` function called. If an argument was previously stored and
    /// `index` matches the index that was stored then `Some(arg)` is returned.
    /// Otherwise `None` is returned.
    pub fn post_return_arg_take(self: Pin<&mut Self>, index: ExportIndex) -> Option<ValRaw> {
        let post_return_arg = self.post_return_arg_mut();
        let (expected_index, arg) = post_return_arg.take()?;
        if index != expected_index {
            *post_return_arg = Some((expected_index, arg));
            None
        } else {
            Some(arg)
        }
    }

    fn post_return_arg_mut(self: Pin<&mut Self>) -> &mut Option<(ExportIndex, ValRaw)> {
        // SAFETY: we've chosen the `Pin` guarantee of `Self` to not apply to
        // the map returned.
        unsafe { &mut self.get_unchecked_mut().post_return_arg }
    }
}

<<<<<<< HEAD
/// An owned version of `ComponentInstance` which is akin to
/// `Box<ComponentInstance>`.
///
/// This type can be dereferenced to `ComponentInstance` to access the
/// underlying methods.
pub struct OwnedComponentInstance {
    pub(crate) ptr: SendSyncPtr<ComponentInstance>,
}
=======
// SAFETY: `layout` should describe this accurately and `OwnedVMContext` is the
// last field of `ComponentInstance`.
unsafe impl InstanceLayout for ComponentInstance {
    /// Technically it is not required to `alloc_zeroed` here. The primary
    /// reason for doing this is because a component context start is a "partly
    /// initialized" state where pointers and such are configured as the
    /// instantiation process continues. The component model should guarantee
    /// that we never access uninitialized memory in the context, but to help
    /// protect against possible bugs a zeroed allocation is done here to try to
    /// contain use-before-initialized issues.
    const INIT_ZEROED: bool = true;
>>>>>>> 9c2e6f17

    type VMContext = VMComponentContext;

    fn layout(&self) -> Layout {
        ComponentInstance::alloc_layout(&self.offsets)
    }

<<<<<<< HEAD
    // Note that this is technically unsafe due to the fact that it enables
    // `mem::swap`-ing two component instances which would get all the offsets
    // mixed up and cause issues. This is scoped to just this module though as a
    // convenience to forward to `&mut` methods on `ComponentInstance`.
    #[cfg(feature = "component-model-async")]
    unsafe fn instance_mut(&mut self) -> &mut ComponentInstance {
        &mut *self.ptr.as_ptr()
    }

    /// Returns the underlying component instance's raw pointer.
    pub fn instance_ptr(&self) -> NonNull<ComponentInstance> {
        self.ptr.as_non_null()
    }

    #[cfg(feature = "component-model-async")]
    pub fn drop_fibers(&mut self) {
        unsafe { self.instance_mut().concurrent_state.drop_fibers() }
    }
}
=======
    fn owned_vmctx(&self) -> &OwnedVMContext<VMComponentContext> {
        &self.vmctx
    }
>>>>>>> 9c2e6f17

    fn owned_vmctx_mut(&mut self) -> &mut OwnedVMContext<VMComponentContext> {
        &mut self.vmctx
    }
}

pub type OwnedComponentInstance = OwnedInstance<ComponentInstance>;

impl VMComponentContext {
    /// Moves the `self` pointer backwards to the `ComponentInstance` pointer
    /// that this `VMComponentContext` trails.
    pub fn instance(&self) -> *mut ComponentInstance {
        unsafe {
            (self as *const Self as *mut u8)
                .offset(-(offset_of!(ComponentInstance, vmctx) as isize))
                as *mut ComponentInstance
        }
    }

    /// Helper function to cast between context types using a debug assertion to
    /// protect against some mistakes.
    #[inline]
    pub unsafe fn from_opaque(opaque: NonNull<VMOpaqueContext>) -> NonNull<VMComponentContext> {
        // See comments in `VMContext::from_opaque` for this debug assert
        debug_assert_eq!(opaque.as_ref().magic, VMCOMPONENT_MAGIC);
        opaque.cast()
    }
}

impl VMOpaqueContext {
    /// Helper function to clearly indicate the cast desired
    #[inline]
    pub fn from_vmcomponent(ptr: NonNull<VMComponentContext>) -> NonNull<VMOpaqueContext> {
        ptr.cast()
    }
}

#[allow(missing_docs)]
#[repr(transparent)]
#[derive(Copy, Clone)]
pub struct InstanceFlags(SendSyncPtr<VMGlobalDefinition>);

#[allow(missing_docs)]
impl InstanceFlags {
    /// Wraps the given pointer as an `InstanceFlags`
    ///
    /// # Unsafety
    ///
    /// This is a raw pointer argument which needs to be valid for the lifetime
    /// that `InstanceFlags` is used.
    pub unsafe fn from_raw(ptr: NonNull<VMGlobalDefinition>) -> InstanceFlags {
        InstanceFlags(SendSyncPtr::from(ptr))
    }

    #[inline]
    pub unsafe fn may_leave(&self) -> bool {
        *self.as_raw().as_ref().as_i32() & FLAG_MAY_LEAVE != 0
    }

    #[inline]
    pub unsafe fn set_may_leave(&mut self, val: bool) {
        if val {
            *self.as_raw().as_mut().as_i32_mut() |= FLAG_MAY_LEAVE;
        } else {
            *self.as_raw().as_mut().as_i32_mut() &= !FLAG_MAY_LEAVE;
        }
    }

    #[inline]
    pub unsafe fn may_enter(&self) -> bool {
        *self.as_raw().as_ref().as_i32() & FLAG_MAY_ENTER != 0
    }

    #[inline]
    pub unsafe fn set_may_enter(&mut self, val: bool) {
        if val {
            *self.as_raw().as_mut().as_i32_mut() |= FLAG_MAY_ENTER;
        } else {
            *self.as_raw().as_mut().as_i32_mut() &= !FLAG_MAY_ENTER;
        }
    }

    #[inline]
    pub unsafe fn needs_post_return(&self) -> bool {
        *self.as_raw().as_ref().as_i32() & FLAG_NEEDS_POST_RETURN != 0
    }

    #[inline]
    pub unsafe fn set_needs_post_return(&mut self, val: bool) {
        if val {
            *self.as_raw().as_mut().as_i32_mut() |= FLAG_NEEDS_POST_RETURN;
        } else {
            *self.as_raw().as_mut().as_i32_mut() &= !FLAG_NEEDS_POST_RETURN;
        }
    }

    #[inline]
    pub fn as_raw(&self) -> NonNull<VMGlobalDefinition> {
        self.0.as_non_null()
    }
}<|MERGE_RESOLUTION|>--- conflicted
+++ resolved
@@ -263,7 +263,6 @@
         for _ in 0..num_instances {
             instance_resource_tables.push(ResourceTable::default());
         }
-<<<<<<< HEAD
 
         #[cfg(feature = "component-model-async")]
         let concurrent_state = concurrent::ConcurrentState::new(
@@ -271,42 +270,6 @@
             component.env_component().num_error_context_tables,
         );
 
-        ptr::write(
-            ptr.as_ptr(),
-            ComponentInstance {
-                id,
-                offsets,
-                vmctx_self_reference: SendSyncPtr::new(
-                    NonNull::new(
-                        ptr.as_ptr()
-                            .byte_add(mem::size_of::<ComponentInstance>())
-                            .cast(),
-                    )
-                    .unwrap(),
-                ),
-                instance_resource_tables,
-                instances: PrimaryMap::with_capacity(
-                    component
-                        .env_component()
-                        .num_runtime_instances
-                        .try_into()
-                        .unwrap(),
-                ),
-                component: component.clone(),
-                resource_types,
-                imports: imports.clone(),
-                store: VMStoreRawPtr(store),
-                post_return_arg: None,
-                vmctx: VMComponentContext {
-                    _marker: marker::PhantomPinned,
-                },
-                #[cfg(feature = "component-model-async")]
-                concurrent_state,
-            },
-        );
-
-        (*ptr.as_ptr()).initialize_vmctx();
-=======
         let mut ret = OwnedInstance::new(ComponentInstance {
             id,
             offsets,
@@ -329,7 +292,6 @@
             ret.get_mut().initialize_vmctx();
         }
         ret
->>>>>>> 9c2e6f17
     }
 
     #[inline]
@@ -874,16 +836,6 @@
     }
 }
 
-<<<<<<< HEAD
-/// An owned version of `ComponentInstance` which is akin to
-/// `Box<ComponentInstance>`.
-///
-/// This type can be dereferenced to `ComponentInstance` to access the
-/// underlying methods.
-pub struct OwnedComponentInstance {
-    pub(crate) ptr: SendSyncPtr<ComponentInstance>,
-}
-=======
 // SAFETY: `layout` should describe this accurately and `OwnedVMContext` is the
 // last field of `ComponentInstance`.
 unsafe impl InstanceLayout for ComponentInstance {
@@ -895,7 +847,6 @@
     /// protect against possible bugs a zeroed allocation is done here to try to
     /// contain use-before-initialized issues.
     const INIT_ZEROED: bool = true;
->>>>>>> 9c2e6f17
 
     type VMContext = VMComponentContext;
 
@@ -903,31 +854,9 @@
         ComponentInstance::alloc_layout(&self.offsets)
     }
 
-<<<<<<< HEAD
-    // Note that this is technically unsafe due to the fact that it enables
-    // `mem::swap`-ing two component instances which would get all the offsets
-    // mixed up and cause issues. This is scoped to just this module though as a
-    // convenience to forward to `&mut` methods on `ComponentInstance`.
-    #[cfg(feature = "component-model-async")]
-    unsafe fn instance_mut(&mut self) -> &mut ComponentInstance {
-        &mut *self.ptr.as_ptr()
-    }
-
-    /// Returns the underlying component instance's raw pointer.
-    pub fn instance_ptr(&self) -> NonNull<ComponentInstance> {
-        self.ptr.as_non_null()
-    }
-
-    #[cfg(feature = "component-model-async")]
-    pub fn drop_fibers(&mut self) {
-        unsafe { self.instance_mut().concurrent_state.drop_fibers() }
-    }
-}
-=======
     fn owned_vmctx(&self) -> &OwnedVMContext<VMComponentContext> {
         &self.vmctx
     }
->>>>>>> 9c2e6f17
 
     fn owned_vmctx_mut(&mut self) -> &mut OwnedVMContext<VMComponentContext> {
         &mut self.vmctx
