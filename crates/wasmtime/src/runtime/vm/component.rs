//! Runtime support for the component model in Wasmtime
//!
//! Currently this runtime support includes a `VMComponentContext` which is
//! similar in purpose to `VMContext`. The context is read from
//! cranelift-generated trampolines when entering the host from a wasm module.
//! Eventually it's intended that module-to-module calls, which would be
//! cranelift-compiled adapters, will use this `VMComponentContext` as well.

use crate::component::ResourceType;
use crate::prelude::*;
use crate::runtime::vm::{
    SendSyncPtr, VMArrayCallFunction, VMContext, VMFuncRef, VMGlobalDefinition, VMMemoryDefinition,
    VMOpaqueContext, VMStore, VMStoreRawPtr, VMTable, VMTableDefinition, VMWasmCallFunction,
    ValRaw, VmPtr, VmSafe,
};
use alloc::alloc::Layout;
use alloc::sync::Arc;
use core::any::Any;
use core::marker;
use core::mem;
use core::mem::offset_of;
use core::ops::Deref;
use core::ptr::{self, NonNull};
use sptr::Strict;
use wasmtime_environ::component::*;
use wasmtime_environ::{HostPtr, PrimaryMap, VMSharedTypeIndex};

#[allow(clippy::cast_possible_truncation)] // it's intended this is truncated on
                                           // 32-bit platforms
const INVALID_PTR: usize = 0xdead_dead_beef_beef_u64 as usize;

mod libcalls;
mod resources;

pub use self::resources::{
    CallContexts, ResourceTable, ResourceTables, TypedResource, TypedResourceIndex,
};

#[cfg(feature = "component-model-async")]
pub use self::resources::CallContext;
#[cfg(feature = "component-model-async")]
use crate::component::concurrent;
#[cfg(feature = "component-model-async")]
use crate::component::Instance;

/// Runtime representation of a component instance and all state necessary for
/// the instance itself.
///
/// This type never exists by-value, but rather it's always behind a pointer.
/// The size of the allocation for `ComponentInstance` includes the trailing
/// `VMComponentContext` which is variably sized based on the `offsets`
/// contained within.
#[repr(C)]
pub struct ComponentInstance {
    /// Size and offset information for the trailing `VMComponentContext`.
    offsets: VMComponentOffsets<HostPtr>,

    /// For more information about this see the documentation on
    /// `Instance::vmctx_self_reference`.
    vmctx_self_reference: SendSyncPtr<VMComponentContext>,

    /// Runtime type information about this component.
    runtime_info: Arc<dyn ComponentRuntimeInfo>,

    /// State of resources for this component.
    ///
    /// This is paired with other information to create a `ResourceTables` which
    /// is how this field is manipulated.
    instance_resource_tables: PrimaryMap<RuntimeComponentInstanceIndex, ResourceTable>,

    #[cfg(feature = "component-model-async")]
    pub(crate) concurrent_state: concurrent::ConcurrentState,

    /// Storage for the type information about resources within this component
    /// instance.
    resource_types: Arc<PrimaryMap<ResourceIndex, ResourceType>>,

    /// Self-pointer back to `Store<T>` and its functions.
    store: VMStoreRawPtr,

    #[cfg(feature = "component-model-async")]
    pub(crate) instance: Option<Instance>,

    /// A zero-sized field which represents the end of the struct for the actual
    /// `VMComponentContext` to be allocated behind.
    vmctx: VMComponentContext,
}

/// Type signature for host-defined trampolines that are called from
/// WebAssembly.
///
/// This function signature is invoked from a cranelift-compiled trampoline that
/// adapts from the core wasm System-V ABI into the ABI provided here:
///
/// * `vmctx` - this is the first argument to the wasm import, and should always
///   end up being a `VMComponentContext`.
/// * `data` - this is the data pointer associated with the `VMLowering` for
///   which this function pointer was registered.
/// * `ty` - the type index, relative to the tables in `vmctx`, that is the
///   type of the function being called.
/// * `caller_instance` - the `RuntimeComponentInstanceIndex` representing the
///   caller component instance, used to track the owner of an async host task.
/// * `flags` - the component flags for may_enter/leave corresponding to the
///   component instance that the lowering happened within.
/// * `opt_memory` - this nullable pointer represents the memory configuration
///   option for the canonical ABI options.
/// * `opt_realloc` - this nullable pointer represents the realloc configuration
///   option for the canonical ABI options.
/// * `string_encoding` - this is the configured string encoding for the
///   canonical ABI this lowering corresponds to.
/// * `async_` - whether the caller is using the async ABI.
/// * `args_and_results` - pointer to stack-allocated space in the caller where
///   all the arguments are stored as well as where the results will be written
///   to. The size and initialized bytes of this depends on the core wasm type
///   signature that this callee corresponds to.
/// * `nargs_and_results` - the size, in units of `ValRaw`, of
///   `args_and_results`.
///
/// This function returns a `bool` which indicates whether the call succeeded
/// or not. On failure this function records trap information in TLS which
/// should be suitable for reading later.
//
// FIXME: 11 arguments is probably too many. The `data` through `string-encoding`
// parameters should probably get packaged up into the `VMComponentContext`.
// Needs benchmarking one way or another though to figure out what the best
// balance is here.
pub type VMLoweringCallee = extern "C" fn(
    vmctx: NonNull<VMOpaqueContext>,
    data: NonNull<u8>,
    ty: u32,
    caller_instance: u32,
    flags: NonNull<VMGlobalDefinition>,
    opt_memory: *mut VMMemoryDefinition,
    opt_realloc: *mut VMFuncRef,
    string_encoding: u8,
    async_: u8,
    args_and_results: NonNull<mem::MaybeUninit<ValRaw>>,
    nargs_and_results: usize,
) -> bool;

/// Structure describing a lowered host function stored within a
/// `VMComponentContext` per-lowering.
#[derive(Copy, Clone)]
#[repr(C)]
pub struct VMLowering {
    /// The host function pointer that is invoked when this lowering is
    /// invoked.
    pub callee: VMLoweringCallee,
    /// The host data pointer (think void* pointer) to get passed to `callee`.
    pub data: VmPtr<u8>,
}

// SAFETY: the above structure is repr(C) and only contains `VmSafe` fields.
unsafe impl VmSafe for VMLowering {}

/// This is a marker type to represent the underlying allocation of a
/// `VMComponentContext`.
///
/// This type is similar to `VMContext` for core wasm and is allocated once per
/// component instance in Wasmtime. While the static size of this type is 0 the
/// actual runtime size is variable depending on the shape of the component that
/// this corresponds to. This structure always trails a `ComponentInstance`
/// allocation and the allocation/lifetime of this allocation is managed by
/// `ComponentInstance`.
#[repr(C)]
// Set an appropriate alignment for this structure where the most-aligned value
// internally right now `VMGlobalDefinition` which has an alignment of 16 bytes.
#[repr(align(16))]
pub struct VMComponentContext {
    /// For more information about this see the equivalent field in `VMContext`
    _marker: marker::PhantomPinned,
}

impl ComponentInstance {
    /// Converts the `vmctx` provided into a `ComponentInstance` and runs the
    /// provided closure with that instance.
    ///
    /// # Unsafety
    ///
    /// This is `unsafe` because `vmctx` cannot be guaranteed to be a valid
    /// pointer and it cannot be proven statically that it's safe to get a
    /// mutable reference at this time to the instance from `vmctx`.
    pub unsafe fn from_vmctx<R>(
        vmctx: NonNull<VMComponentContext>,
        f: impl FnOnce(&mut ComponentInstance) -> R,
    ) -> R {
        let mut ptr = vmctx
            .byte_sub(mem::size_of::<ComponentInstance>())
            .cast::<ComponentInstance>();
        f(ptr.as_mut())
    }

    /// Returns the layout corresponding to what would be an allocation of a
    /// `ComponentInstance` for the `offsets` provided.
    ///
    /// The returned layout has space for both the `ComponentInstance` and the
    /// trailing `VMComponentContext`.
    fn alloc_layout(offsets: &VMComponentOffsets<HostPtr>) -> Layout {
        let size = mem::size_of::<Self>()
            .checked_add(usize::try_from(offsets.size_of_vmctx()).unwrap())
            .unwrap();
        let align = mem::align_of::<Self>();
        Layout::from_size_align(size, align).unwrap()
    }

    /// Initializes an uninitialized pointer to a `ComponentInstance` in
    /// addition to its trailing `VMComponentContext`.
    ///
    /// The `ptr` provided must be valid for `alloc_size` bytes and will be
    /// entirely overwritten by this function call. The `offsets` correspond to
    /// the shape of the component being instantiated and `store` is a pointer
    /// back to the Wasmtime store for host functions to have access to.
    unsafe fn new_at(
        ptr: NonNull<ComponentInstance>,
        alloc_size: usize,
        offsets: VMComponentOffsets<HostPtr>,
        runtime_info: Arc<dyn ComponentRuntimeInfo>,
        resource_types: Arc<PrimaryMap<ResourceIndex, ResourceType>>,
        store: NonNull<dyn VMStore>,
    ) {
        assert!(alloc_size >= Self::alloc_layout(&offsets).size());

<<<<<<< HEAD
        let num_resource_tables = runtime_info.component().num_resource_tables;
        let mut component_resource_tables = PrimaryMap::with_capacity(num_resource_tables);
        for _ in 0..num_resource_tables {
            component_resource_tables.push(ResourceTable::default());
=======
        let num_instances = runtime_info.component().num_runtime_component_instances;
        let mut instance_resource_tables =
            PrimaryMap::with_capacity(num_instances.try_into().unwrap());
        for _ in 0..num_instances {
            instance_resource_tables.push(ResourceTable::default());
>>>>>>> 40315bd2
        }

        #[cfg(feature = "component-model-async")]
        let concurrent_state = concurrent::ConcurrentState::new(
            runtime_info.component().num_runtime_component_instances,
            runtime_info.component().num_error_context_tables,
        );

        ptr::write(
            ptr.as_ptr(),
            ComponentInstance {
                offsets,
                vmctx_self_reference: SendSyncPtr::new(
                    NonNull::new(
                        ptr.as_ptr()
                            .byte_add(mem::size_of::<ComponentInstance>())
                            .cast(),
                    )
                    .unwrap(),
                ),
                instance_resource_tables,
                runtime_info,
                resource_types,
                store: VMStoreRawPtr(store),
                vmctx: VMComponentContext {
                    _marker: marker::PhantomPinned,
                },
                #[cfg(feature = "component-model-async")]
                instance: None,
                #[cfg(feature = "component-model-async")]
                concurrent_state,
            },
        );

        (*ptr.as_ptr()).initialize_vmctx();
    }

    fn vmctx(&self) -> NonNull<VMComponentContext> {
        let addr = &raw const self.vmctx;
        let ret = Strict::with_addr(self.vmctx_self_reference.as_ptr(), Strict::addr(addr));
        NonNull::new(ret).unwrap()
    }

    unsafe fn vmctx_plus_offset<T: VmSafe>(&self, offset: u32) -> *const T {
        self.vmctx()
            .as_ptr()
            .byte_add(usize::try_from(offset).unwrap())
            .cast()
    }

    unsafe fn vmctx_plus_offset_mut<T: VmSafe>(&mut self, offset: u32) -> *mut T {
        self.vmctx()
            .as_ptr()
            .byte_add(usize::try_from(offset).unwrap())
            .cast()
    }

    /// Returns a pointer to the "may leave" flag for this instance specified
    /// for canonical lowering and lifting operations.
    #[inline]
    pub fn instance_flags(&self, instance: RuntimeComponentInstanceIndex) -> InstanceFlags {
        unsafe {
            let ptr = self
                .vmctx_plus_offset::<VMGlobalDefinition>(self.offsets.instance_flags(instance))
                .cast_mut();
            InstanceFlags(SendSyncPtr::new(NonNull::new(ptr).unwrap()))
        }
    }

    /// Returns the store that this component was created with.
    pub fn store(&self) -> *mut dyn VMStore {
        self.store.0.as_ptr()
    }

    /// Returns the runtime memory definition corresponding to the index of the
    /// memory provided.
    ///
    /// This can only be called after `idx` has been initialized at runtime
    /// during the instantiation process of a component.
    pub fn runtime_memory(&self, idx: RuntimeMemoryIndex) -> *mut VMMemoryDefinition {
        unsafe {
            let ret = *self.vmctx_plus_offset::<VmPtr<_>>(self.offsets.runtime_memory(idx));
            debug_assert!(ret.as_ptr() as usize != INVALID_PTR);
            ret.as_ptr()
        }
    }

    /// Returns the runtime table definition and associated instance `VMContext`
    /// corresponding to the index of the table provided.
    ///
    /// This can only be called after `idx` has been initialized at runtime
    /// during the instantiation process of a component.
    pub fn runtime_table(&self, idx: RuntimeTableIndex) -> VMTable {
        unsafe {
            let ret = *self.vmctx_plus_offset::<VMTable>(self.offsets.runtime_table(idx));
            debug_assert!(ret.from.as_ptr() as usize != INVALID_PTR);
            debug_assert!(ret.vmctx.as_ptr() as usize != INVALID_PTR);
            ret
        }
    }

    /// Returns the realloc pointer corresponding to the index provided.
    ///
    /// This can only be called after `idx` has been initialized at runtime
    /// during the instantiation process of a component.
    pub fn runtime_realloc(&self, idx: RuntimeReallocIndex) -> NonNull<VMFuncRef> {
        unsafe {
            let ret = *self.vmctx_plus_offset::<VmPtr<_>>(self.offsets.runtime_realloc(idx));
            debug_assert!(ret.as_ptr() as usize != INVALID_PTR);
            ret.as_non_null()
        }
    }

    /// Returns the async callback pointer corresponding to the index provided.
    ///
    /// This can only be called after `idx` has been initialized at runtime
    /// during the instantiation process of a component.
    pub fn runtime_callback(&self, idx: RuntimeCallbackIndex) -> NonNull<VMFuncRef> {
        unsafe {
            let ret = *self.vmctx_plus_offset::<VmPtr<_>>(self.offsets.runtime_callback(idx));
            debug_assert!(ret.as_ptr() as usize != INVALID_PTR);
            ret.as_non_null()
        }
    }

    /// Returns the post-return pointer corresponding to the index provided.
    ///
    /// This can only be called after `idx` has been initialized at runtime
    /// during the instantiation process of a component.
    pub fn runtime_post_return(&self, idx: RuntimePostReturnIndex) -> NonNull<VMFuncRef> {
        unsafe {
            let ret = *self.vmctx_plus_offset::<VmPtr<_>>(self.offsets.runtime_post_return(idx));
            debug_assert!(ret.as_ptr() as usize != INVALID_PTR);
            ret.as_non_null()
        }
    }

    /// Returns the host information for the lowered function at the index
    /// specified.
    ///
    /// This can only be called after `idx` has been initialized at runtime
    /// during the instantiation process of a component.
    pub fn lowering(&self, idx: LoweredIndex) -> VMLowering {
        unsafe {
            let ret = *self.vmctx_plus_offset::<VMLowering>(self.offsets.lowering(idx));
            debug_assert!(ret.callee as usize != INVALID_PTR);
            debug_assert!(ret.data.as_ptr() as usize != INVALID_PTR);
            ret
        }
    }

    /// Returns the core wasm `funcref` corresponding to the trampoline
    /// specified.
    ///
    /// The returned function is suitable to pass directly to a wasm module
    /// instantiation and the function contains cranelift-compiled trampolines.
    ///
    /// This can only be called after `idx` has been initialized at runtime
    /// during the instantiation process of a component.
    pub fn trampoline_func_ref(&self, idx: TrampolineIndex) -> NonNull<VMFuncRef> {
        unsafe {
            let offset = self.offsets.trampoline_func_ref(idx);
            let ret = self.vmctx_plus_offset::<VMFuncRef>(offset);
            debug_assert!(
                mem::transmute::<Option<VmPtr<VMWasmCallFunction>>, usize>((*ret).wasm_call)
                    != INVALID_PTR
            );
            debug_assert!((*ret).vmctx.as_ptr() as usize != INVALID_PTR);
            NonNull::new(ret.cast_mut()).unwrap()
        }
    }

    /// Stores the runtime memory pointer at the index specified.
    ///
    /// This is intended to be called during the instantiation process of a
    /// component once a memory is available, which may not be until part-way
    /// through component instantiation.
    ///
    /// Note that it should be a property of the component model that the `ptr`
    /// here is never needed prior to it being configured here in the instance.
    pub fn set_runtime_memory(
        &mut self,
        idx: RuntimeMemoryIndex,
        ptr: NonNull<VMMemoryDefinition>,
    ) {
        unsafe {
            let storage = self.vmctx_plus_offset_mut::<VmPtr<VMMemoryDefinition>>(
                self.offsets.runtime_memory(idx),
            );
            debug_assert!((*storage).as_ptr() as usize == INVALID_PTR);
            *storage = ptr.into();
        }
    }

    /// Same as `set_runtime_memory` but for realloc function pointers.
    pub fn set_runtime_realloc(&mut self, idx: RuntimeReallocIndex, ptr: NonNull<VMFuncRef>) {
        unsafe {
            let storage =
                self.vmctx_plus_offset_mut::<VmPtr<VMFuncRef>>(self.offsets.runtime_realloc(idx));
            debug_assert!((*storage).as_ptr() as usize == INVALID_PTR);
            *storage = ptr.into();
        }
    }

    /// Same as `set_runtime_memory` but for async callback function pointers.
    pub fn set_runtime_callback(&mut self, idx: RuntimeCallbackIndex, ptr: NonNull<VMFuncRef>) {
        unsafe {
            let storage =
                self.vmctx_plus_offset_mut::<VmPtr<VMFuncRef>>(self.offsets.runtime_callback(idx));
            debug_assert!((*storage).as_ptr() as usize == INVALID_PTR);
            *storage = ptr.into();
        }
    }

    /// Same as `set_runtime_memory` but for post-return function pointers.
    pub fn set_runtime_post_return(
        &mut self,
        idx: RuntimePostReturnIndex,
        ptr: NonNull<VMFuncRef>,
    ) {
        unsafe {
            let storage = self
                .vmctx_plus_offset_mut::<VmPtr<VMFuncRef>>(self.offsets.runtime_post_return(idx));
            debug_assert!((*storage).as_ptr() as usize == INVALID_PTR);
            *storage = ptr.into();
        }
    }

    /// Stores the runtime table pointer at the index specified.
    ///
    /// This is intended to be called during the instantiation process of a
    /// component once a table is available, which may not be until part-way
    /// through component instantiation.
    ///
    /// Note that it should be a property of the component model that the `ptr`
    /// here is never needed prior to it being configured here in the instance.
    pub fn set_runtime_table(
        &mut self,
        idx: RuntimeTableIndex,
        ptr: NonNull<VMTableDefinition>,
        vmctx: NonNull<VMContext>,
    ) {
        unsafe {
            let storage = self.vmctx_plus_offset_mut::<VMTable>(self.offsets.runtime_table(idx));
            debug_assert!((*storage).vmctx.as_ptr() as usize == INVALID_PTR);
            debug_assert!((*storage).from.as_ptr() as usize == INVALID_PTR);
            *storage = VMTable {
                vmctx: vmctx.into(),
                from: ptr.into(),
            };
        }
    }

    /// Configures host runtime lowering information associated with imported f
    /// functions for the `idx` specified.
    pub fn set_lowering(&mut self, idx: LoweredIndex, lowering: VMLowering) {
        unsafe {
            debug_assert!(
                *self.vmctx_plus_offset::<usize>(self.offsets.lowering_callee(idx)) == INVALID_PTR
            );
            debug_assert!(
                *self.vmctx_plus_offset::<usize>(self.offsets.lowering_data(idx)) == INVALID_PTR
            );
            *self.vmctx_plus_offset_mut(self.offsets.lowering(idx)) = lowering;
        }
    }

    /// Same as `set_lowering` but for the resource.drop functions.
    pub fn set_trampoline(
        &mut self,
        idx: TrampolineIndex,
        wasm_call: NonNull<VMWasmCallFunction>,
        array_call: NonNull<VMArrayCallFunction>,
        type_index: VMSharedTypeIndex,
    ) {
        unsafe {
            let offset = self.offsets.trampoline_func_ref(idx);
            debug_assert!(*self.vmctx_plus_offset::<usize>(offset) == INVALID_PTR);
            let vmctx = VMOpaqueContext::from_vmcomponent(self.vmctx());
            *self.vmctx_plus_offset_mut(offset) = VMFuncRef {
                wasm_call: Some(wasm_call.into()),
                array_call: array_call.into(),
                type_index,
                vmctx: vmctx.into(),
            };
        }
    }

    /// Configures the destructor for a resource at the `idx` specified.
    ///
    /// This is required to be called for each resource as it's defined within a
    /// component during the instantiation process.
    pub fn set_resource_destructor(
        &mut self,
        idx: ResourceIndex,
        dtor: Option<NonNull<VMFuncRef>>,
    ) {
        unsafe {
            let offset = self.offsets.resource_destructor(idx);
            debug_assert!(*self.vmctx_plus_offset::<usize>(offset) == INVALID_PTR);
            *self.vmctx_plus_offset_mut(offset) = dtor.map(VmPtr::from);
        }
    }

    /// Returns the destructor, if any, for `idx`.
    ///
    /// This is only valid to call after `set_resource_destructor`, or typically
    /// after instantiation.
    pub fn resource_destructor(&self, idx: ResourceIndex) -> Option<NonNull<VMFuncRef>> {
        unsafe {
            let offset = self.offsets.resource_destructor(idx);
            debug_assert!(*self.vmctx_plus_offset::<usize>(offset) != INVALID_PTR);
            (*self.vmctx_plus_offset::<Option<VmPtr<VMFuncRef>>>(offset)).map(|p| p.as_non_null())
        }
    }

    unsafe fn initialize_vmctx(&mut self) {
        *self.vmctx_plus_offset_mut(self.offsets.magic()) = VMCOMPONENT_MAGIC;
        *self.vmctx_plus_offset_mut(self.offsets.builtins()) =
            VmPtr::from(NonNull::from(&libcalls::VMComponentBuiltins::INIT));
        *self.vmctx_plus_offset_mut(self.offsets.vm_store_context()) =
            VmPtr::from(self.store.0.as_ref().vm_store_context_ptr());

        for i in 0..self.offsets.num_runtime_component_instances {
            let i = RuntimeComponentInstanceIndex::from_u32(i);
            let mut def = VMGlobalDefinition::new();
            *def.as_i32_mut() = FLAG_MAY_ENTER | FLAG_MAY_LEAVE;
            self.instance_flags(i).as_raw().write(def);
        }

        // In debug mode set non-null bad values to all "pointer looking" bits
        // and pieces related to lowering and such. This'll help detect any
        // erroneous usage and enable debug assertions above as well to prevent
        // loading these before they're configured or setting them twice.
        if cfg!(debug_assertions) {
            for i in 0..self.offsets.num_lowerings {
                let i = LoweredIndex::from_u32(i);
                let offset = self.offsets.lowering_callee(i);
                *self.vmctx_plus_offset_mut(offset) = INVALID_PTR;
                let offset = self.offsets.lowering_data(i);
                *self.vmctx_plus_offset_mut(offset) = INVALID_PTR;
            }
            for i in 0..self.offsets.num_trampolines {
                let i = TrampolineIndex::from_u32(i);
                let offset = self.offsets.trampoline_func_ref(i);
                *self.vmctx_plus_offset_mut(offset) = INVALID_PTR;
            }
            for i in 0..self.offsets.num_runtime_memories {
                let i = RuntimeMemoryIndex::from_u32(i);
                let offset = self.offsets.runtime_memory(i);
                *self.vmctx_plus_offset_mut(offset) = INVALID_PTR;
            }
            for i in 0..self.offsets.num_runtime_reallocs {
                let i = RuntimeReallocIndex::from_u32(i);
                let offset = self.offsets.runtime_realloc(i);
                *self.vmctx_plus_offset_mut(offset) = INVALID_PTR;
            }
            for i in 0..self.offsets.num_runtime_callbacks {
                let i = RuntimeCallbackIndex::from_u32(i);
                let offset = self.offsets.runtime_callback(i);
                *self.vmctx_plus_offset_mut(offset) = INVALID_PTR;
            }
            for i in 0..self.offsets.num_runtime_post_returns {
                let i = RuntimePostReturnIndex::from_u32(i);
                let offset = self.offsets.runtime_post_return(i);
                *self.vmctx_plus_offset_mut(offset) = INVALID_PTR;
            }
            for i in 0..self.offsets.num_resources {
                let i = ResourceIndex::from_u32(i);
                let offset = self.offsets.resource_destructor(i);
                *self.vmctx_plus_offset_mut(offset) = INVALID_PTR;
            }
            for i in 0..self.offsets.num_runtime_tables {
                let i = RuntimeTableIndex::from_u32(i);
                let offset = self.offsets.runtime_table(i);
                *self.vmctx_plus_offset_mut(offset) = INVALID_PTR;
            }
        }
    }

    /// Returns a reference to the component type information for this instance.
    pub fn component(&self) -> &Component {
        self.runtime_info.component()
    }

    /// Returns the type information that this instance is instantiated with.
    pub fn component_types(&self) -> &Arc<ComponentTypes> {
        self.runtime_info.component_types()
    }

    /// Get the canonical ABI's `realloc` function's runtime type.
    pub fn realloc_func_ty(&self) -> &Arc<dyn Any + Send + Sync> {
        self.runtime_info.realloc_func_type()
    }

    /// Returns a reference to the resource type information.
    pub fn resource_types(&self) -> &Arc<PrimaryMap<ResourceIndex, ResourceType>> {
        &self.resource_types
    }

    /// Returns whether the resource that `ty` points to is owned by the
    /// instance that `ty` correspond to.
    ///
    /// This is used when lowering borrows to skip table management and instead
    /// thread through the underlying representation directly.
    pub fn resource_owned_by_own_instance(&self, ty: TypeResourceTableIndex) -> bool {
        let resource = &self.component_types()[ty];
        let component = self.component();
        let idx = match component.defined_resource_index(resource.ty) {
            Some(idx) => idx,
            None => return false,
        };
        resource.instance == component.defined_resource_instances[idx]
    }

    /// Implementation of the `resource.new` intrinsic for `i32`
    /// representations.
    pub fn resource_new32(&mut self, ty: TypeResourceTableIndex, rep: u32) -> Result<u32> {
        self.resource_tables()
            .resource_new(TypedResource::Component { ty, rep })
    }

    /// Implementation of the `resource.rep` intrinsic for `i32`
    /// representations.
    pub fn resource_rep32(&mut self, ty: TypeResourceTableIndex, index: u32) -> Result<u32> {
        self.resource_tables()
            .resource_rep(TypedResourceIndex::Component { ty, index })
    }

    /// Implementation of the `resource.drop` intrinsic.
    pub fn resource_drop(&mut self, ty: TypeResourceTableIndex, index: u32) -> Result<Option<u32>> {
        self.resource_tables()
            .resource_drop(TypedResourceIndex::Component { ty, index })
    }

    /// NB: this is intended to be a private method. This does not have
    /// `host_table` information at this time meaning it's only suitable for
    /// working with resources specified to this component which is currently
    /// all that this is used for.
    ///
    /// If necessary though it's possible to enhance the `Store` trait to thread
    /// through the relevant information and get `host_table` to be `Some` here.
    fn resource_tables(&mut self) -> ResourceTables<'_> {
        ResourceTables {
            host_table: None,
            calls: unsafe { (&mut *self.store()).component_calls() },
            guest: Some((
                &mut self.instance_resource_tables,
                self.runtime_info.component_types(),
            )),
        }
    }

    /// Returns the runtime state of resources associated with this component.
    #[inline]
    pub fn guest_tables(
        &mut self,
    ) -> (
        &mut PrimaryMap<RuntimeComponentInstanceIndex, ResourceTable>,
        &ComponentTypes,
    ) {
        (
            &mut self.instance_resource_tables,
            self.runtime_info.component_types(),
        )
    }

    /// Returns the destructor and instance flags for the specified resource
    /// table type.
    ///
    /// This will lookup the origin definition of the `ty` table and return the
    /// destructor/flags for that.
    pub fn dtor_and_flags(
        &self,
        ty: TypeResourceTableIndex,
    ) -> (Option<NonNull<VMFuncRef>>, Option<InstanceFlags>) {
        let resource = self.component_types()[ty].ty;
        let dtor = self.resource_destructor(resource);
        let component = self.component();
        let flags = component.defined_resource_index(resource).map(|i| {
            let instance = component.defined_resource_instances[i];
            self.instance_flags(instance)
        });
        (dtor, flags)
    }

    pub(crate) fn resource_transfer_own(
        &mut self,
        index: u32,
        src: TypeResourceTableIndex,
        dst: TypeResourceTableIndex,
    ) -> Result<u32> {
        let mut tables = self.resource_tables();
        let rep = tables.resource_lift_own(TypedResourceIndex::Component { ty: src, index })?;
        tables.resource_lower_own(TypedResource::Component { ty: dst, rep })
    }

    pub(crate) fn resource_transfer_borrow(
        &mut self,
        index: u32,
        src: TypeResourceTableIndex,
        dst: TypeResourceTableIndex,
    ) -> Result<u32> {
        let dst_owns_resource = self.resource_owned_by_own_instance(dst);
        let mut tables = self.resource_tables();
        let rep = tables.resource_lift_borrow(TypedResourceIndex::Component { ty: src, index })?;
        // Implement `lower_borrow`'s special case here where if a borrow's
        // resource type is owned by `dst` then the destination receives the
        // representation directly rather than a handle to the representation.
        //
        // This can perhaps become a different libcall in the future to avoid
        // this check at runtime since we know at compile time whether the
        // destination type owns the resource, but that's left as a future
        // refactoring if truly necessary.
        if dst_owns_resource {
            return Ok(rep);
        }
        tables.resource_lower_borrow(TypedResource::Component { ty: dst, rep })
    }

    pub(crate) fn resource_enter_call(&mut self) {
        self.resource_tables().enter_call()
    }

    pub(crate) fn resource_exit_call(&mut self) -> Result<()> {
        self.resource_tables().exit_call()
    }
}

impl VMComponentContext {
    /// Moves the `self` pointer backwards to the `ComponentInstance` pointer
    /// that this `VMComponentContext` trails.
    pub fn instance(&self) -> *mut ComponentInstance {
        unsafe {
            (self as *const Self as *mut u8)
                .offset(-(offset_of!(ComponentInstance, vmctx) as isize))
                as *mut ComponentInstance
        }
    }
}

/// An owned version of `ComponentInstance` which is akin to
/// `Box<ComponentInstance>`.
///
/// This type can be dereferenced to `ComponentInstance` to access the
/// underlying methods.
pub struct OwnedComponentInstance {
    pub(crate) ptr: SendSyncPtr<ComponentInstance>,
}

impl OwnedComponentInstance {
    /// Allocates a new `ComponentInstance + VMComponentContext` pair on the
    /// heap with `malloc` and configures it for the `component` specified.
    pub fn new(
        runtime_info: Arc<dyn ComponentRuntimeInfo>,
        resource_types: Arc<PrimaryMap<ResourceIndex, ResourceType>>,
        store: NonNull<dyn VMStore>,
    ) -> OwnedComponentInstance {
        let component = runtime_info.component();
        let offsets = VMComponentOffsets::new(HostPtr, component);
        let layout = ComponentInstance::alloc_layout(&offsets);
        unsafe {
            // Technically it is not required to `alloc_zeroed` here. The
            // primary reason for doing this is because a component context
            // start is a "partly initialized" state where pointers and such are
            // configured as the instantiation process continues. The component
            // model should guarantee that we never access uninitialized memory
            // in the context, but to help protect against possible bugs a
            // zeroed allocation is done here to try to contain
            // use-before-initialized issues.
            let ptr = alloc::alloc::alloc_zeroed(layout) as *mut ComponentInstance;
            let ptr = NonNull::new(ptr).unwrap();

            ComponentInstance::new_at(
                ptr,
                layout.size(),
                offsets,
                runtime_info,
                resource_types,
                store,
            );

            let ptr = SendSyncPtr::new(ptr);
            OwnedComponentInstance { ptr }
        }
    }

    // Note that this is technically unsafe due to the fact that it enables
    // `mem::swap`-ing two component instances which would get all the offsets
    // mixed up and cause issues. This is scoped to just this module though as a
    // convenience to forward to `&mut` methods on `ComponentInstance`.
    unsafe fn instance_mut(&mut self) -> &mut ComponentInstance {
        &mut *self.ptr.as_ptr()
    }

    /// Returns the underlying component instance's raw pointer.
    pub fn instance_ptr(&self) -> *mut ComponentInstance {
        self.ptr.as_ptr()
    }

    /// See `ComponentInstance::set_runtime_memory`
    pub fn set_runtime_memory(
        &mut self,
        idx: RuntimeMemoryIndex,
        ptr: NonNull<VMMemoryDefinition>,
    ) {
        unsafe { self.instance_mut().set_runtime_memory(idx, ptr) }
    }

    /// See `ComponentInstance::set_runtime_realloc`
    pub fn set_runtime_realloc(&mut self, idx: RuntimeReallocIndex, ptr: NonNull<VMFuncRef>) {
        unsafe { self.instance_mut().set_runtime_realloc(idx, ptr) }
    }

    /// See `ComponentInstance::set_runtime_callback`
    pub fn set_runtime_callback(&mut self, idx: RuntimeCallbackIndex, ptr: NonNull<VMFuncRef>) {
        unsafe { self.instance_mut().set_runtime_callback(idx, ptr) }
    }

    /// See `ComponentInstance::set_runtime_post_return`
    pub fn set_runtime_post_return(
        &mut self,
        idx: RuntimePostReturnIndex,
        ptr: NonNull<VMFuncRef>,
    ) {
        unsafe { self.instance_mut().set_runtime_post_return(idx, ptr) }
    }

    /// See `ComponentInstance::set_runtime_table`
    pub fn set_runtime_table(
        &mut self,
        idx: RuntimeTableIndex,
        ptr: NonNull<VMTableDefinition>,
        vmctx: NonNull<VMContext>,
    ) {
        unsafe { self.instance_mut().set_runtime_table(idx, ptr, vmctx) }
    }

    /// See `ComponentInstance::set_lowering`
    pub fn set_lowering(&mut self, idx: LoweredIndex, lowering: VMLowering) {
        unsafe { self.instance_mut().set_lowering(idx, lowering) }
    }

    /// See `ComponentInstance::set_resource_drop`
    pub fn set_trampoline(
        &mut self,
        idx: TrampolineIndex,
        wasm_call: NonNull<VMWasmCallFunction>,
        array_call: NonNull<VMArrayCallFunction>,
        type_index: VMSharedTypeIndex,
    ) {
        unsafe {
            self.instance_mut()
                .set_trampoline(idx, wasm_call, array_call, type_index)
        }
    }

    /// See `ComponentInstance::set_resource_destructor`
    pub fn set_resource_destructor(
        &mut self,
        idx: ResourceIndex,
        dtor: Option<NonNull<VMFuncRef>>,
    ) {
        unsafe { self.instance_mut().set_resource_destructor(idx, dtor) }
    }

    /// See `ComponentInstance::resource_types`
    pub fn resource_types_mut(&mut self) -> &mut Arc<PrimaryMap<ResourceIndex, ResourceType>> {
        unsafe { &mut (*self.ptr.as_ptr()).resource_types }
    }

    #[cfg(feature = "component-model-async")]
    pub fn drop_fibers(&mut self) {
        unsafe { self.instance_mut().concurrent_state.drop_fibers() }
    }
}

impl Deref for OwnedComponentInstance {
    type Target = ComponentInstance;
    fn deref(&self) -> &ComponentInstance {
        unsafe { &*self.ptr.as_ptr() }
    }
}

impl Drop for OwnedComponentInstance {
    fn drop(&mut self) {
        let layout = ComponentInstance::alloc_layout(&self.offsets);
        unsafe {
            ptr::drop_in_place(self.ptr.as_ptr());
            alloc::alloc::dealloc(self.ptr.as_ptr().cast(), layout);
        }
    }
}

impl VMComponentContext {
    /// Helper function to cast between context types using a debug assertion to
    /// protect against some mistakes.
    #[inline]
    pub unsafe fn from_opaque(opaque: NonNull<VMOpaqueContext>) -> NonNull<VMComponentContext> {
        // See comments in `VMContext::from_opaque` for this debug assert
        debug_assert_eq!(opaque.as_ref().magic, VMCOMPONENT_MAGIC);
        opaque.cast()
    }
}

impl VMOpaqueContext {
    /// Helper function to clearly indicate the cast desired
    #[inline]
    pub fn from_vmcomponent(ptr: NonNull<VMComponentContext>) -> NonNull<VMOpaqueContext> {
        ptr.cast()
    }
}

#[allow(missing_docs)]
#[repr(transparent)]
#[derive(Copy, Clone)]
pub struct InstanceFlags(SendSyncPtr<VMGlobalDefinition>);

#[allow(missing_docs)]
impl InstanceFlags {
    /// Wraps the given pointer as an `InstanceFlags`
    ///
    /// # Unsafety
    ///
    /// This is a raw pointer argument which needs to be valid for the lifetime
    /// that `InstanceFlags` is used.
    pub unsafe fn from_raw(ptr: NonNull<VMGlobalDefinition>) -> InstanceFlags {
        InstanceFlags(SendSyncPtr::from(ptr))
    }

    #[inline]
    pub unsafe fn may_leave(&self) -> bool {
        *self.as_raw().as_ref().as_i32() & FLAG_MAY_LEAVE != 0
    }

    #[inline]
    pub unsafe fn set_may_leave(&mut self, val: bool) {
        if val {
            *self.as_raw().as_mut().as_i32_mut() |= FLAG_MAY_LEAVE;
        } else {
            *self.as_raw().as_mut().as_i32_mut() &= !FLAG_MAY_LEAVE;
        }
    }

    #[inline]
    pub unsafe fn may_enter(&self) -> bool {
        *self.as_raw().as_ref().as_i32() & FLAG_MAY_ENTER != 0
    }

    #[inline]
    pub unsafe fn set_may_enter(&mut self, val: bool) {
        if val {
            *self.as_raw().as_mut().as_i32_mut() |= FLAG_MAY_ENTER;
        } else {
            *self.as_raw().as_mut().as_i32_mut() &= !FLAG_MAY_ENTER;
        }
    }

    #[inline]
    pub unsafe fn needs_post_return(&self) -> bool {
        *self.as_raw().as_ref().as_i32() & FLAG_NEEDS_POST_RETURN != 0
    }

    #[inline]
    pub unsafe fn set_needs_post_return(&mut self, val: bool) {
        if val {
            *self.as_raw().as_mut().as_i32_mut() |= FLAG_NEEDS_POST_RETURN;
        } else {
            *self.as_raw().as_mut().as_i32_mut() &= !FLAG_NEEDS_POST_RETURN;
        }
    }

    #[inline]
    pub fn as_raw(&self) -> NonNull<VMGlobalDefinition> {
        self.0.as_non_null()
    }
}

/// Runtime information about a component stored locally for reflection.
pub trait ComponentRuntimeInfo: Send + Sync + 'static {
    /// Returns the type information about the compiled component.
    fn component(&self) -> &Component;

    /// Returns a handle to the tables of type information for this component.
    fn component_types(&self) -> &Arc<ComponentTypes>;

    /// Get the `wasmtime::FuncType` for the canonical ABI's `realloc` function.
    fn realloc_func_type(&self) -> &Arc<dyn Any + Send + Sync>;
}<|MERGE_RESOLUTION|>--- conflicted
+++ resolved
@@ -220,18 +220,11 @@
     ) {
         assert!(alloc_size >= Self::alloc_layout(&offsets).size());
 
-<<<<<<< HEAD
-        let num_resource_tables = runtime_info.component().num_resource_tables;
-        let mut component_resource_tables = PrimaryMap::with_capacity(num_resource_tables);
-        for _ in 0..num_resource_tables {
-            component_resource_tables.push(ResourceTable::default());
-=======
         let num_instances = runtime_info.component().num_runtime_component_instances;
         let mut instance_resource_tables =
             PrimaryMap::with_capacity(num_instances.try_into().unwrap());
         for _ in 0..num_instances {
             instance_resource_tables.push(ResourceTable::default());
->>>>>>> 40315bd2
         }
 
         #[cfg(feature = "component-model-async")]
