//! Runtime support for the component model in Wasmtime
//!
//! Currently this runtime support includes a `VMComponentContext` which is
//! similar in purpose to `VMContext`. The context is read from
//! cranelift-generated trampolines when entering the host from a wasm module.
//! Eventually it's intended that module-to-module calls, which would be
//! cranelift-compiled adapters, will use this `VMComponentContext` as well.

use crate::prelude::*;
use crate::runtime::vm::{
    SendSyncPtr, VMArrayCallFunction, VMFuncRef, VMGlobalDefinition, VMMemoryDefinition,
    VMOpaqueContext, VMStore, VMStoreRawPtr, VMWasmCallFunction, ValRaw, VmPtr, VmSafe,
};
use alloc::alloc::Layout;
use alloc::collections::BTreeMap;
use alloc::sync::Arc;
use core::any::Any;
use core::marker;
use core::mem;
use core::mem::offset_of;
use core::ops::Deref;
use core::ptr::{self, NonNull};
use sptr::Strict;
use wasmtime_environ::component::*;
use wasmtime_environ::{HostPtr, PrimaryMap, VMSharedTypeIndex};

#[allow(clippy::cast_possible_truncation)] // it's intended this is truncated on
                                           // 32-bit platforms
const INVALID_PTR: usize = 0xdead_dead_beef_beef_u64 as usize;

mod error_contexts;
mod libcalls;
mod resources;
mod states;

pub use self::error_contexts::{GlobalErrorContextRefCount, LocalErrorContextRefCount};
pub use self::resources::{CallContexts, ResourceTable, ResourceTables};
pub use self::states::StateTable;

#[cfg(feature = "component-model-async")]
pub use self::resources::CallContext;

/// Runtime representation of a component instance and all state necessary for
/// the instance itself.
///
/// This type never exists by-value, but rather it's always behind a pointer.
/// The size of the allocation for `ComponentInstance` includes the trailing
/// `VMComponentContext` which is variably sized based on the `offsets`
/// contained within.
#[repr(C)]
pub struct ComponentInstance {
    /// Size and offset information for the trailing `VMComponentContext`.
    offsets: VMComponentOffsets<HostPtr>,

    /// For more information about this see the documentation on
    /// `Instance::vmctx_self_reference`.
    vmctx_self_reference: SendSyncPtr<VMComponentContext>,

    /// Runtime type information about this component.
    runtime_info: Arc<dyn ComponentRuntimeInfo>,

    /// State of resources for all `TypeResourceTableIndex` values for this
    /// component.
    ///
    /// This is paired with other information to create a `ResourceTables` which
    /// is how this field is manipulated.
    component_resource_tables: PrimaryMap<TypeResourceTableIndex, ResourceTable>,

    component_waitable_tables: PrimaryMap<RuntimeComponentInstanceIndex, StateTable<WaitableState>>,

    /// (Sub)Component specific error context tracking
    ///
    /// At the component level, only the number of references (`usize`) to a given error context is tracked,
    /// with state related to the error context being held at the component model level, in concurrent
    /// state.
    ///
    /// The state tables in the (sub)component local tracking must contain a pointer into the global
    /// error context lookups in order to ensure that in contexts where only the local reference is present
    /// the global state can still be maintained/updated.
    component_error_context_tables:
        PrimaryMap<TypeComponentLocalErrorContextTableIndex, StateTable<LocalErrorContextRefCount>>,

    /// Reference counts for all component error contexts
    ///
    /// NOTE: it is possible the global ref count to be *greater* than the sum of
    /// (sub)component ref counts as tracked by `component_error_context_tables`, for
    /// example when the host holds one or more references to error contexts.
    ///
    /// The key of this primary map is often referred to as the "rep" (i.e. host-side
    /// component-wide representation) of the index into concurrent state for a given
    /// stored `ErrorContext`.
    ///
    /// Stated another way, `TypeComponentGlobalErrorContextTableIndex` is essentially the same
    /// as a `TableId<ErrorContextState>`.
    component_global_error_context_ref_counts:
        BTreeMap<TypeComponentGlobalErrorContextTableIndex, GlobalErrorContextRefCount>,

    /// Storage for the type information about resources within this component
    /// instance.
    ///
    /// This is actually `Arc<PrimaryMap<ResourceIndex, ResourceType>>` but that
    /// can't be in this crate because `ResourceType` isn't here. Not using `dyn
    /// Any` is left as an exercise for a future refactoring.
    resource_types: Arc<dyn Any + Send + Sync>,

    /// Self-pointer back to `Store<T>` and its functions.
    store: VMStoreRawPtr,

    /// A zero-sized field which represents the end of the struct for the actual
    /// `VMComponentContext` to be allocated behind.
    vmctx: VMComponentContext,
}

/// Type signature for host-defined trampolines that are called from
/// WebAssembly.
///
/// This function signature is invoked from a cranelift-compiled trampoline that
/// adapts from the core wasm System-V ABI into the ABI provided here:
///
/// * `vmctx` - this is the first argument to the wasm import, and should always
///   end up being a `VMComponentContext`.
/// * `data` - this is the data pointer associated with the `VMLowering` for
///   which this function pointer was registered.
/// * `ty` - the type index, relative to the tables in `vmctx`, that is the
///   type of the function being called.
<<<<<<< HEAD
/// * `caller_instance` - The (sub)component instance of the caller.
=======
/// * `caller_instance` - the `RuntimeComponentInstanceIndex` representing the
///   caller component instance, used to track the owner of an async host task.
>>>>>>> e929b63d
/// * `flags` - the component flags for may_enter/leave corresponding to the
///   component instance that the lowering happened within.
/// * `opt_memory` - this nullable pointer represents the memory configuration
///   option for the canonical ABI options.
/// * `opt_realloc` - this nullable pointer represents the realloc configuration
///   option for the canonical ABI options.
/// * `string_encoding` - this is the configured string encoding for the
///   canonical ABI this lowering corresponds to.
/// * `async_` - whether the caller is using the async ABI.
/// * `args_and_results` - pointer to stack-allocated space in the caller where
///   all the arguments are stored as well as where the results will be written
///   to. The size and initialized bytes of this depends on the core wasm type
///   signature that this callee corresponds to.
/// * `nargs_and_results` - the size, in units of `ValRaw`, of
///   `args_and_results`.
///
/// This function returns a `bool` which indicates whether the call succeeded
/// or not. On failure this function records trap information in TLS which
/// should be suitable for reading later.
//
// FIXME: 11 arguments is probably too many. The `data` through `string-encoding`
// parameters should probably get packaged up into the `VMComponentContext`.
// Needs benchmarking one way or another though to figure out what the best
// balance is here.
pub type VMLoweringCallee = extern "C" fn(
    vmctx: NonNull<VMOpaqueContext>,
    data: NonNull<u8>,
    ty: u32,
    caller_instance: u32,
    flags: NonNull<VMGlobalDefinition>,
    opt_memory: *mut VMMemoryDefinition,
    opt_realloc: *mut VMFuncRef,
    string_encoding: u8,
    async_: u8,
    args_and_results: NonNull<mem::MaybeUninit<ValRaw>>,
    nargs_and_results: usize,
) -> bool;

/// Structure describing a lowered host function stored within a
/// `VMComponentContext` per-lowering.
#[derive(Copy, Clone)]
#[repr(C)]
pub struct VMLowering {
    /// The host function pointer that is invoked when this lowering is
    /// invoked.
    pub callee: VMLoweringCallee,
    /// The host data pointer (think void* pointer) to get passed to `callee`.
    pub data: VmPtr<u8>,
}

// SAFETY: the above structure is repr(C) and only contains `VmSafe` fields.
unsafe impl VmSafe for VMLowering {}

/// This is a marker type to represent the underlying allocation of a
/// `VMComponentContext`.
///
/// This type is similar to `VMContext` for core wasm and is allocated once per
/// component instance in Wasmtime. While the static size of this type is 0 the
/// actual runtime size is variable depending on the shape of the component that
/// this corresponds to. This structure always trails a `ComponentInstance`
/// allocation and the allocation/lifetime of this allocation is managed by
/// `ComponentInstance`.
#[repr(C)]
// Set an appropriate alignment for this structure where the most-aligned value
// internally right now `VMGlobalDefinition` which has an alignment of 16 bytes.
#[repr(align(16))]
pub struct VMComponentContext {
    /// For more information about this see the equivalent field in `VMContext`
    _marker: marker::PhantomPinned,
}

/// Represents the state of a stream or future handle.
#[derive(Debug, Eq, PartialEq)]
pub enum StreamFutureState {
    /// Both the read and write ends are owned by the same component instance.
    Local,
    /// Only the write end is owned by this component instance.
    Write,
    /// Only the read end is owned by this component instance.
    Read,
    /// A read or write is in progress.
    Busy,
}

/// Represents the state of a waitable handle.
#[derive(Debug)]
pub enum WaitableState {
    /// Represents a task handle.
    Task,
    /// Represents a stream handle.
    Stream(TypeStreamTableIndex, StreamFutureState),
    /// Represents a future handle.
    Future(TypeFutureTableIndex, StreamFutureState),
}

/// Represents the state associated with an error context
#[derive(Debug, PartialEq, Eq, PartialOrd)]
pub struct ErrorContextState {
    /// Debug message associated with the error context
    pub(crate) debug_msg: String,
}

impl ComponentInstance {
    /// Converts the `vmctx` provided into a `ComponentInstance` and runs the
    /// provided closure with that instance.
    ///
    /// # Unsafety
    ///
    /// This is `unsafe` because `vmctx` cannot be guaranteed to be a valid
    /// pointer and it cannot be proven statically that it's safe to get a
    /// mutable reference at this time to the instance from `vmctx`.
    pub unsafe fn from_vmctx<R>(
        vmctx: NonNull<VMComponentContext>,
        f: impl FnOnce(&mut ComponentInstance) -> R,
    ) -> R {
        let mut ptr = vmctx
            .byte_sub(mem::size_of::<ComponentInstance>())
            .cast::<ComponentInstance>();
        f(ptr.as_mut())
    }

    /// Returns the layout corresponding to what would be an allocation of a
    /// `ComponentInstance` for the `offsets` provided.
    ///
    /// The returned layout has space for both the `ComponentInstance` and the
    /// trailing `VMComponentContext`.
    fn alloc_layout(offsets: &VMComponentOffsets<HostPtr>) -> Layout {
        let size = mem::size_of::<Self>()
            .checked_add(usize::try_from(offsets.size_of_vmctx()).unwrap())
            .unwrap();
        let align = mem::align_of::<Self>();
        Layout::from_size_align(size, align).unwrap()
    }

    /// Initializes an uninitialized pointer to a `ComponentInstance` in
    /// addition to its trailing `VMComponentContext`.
    ///
    /// The `ptr` provided must be valid for `alloc_size` bytes and will be
    /// entirely overwritten by this function call. The `offsets` correspond to
    /// the shape of the component being instantiated and `store` is a pointer
    /// back to the Wasmtime store for host functions to have access to.
    unsafe fn new_at(
        ptr: NonNull<ComponentInstance>,
        alloc_size: usize,
        offsets: VMComponentOffsets<HostPtr>,
        runtime_info: Arc<dyn ComponentRuntimeInfo>,
        resource_types: Arc<dyn Any + Send + Sync>,
        store: NonNull<dyn VMStore>,
    ) {
        assert!(alloc_size >= Self::alloc_layout(&offsets).size());

        let num_resource_tables = runtime_info.component().num_resource_tables;
        let mut component_resource_tables = PrimaryMap::with_capacity(num_resource_tables);
        for _ in 0..num_resource_tables {
            component_resource_tables.push(ResourceTable::default());
        }

        let num_waitable_tables = runtime_info.component().num_runtime_component_instances;
        let mut component_waitable_tables =
            PrimaryMap::with_capacity(usize::try_from(num_waitable_tables).unwrap());
        for _ in 0..num_waitable_tables {
            component_waitable_tables.push(StateTable::default());
        }

        let num_error_context_tables = runtime_info.component().num_error_context_tables;
        let mut component_error_context_tables = PrimaryMap::<
            TypeComponentLocalErrorContextTableIndex,
            StateTable<LocalErrorContextRefCount>,
        >::with_capacity(num_error_context_tables);
        for _ in 0..num_error_context_tables {
            component_error_context_tables.push(StateTable::default());
        }

        let component_global_error_context_ref_counts = BTreeMap::new();

        ptr::write(
            ptr.as_ptr(),
            ComponentInstance {
                offsets,
                vmctx_self_reference: SendSyncPtr::new(
                    NonNull::new(
                        ptr.as_ptr()
                            .byte_add(mem::size_of::<ComponentInstance>())
                            .cast(),
                    )
                    .unwrap(),
                ),
                component_resource_tables,
                component_waitable_tables,
                component_error_context_tables,
                component_global_error_context_ref_counts,
                runtime_info,
                resource_types,
                store: VMStoreRawPtr(store),
                vmctx: VMComponentContext {
                    _marker: marker::PhantomPinned,
                },
            },
        );

        (*ptr.as_ptr()).initialize_vmctx();
    }

    fn vmctx(&self) -> NonNull<VMComponentContext> {
        let addr = &raw const self.vmctx;
        let ret = Strict::with_addr(self.vmctx_self_reference.as_ptr(), Strict::addr(addr));
        NonNull::new(ret).unwrap()
    }

    unsafe fn vmctx_plus_offset<T: VmSafe>(&self, offset: u32) -> *const T {
        self.vmctx()
            .as_ptr()
            .byte_add(usize::try_from(offset).unwrap())
            .cast()
    }

    unsafe fn vmctx_plus_offset_mut<T: VmSafe>(&mut self, offset: u32) -> *mut T {
        self.vmctx()
            .as_ptr()
            .byte_add(usize::try_from(offset).unwrap())
            .cast()
    }

    /// Returns a pointer to the "may leave" flag for this instance specified
    /// for canonical lowering and lifting operations.
    #[inline]
    pub fn instance_flags(&self, instance: RuntimeComponentInstanceIndex) -> InstanceFlags {
        unsafe {
            let ptr = self
                .vmctx_plus_offset::<VMGlobalDefinition>(self.offsets.instance_flags(instance))
                .cast_mut();
            InstanceFlags(SendSyncPtr::new(NonNull::new(ptr).unwrap()))
        }
    }

    /// Returns the store that this component was created with.
    pub fn store(&self) -> *mut dyn VMStore {
        self.store.0.as_ptr()
    }

    /// Returns the runtime memory definition corresponding to the index of the
    /// memory provided.
    ///
    /// This can only be called after `idx` has been initialized at runtime
    /// during the instantiation process of a component.
    pub fn runtime_memory(&self, idx: RuntimeMemoryIndex) -> *mut VMMemoryDefinition {
        unsafe {
            let ret = *self.vmctx_plus_offset::<VmPtr<_>>(self.offsets.runtime_memory(idx));
            debug_assert!(ret.as_ptr() as usize != INVALID_PTR);
            ret.as_ptr()
        }
    }

    /// Returns the realloc pointer corresponding to the index provided.
    ///
    /// This can only be called after `idx` has been initialized at runtime
    /// during the instantiation process of a component.
    pub fn runtime_realloc(&self, idx: RuntimeReallocIndex) -> NonNull<VMFuncRef> {
        unsafe {
            let ret = *self.vmctx_plus_offset::<VmPtr<_>>(self.offsets.runtime_realloc(idx));
            debug_assert!(ret.as_ptr() as usize != INVALID_PTR);
            ret.as_non_null()
        }
    }

    /// Returns the async callback pointer corresponding to the index provided.
    ///
    /// This can only be called after `idx` has been initialized at runtime
    /// during the instantiation process of a component.
    pub fn runtime_callback(&self, idx: RuntimeCallbackIndex) -> NonNull<VMFuncRef> {
        unsafe {
            let ret = *self.vmctx_plus_offset::<VmPtr<_>>(self.offsets.runtime_callback(idx));
            debug_assert!(ret.as_ptr() as usize != INVALID_PTR);
            ret.as_non_null()
        }
    }

    /// Returns the post-return pointer corresponding to the index provided.
    ///
    /// This can only be called after `idx` has been initialized at runtime
    /// during the instantiation process of a component.
    pub fn runtime_post_return(&self, idx: RuntimePostReturnIndex) -> NonNull<VMFuncRef> {
        unsafe {
            let ret = *self.vmctx_plus_offset::<VmPtr<_>>(self.offsets.runtime_post_return(idx));
            debug_assert!(ret.as_ptr() as usize != INVALID_PTR);
            ret.as_non_null()
        }
    }

    /// Returns the host information for the lowered function at the index
    /// specified.
    ///
    /// This can only be called after `idx` has been initialized at runtime
    /// during the instantiation process of a component.
    pub fn lowering(&self, idx: LoweredIndex) -> VMLowering {
        unsafe {
            let ret = *self.vmctx_plus_offset::<VMLowering>(self.offsets.lowering(idx));
            debug_assert!(ret.callee as usize != INVALID_PTR);
            debug_assert!(ret.data.as_ptr() as usize != INVALID_PTR);
            ret
        }
    }

    /// Returns the core wasm `funcref` corresponding to the trampoline
    /// specified.
    ///
    /// The returned function is suitable to pass directly to a wasm module
    /// instantiation and the function contains cranelift-compiled trampolines.
    ///
    /// This can only be called after `idx` has been initialized at runtime
    /// during the instantiation process of a component.
    pub fn trampoline_func_ref(&self, idx: TrampolineIndex) -> NonNull<VMFuncRef> {
        unsafe {
            let offset = self.offsets.trampoline_func_ref(idx);
            let ret = self.vmctx_plus_offset::<VMFuncRef>(offset);
            debug_assert!(
                mem::transmute::<Option<VmPtr<VMWasmCallFunction>>, usize>((*ret).wasm_call)
                    != INVALID_PTR
            );
            debug_assert!((*ret).vmctx.as_ptr() as usize != INVALID_PTR);
            NonNull::new(ret.cast_mut()).unwrap()
        }
    }

    /// Stores the runtime memory pointer at the index specified.
    ///
    /// This is intended to be called during the instantiation process of a
    /// component once a memory is available, which may not be until part-way
    /// through component instantiation.
    ///
    /// Note that it should be a property of the component model that the `ptr`
    /// here is never needed prior to it being configured here in the instance.
    pub fn set_runtime_memory(
        &mut self,
        idx: RuntimeMemoryIndex,
        ptr: NonNull<VMMemoryDefinition>,
    ) {
        unsafe {
            let storage = self.vmctx_plus_offset_mut::<VmPtr<VMMemoryDefinition>>(
                self.offsets.runtime_memory(idx),
            );
            debug_assert!((*storage).as_ptr() as usize == INVALID_PTR);
            *storage = ptr.into();
        }
    }

    /// Same as `set_runtime_memory` but for realloc function pointers.
    pub fn set_runtime_realloc(&mut self, idx: RuntimeReallocIndex, ptr: NonNull<VMFuncRef>) {
        unsafe {
            let storage =
                self.vmctx_plus_offset_mut::<VmPtr<VMFuncRef>>(self.offsets.runtime_realloc(idx));
            debug_assert!((*storage).as_ptr() as usize == INVALID_PTR);
            *storage = ptr.into();
        }
    }

    /// Same as `set_runtime_memory` but for async callback function pointers.
    pub fn set_runtime_callback(&mut self, idx: RuntimeCallbackIndex, ptr: NonNull<VMFuncRef>) {
        unsafe {
            let storage =
                self.vmctx_plus_offset_mut::<VmPtr<VMFuncRef>>(self.offsets.runtime_callback(idx));
            debug_assert!((*storage).as_ptr() as usize == INVALID_PTR);
            *storage = ptr.into();
        }
    }

    /// Same as `set_runtime_memory` but for post-return function pointers.
    pub fn set_runtime_post_return(
        &mut self,
        idx: RuntimePostReturnIndex,
        ptr: NonNull<VMFuncRef>,
    ) {
        unsafe {
            let storage = self
                .vmctx_plus_offset_mut::<VmPtr<VMFuncRef>>(self.offsets.runtime_post_return(idx));
            debug_assert!((*storage).as_ptr() as usize == INVALID_PTR);
            *storage = ptr.into();
        }
    }

    /// Configures host runtime lowering information associated with imported f
    /// functions for the `idx` specified.
    pub fn set_lowering(&mut self, idx: LoweredIndex, lowering: VMLowering) {
        unsafe {
            debug_assert!(
                *self.vmctx_plus_offset::<usize>(self.offsets.lowering_callee(idx)) == INVALID_PTR
            );
            debug_assert!(
                *self.vmctx_plus_offset::<usize>(self.offsets.lowering_data(idx)) == INVALID_PTR
            );
            *self.vmctx_plus_offset_mut(self.offsets.lowering(idx)) = lowering;
        }
    }

    /// Same as `set_lowering` but for the resource.drop functions.
    pub fn set_trampoline(
        &mut self,
        idx: TrampolineIndex,
        wasm_call: NonNull<VMWasmCallFunction>,
        array_call: NonNull<VMArrayCallFunction>,
        type_index: VMSharedTypeIndex,
    ) {
        unsafe {
            let offset = self.offsets.trampoline_func_ref(idx);
            debug_assert!(*self.vmctx_plus_offset::<usize>(offset) == INVALID_PTR);
            let vmctx = VMOpaqueContext::from_vmcomponent(self.vmctx());
            *self.vmctx_plus_offset_mut(offset) = VMFuncRef {
                wasm_call: Some(wasm_call.into()),
                array_call: array_call.into(),
                type_index,
                vmctx: vmctx.into(),
            };
        }
    }

    /// Configures the destructor for a resource at the `idx` specified.
    ///
    /// This is required to be called for each resource as it's defined within a
    /// component during the instantiation process.
    pub fn set_resource_destructor(
        &mut self,
        idx: ResourceIndex,
        dtor: Option<NonNull<VMFuncRef>>,
    ) {
        unsafe {
            let offset = self.offsets.resource_destructor(idx);
            debug_assert!(*self.vmctx_plus_offset::<usize>(offset) == INVALID_PTR);
            *self.vmctx_plus_offset_mut(offset) = dtor.map(VmPtr::from);
        }
    }

    /// Returns the destructor, if any, for `idx`.
    ///
    /// This is only valid to call after `set_resource_destructor`, or typically
    /// after instantiation.
    pub fn resource_destructor(&self, idx: ResourceIndex) -> Option<NonNull<VMFuncRef>> {
        unsafe {
            let offset = self.offsets.resource_destructor(idx);
            debug_assert!(*self.vmctx_plus_offset::<usize>(offset) != INVALID_PTR);
            (*self.vmctx_plus_offset::<Option<VmPtr<VMFuncRef>>>(offset)).map(|p| p.as_non_null())
        }
    }

    unsafe fn initialize_vmctx(&mut self) {
        *self.vmctx_plus_offset_mut(self.offsets.magic()) = VMCOMPONENT_MAGIC;
        *self.vmctx_plus_offset_mut(self.offsets.builtins()) =
            VmPtr::from(NonNull::from(&libcalls::VMComponentBuiltins::INIT));
        *self.vmctx_plus_offset_mut(self.offsets.vm_store_context()) =
            VmPtr::from(self.store.0.as_ref().vm_store_context_ptr());

        for i in 0..self.offsets.num_runtime_component_instances {
            let i = RuntimeComponentInstanceIndex::from_u32(i);
            let mut def = VMGlobalDefinition::new();
            *def.as_i32_mut() = FLAG_MAY_ENTER | FLAG_MAY_LEAVE;
            self.instance_flags(i).as_raw().write(def);
        }

        // In debug mode set non-null bad values to all "pointer looking" bits
        // and pieces related to lowering and such. This'll help detect any
        // erroneous usage and enable debug assertions above as well to prevent
        // loading these before they're configured or setting them twice.
        if cfg!(debug_assertions) {
            for i in 0..self.offsets.num_lowerings {
                let i = LoweredIndex::from_u32(i);
                let offset = self.offsets.lowering_callee(i);
                *self.vmctx_plus_offset_mut(offset) = INVALID_PTR;
                let offset = self.offsets.lowering_data(i);
                *self.vmctx_plus_offset_mut(offset) = INVALID_PTR;
            }
            for i in 0..self.offsets.num_trampolines {
                let i = TrampolineIndex::from_u32(i);
                let offset = self.offsets.trampoline_func_ref(i);
                *self.vmctx_plus_offset_mut(offset) = INVALID_PTR;
            }
            for i in 0..self.offsets.num_runtime_memories {
                let i = RuntimeMemoryIndex::from_u32(i);
                let offset = self.offsets.runtime_memory(i);
                *self.vmctx_plus_offset_mut(offset) = INVALID_PTR;
            }
            for i in 0..self.offsets.num_runtime_reallocs {
                let i = RuntimeReallocIndex::from_u32(i);
                let offset = self.offsets.runtime_realloc(i);
                *self.vmctx_plus_offset_mut(offset) = INVALID_PTR;
            }
            for i in 0..self.offsets.num_runtime_callbacks {
                let i = RuntimeCallbackIndex::from_u32(i);
                let offset = self.offsets.runtime_callback(i);
                *self.vmctx_plus_offset_mut(offset) = INVALID_PTR;
            }
            for i in 0..self.offsets.num_runtime_post_returns {
                let i = RuntimePostReturnIndex::from_u32(i);
                let offset = self.offsets.runtime_post_return(i);
                *self.vmctx_plus_offset_mut(offset) = INVALID_PTR;
            }
            for i in 0..self.offsets.num_resources {
                let i = ResourceIndex::from_u32(i);
                let offset = self.offsets.resource_destructor(i);
                *self.vmctx_plus_offset_mut(offset) = INVALID_PTR;
            }
        }
    }

    /// Returns a reference to the component type information for this instance.
    pub fn component(&self) -> &Component {
        self.runtime_info.component()
    }

    /// Returns the type information that this instance is instantiated with.
    pub fn component_types(&self) -> &Arc<ComponentTypes> {
        self.runtime_info.component_types()
    }

    /// Get the canonical ABI's `realloc` function's runtime type.
    pub fn realloc_func_ty(&self) -> &Arc<dyn Any + Send + Sync> {
        self.runtime_info.realloc_func_type()
    }

    /// Returns a reference to the resource type information as a `dyn Any`.
    ///
    /// Wasmtime is the one which then downcasts this to the appropriate type.
    pub fn resource_types(&self) -> &Arc<dyn Any + Send + Sync> {
        &self.resource_types
    }

    /// Returns whether the resource that `ty` points to is owned by the
    /// instance that `ty` correspond to.
    ///
    /// This is used when lowering borrows to skip table management and instead
    /// thread through the underlying representation directly.
    pub fn resource_owned_by_own_instance(&self, ty: TypeResourceTableIndex) -> bool {
        let resource = &self.component_types()[ty];
        let component = self.component();
        let idx = match component.defined_resource_index(resource.ty) {
            Some(idx) => idx,
            None => return false,
        };
        resource.instance == component.defined_resource_instances[idx]
    }

    /// Implementation of the `resource.new` intrinsic for `i32`
    /// representations.
    pub fn resource_new32(&mut self, resource: TypeResourceTableIndex, rep: u32) -> Result<u32> {
        self.resource_tables().resource_new(Some(resource), rep)
    }

    /// Implementation of the `resource.rep` intrinsic for `i32`
    /// representations.
    pub fn resource_rep32(&mut self, resource: TypeResourceTableIndex, idx: u32) -> Result<u32> {
        self.resource_tables().resource_rep(Some(resource), idx)
    }

    /// Implementation of the `resource.drop` intrinsic.
    pub fn resource_drop(
        &mut self,
        resource: TypeResourceTableIndex,
        idx: u32,
    ) -> Result<Option<u32>> {
        self.resource_tables().resource_drop(Some(resource), idx)
    }

    /// NB: this is intended to be a private method. This does not have
    /// `host_table` information at this time meaning it's only suitable for
    /// working with resources specified to this component which is currently
    /// all that this is used for.
    ///
    /// If necessary though it's possible to enhance the `Store` trait to thread
    /// through the relevant information and get `host_table` to be `Some` here.
    fn resource_tables(&mut self) -> ResourceTables<'_> {
        ResourceTables {
            host_table: None,
            calls: unsafe { (&mut *self.store()).component_calls() },
            tables: Some(&mut self.component_resource_tables),
        }
    }

    /// Returns the runtime state of resources associated with this component.
    #[inline]
    pub fn component_resource_tables(
        &mut self,
    ) -> &mut PrimaryMap<TypeResourceTableIndex, ResourceTable> {
        &mut self.component_resource_tables
    }

    /// Retrieves the tables for tracking waitable handles and their states with respect
    /// to the components which own them.
    pub fn component_waitable_tables(
        &mut self,
    ) -> &mut PrimaryMap<RuntimeComponentInstanceIndex, StateTable<WaitableState>> {
        &mut self.component_waitable_tables
    }

    /// Retrieves the tables for tracking error-context handles and their reference
    /// counts with respect to the components which own them.
    pub fn component_error_context_tables(
        &mut self,
    ) -> &mut PrimaryMap<
        TypeComponentLocalErrorContextTableIndex,
        StateTable<LocalErrorContextRefCount>,
    > {
        &mut self.component_error_context_tables
    }

    /// Retrieves the tables for tracking component-global error-context handles
    /// and their reference counts with respect to the components which own them.
    pub fn component_global_error_context_ref_counts(
        &mut self,
    ) -> &mut BTreeMap<TypeComponentGlobalErrorContextTableIndex, GlobalErrorContextRefCount> {
        &mut self.component_global_error_context_ref_counts
    }

    /// Returns the destructor and instance flags for the specified resource
    /// table type.
    ///
    /// This will lookup the origin definition of the `ty` table and return the
    /// destructor/flags for that.
    pub fn dtor_and_flags(
        &self,
        ty: TypeResourceTableIndex,
    ) -> (Option<NonNull<VMFuncRef>>, Option<InstanceFlags>) {
        let resource = self.component_types()[ty].ty;
        let dtor = self.resource_destructor(resource);
        let component = self.component();
        let flags = component.defined_resource_index(resource).map(|i| {
            let instance = component.defined_resource_instances[i];
            self.instance_flags(instance)
        });
        (dtor, flags)
    }

    pub(crate) fn resource_transfer_own(
        &mut self,
        idx: u32,
        src: TypeResourceTableIndex,
        dst: TypeResourceTableIndex,
    ) -> Result<u32> {
        let mut tables = self.resource_tables();
        let rep = tables.resource_lift_own(Some(src), idx)?;
        tables.resource_lower_own(Some(dst), rep)
    }

    pub(crate) fn resource_transfer_borrow(
        &mut self,
        idx: u32,
        src: TypeResourceTableIndex,
        dst: TypeResourceTableIndex,
    ) -> Result<u32> {
        let dst_owns_resource = self.resource_owned_by_own_instance(dst);
        let mut tables = self.resource_tables();
        let rep = tables.resource_lift_borrow(Some(src), idx)?;
        // Implement `lower_borrow`'s special case here where if a borrow's
        // resource type is owned by `dst` then the destination receives the
        // representation directly rather than a handle to the representation.
        //
        // This can perhaps become a different libcall in the future to avoid
        // this check at runtime since we know at compile time whether the
        // destination type owns the resource, but that's left as a future
        // refactoring if truly necessary.
        if dst_owns_resource {
            return Ok(rep);
        }
        tables.resource_lower_borrow(Some(dst), rep)
    }

    pub(crate) fn resource_enter_call(&mut self) {
        self.resource_tables().enter_call()
    }

    pub(crate) fn resource_exit_call(&mut self) -> Result<()> {
        self.resource_tables().exit_call()
    }

    #[cfg(feature = "component-model-async")]
    pub(crate) fn future_transfer(
        &mut self,
        src_idx: u32,
        src: TypeFutureTableIndex,
        dst: TypeFutureTableIndex,
    ) -> Result<u32> {
<<<<<<< HEAD
        let src_instance = self.component_types()[src].instance;
        let dst_instance = self.component_types()[dst].instance;
        let [src_table, dst_table] = self
            .component_waitable_tables
            .get_many_mut([src_instance, dst_instance])
            .unwrap();
        let (rep, WaitableState::Future(src_ty, src_state)) =
            src_table.get_mut_by_index(src_idx)?
        else {
            bail!("invalid future handle");
        };
        if *src_ty != src {
            bail!("invalid future handle");
        }
        match src_state {
            StreamFutureState::Local => {
                *src_state = StreamFutureState::Write;
                assert!(dst_table.get_mut_by_rep(rep).is_none());
                dst_table.insert(rep, WaitableState::Future(dst, StreamFutureState::Read))
            }
            StreamFutureState::Read => {
                src_table.remove_by_index(src_idx)?;
                if let Some((dst_idx, dst_state)) = dst_table.get_mut_by_rep(rep) {
                    let WaitableState::Future(dst_ty, dst_state) = dst_state else {
                        unreachable!();
                    };
                    assert_eq!(*dst_ty, dst);
                    assert_eq!(*dst_state, StreamFutureState::Write);
                    *dst_state = StreamFutureState::Local;
                    Ok(dst_idx)
                } else {
                    dst_table.insert(rep, WaitableState::Future(dst, StreamFutureState::Read))
                }
            }
            StreamFutureState::Write => bail!("cannot transfer write end of future"),
            StreamFutureState::Busy => bail!("cannot transfer busy future"),
        }
=======
        _ = (src_idx, src, dst);
        todo!()
>>>>>>> e929b63d
    }

    #[cfg(feature = "component-model-async")]
    pub(crate) fn stream_transfer(
        &mut self,
        src_idx: u32,
        src: TypeStreamTableIndex,
        dst: TypeStreamTableIndex,
    ) -> Result<u32> {
<<<<<<< HEAD
        let src_instance = self.component_types()[src].instance;
        let dst_instance = self.component_types()[dst].instance;
        let [src_table, dst_table] = self
            .component_waitable_tables
            .get_many_mut([src_instance, dst_instance])
            .unwrap();
        let (rep, WaitableState::Stream(src_ty, src_state)) =
            src_table.get_mut_by_index(src_idx)?
        else {
            bail!("invalid stream handle");
        };
        if *src_ty != src {
            bail!("invalid stream handle");
        }
        match src_state {
            StreamFutureState::Local => {
                *src_state = StreamFutureState::Write;
                assert!(dst_table.get_mut_by_rep(rep).is_none());
                dst_table.insert(rep, WaitableState::Stream(dst, StreamFutureState::Read))
            }
            StreamFutureState::Read => {
                src_table.remove_by_index(src_idx)?;
                if let Some((dst_idx, dst_state)) = dst_table.get_mut_by_rep(rep) {
                    let WaitableState::Stream(dst_ty, dst_state) = dst_state else {
                        unreachable!();
                    };
                    assert_eq!(*dst_ty, dst);
                    assert_eq!(*dst_state, StreamFutureState::Write);
                    *dst_state = StreamFutureState::Local;
                    Ok(dst_idx)
                } else {
                    dst_table.insert(rep, WaitableState::Stream(dst, StreamFutureState::Read))
                }
            }
            StreamFutureState::Write => bail!("cannot transfer write end of stream"),
            StreamFutureState::Busy => bail!("cannot transfer busy stream"),
        }
    }

    /// Transfer the state of a given error context from one component to another
=======
        _ = (src_idx, src, dst);
        todo!()
    }

>>>>>>> e929b63d
    #[cfg(feature = "component-model-async")]
    pub(crate) fn error_context_transfer(
        &mut self,
        src_idx: u32,
        src: TypeComponentLocalErrorContextTableIndex,
        dst: TypeComponentLocalErrorContextTableIndex,
    ) -> Result<u32> {
<<<<<<< HEAD
        let (rep, _) = {
            let rep = self
                .component_error_context_tables
                .get_mut(src)
                .context("error context table index present in (sub)component lookup")?
                .get_mut_by_index(src_idx)?;
            rep
        };
        let dst = self
            .component_error_context_tables
            .get_mut(dst)
            .context("error context table index present in (sub)component lookup")?;

        // Update the component local for the destination
        let updated_count = if let Some((dst_idx, count)) = dst.get_mut_by_rep(rep) {
            (*count).0 += 1;
            dst_idx
        } else {
            dst.insert(rep, LocalErrorContextRefCount(1))?
        };

        // Update the global (cross-subcomponent) count for error contexts
        // as the new component has essentially created a new reference that will
        // be dropped/handled independently
        let global_ref_count = self
            .component_global_error_context_ref_counts
            .get_mut(&TypeComponentGlobalErrorContextTableIndex::from_u32(rep))
            .context("global ref count present for existing (sub)component error context")?;
        global_ref_count.0 += 1;

        Ok(updated_count)
=======
        _ = (src_idx, src, dst);
        todo!()
>>>>>>> e929b63d
    }
}

impl VMComponentContext {
    /// Moves the `self` pointer backwards to the `ComponentInstance` pointer
    /// that this `VMComponentContext` trails.
    pub fn instance(&self) -> *mut ComponentInstance {
        unsafe {
            (self as *const Self as *mut u8)
                .offset(-(offset_of!(ComponentInstance, vmctx) as isize))
                as *mut ComponentInstance
        }
    }
}

/// An owned version of `ComponentInstance` which is akin to
/// `Box<ComponentInstance>`.
///
/// This type can be dereferenced to `ComponentInstance` to access the
/// underlying methods.
pub struct OwnedComponentInstance {
    pub(crate) ptr: SendSyncPtr<ComponentInstance>,
}

impl OwnedComponentInstance {
    /// Allocates a new `ComponentInstance + VMComponentContext` pair on the
    /// heap with `malloc` and configures it for the `component` specified.
    pub fn new(
        runtime_info: Arc<dyn ComponentRuntimeInfo>,
        resource_types: Arc<dyn Any + Send + Sync>,
        store: NonNull<dyn VMStore>,
    ) -> OwnedComponentInstance {
        let component = runtime_info.component();
        let offsets = VMComponentOffsets::new(HostPtr, component);
        let layout = ComponentInstance::alloc_layout(&offsets);
        unsafe {
            // Technically it is not required to `alloc_zeroed` here. The
            // primary reason for doing this is because a component context
            // start is a "partly initialized" state where pointers and such are
            // configured as the instantiation process continues. The component
            // model should guarantee that we never access uninitialized memory
            // in the context, but to help protect against possible bugs a
            // zeroed allocation is done here to try to contain
            // use-before-initialized issues.
            let ptr = alloc::alloc::alloc_zeroed(layout) as *mut ComponentInstance;
            let ptr = NonNull::new(ptr).unwrap();

            ComponentInstance::new_at(
                ptr,
                layout.size(),
                offsets,
                runtime_info,
                resource_types,
                store,
            );

            let ptr = SendSyncPtr::new(ptr);
            OwnedComponentInstance { ptr }
        }
    }

    // Note that this is technically unsafe due to the fact that it enables
    // `mem::swap`-ing two component instances which would get all the offsets
    // mixed up and cause issues. This is scoped to just this module though as a
    // convenience to forward to `&mut` methods on `ComponentInstance`.
    unsafe fn instance_mut(&mut self) -> &mut ComponentInstance {
        &mut *self.ptr.as_ptr()
    }

    /// Returns the underlying component instance's raw pointer.
    pub fn instance_ptr(&self) -> *mut ComponentInstance {
        self.ptr.as_ptr()
    }

    /// See `ComponentInstance::set_runtime_memory`
    pub fn set_runtime_memory(
        &mut self,
        idx: RuntimeMemoryIndex,
        ptr: NonNull<VMMemoryDefinition>,
    ) {
        unsafe { self.instance_mut().set_runtime_memory(idx, ptr) }
    }

    /// See `ComponentInstance::set_runtime_realloc`
    pub fn set_runtime_realloc(&mut self, idx: RuntimeReallocIndex, ptr: NonNull<VMFuncRef>) {
        unsafe { self.instance_mut().set_runtime_realloc(idx, ptr) }
    }

    /// See `ComponentInstance::set_runtime_callback`
    pub fn set_runtime_callback(&mut self, idx: RuntimeCallbackIndex, ptr: NonNull<VMFuncRef>) {
        unsafe { self.instance_mut().set_runtime_callback(idx, ptr) }
    }

    /// See `ComponentInstance::set_runtime_post_return`
    pub fn set_runtime_post_return(
        &mut self,
        idx: RuntimePostReturnIndex,
        ptr: NonNull<VMFuncRef>,
    ) {
        unsafe { self.instance_mut().set_runtime_post_return(idx, ptr) }
    }

    /// See `ComponentInstance::set_lowering`
    pub fn set_lowering(&mut self, idx: LoweredIndex, lowering: VMLowering) {
        unsafe { self.instance_mut().set_lowering(idx, lowering) }
    }

    /// See `ComponentInstance::set_resource_drop`
    pub fn set_trampoline(
        &mut self,
        idx: TrampolineIndex,
        wasm_call: NonNull<VMWasmCallFunction>,
        array_call: NonNull<VMArrayCallFunction>,
        type_index: VMSharedTypeIndex,
    ) {
        unsafe {
            self.instance_mut()
                .set_trampoline(idx, wasm_call, array_call, type_index)
        }
    }

    /// See `ComponentInstance::set_resource_destructor`
    pub fn set_resource_destructor(
        &mut self,
        idx: ResourceIndex,
        dtor: Option<NonNull<VMFuncRef>>,
    ) {
        unsafe { self.instance_mut().set_resource_destructor(idx, dtor) }
    }

    /// See `ComponentInstance::resource_types`
    pub fn resource_types_mut(&mut self) -> &mut Arc<dyn Any + Send + Sync> {
        unsafe { &mut (*self.ptr.as_ptr()).resource_types }
    }
}

impl Deref for OwnedComponentInstance {
    type Target = ComponentInstance;
    fn deref(&self) -> &ComponentInstance {
        unsafe { &*self.ptr.as_ptr() }
    }
}

impl Drop for OwnedComponentInstance {
    fn drop(&mut self) {
        let layout = ComponentInstance::alloc_layout(&self.offsets);
        unsafe {
            ptr::drop_in_place(self.ptr.as_ptr());
            alloc::alloc::dealloc(self.ptr.as_ptr().cast(), layout);
        }
    }
}

impl VMComponentContext {
    /// Helper function to cast between context types using a debug assertion to
    /// protect against some mistakes.
    #[inline]
    pub unsafe fn from_opaque(opaque: NonNull<VMOpaqueContext>) -> NonNull<VMComponentContext> {
        // See comments in `VMContext::from_opaque` for this debug assert
        debug_assert_eq!(opaque.as_ref().magic, VMCOMPONENT_MAGIC);
        opaque.cast()
    }
}

impl VMOpaqueContext {
    /// Helper function to clearly indicate the cast desired
    #[inline]
    pub fn from_vmcomponent(ptr: NonNull<VMComponentContext>) -> NonNull<VMOpaqueContext> {
        ptr.cast()
    }
}

#[allow(missing_docs)]
#[repr(transparent)]
#[derive(Copy, Clone)]
pub struct InstanceFlags(SendSyncPtr<VMGlobalDefinition>);

#[allow(missing_docs)]
impl InstanceFlags {
    /// Wraps the given pointer as an `InstanceFlags`
    ///
    /// # Unsafety
    ///
    /// This is a raw pointer argument which needs to be valid for the lifetime
    /// that `InstanceFlags` is used.
    pub unsafe fn from_raw(ptr: NonNull<VMGlobalDefinition>) -> InstanceFlags {
        InstanceFlags(SendSyncPtr::from(ptr))
    }

    #[inline]
    pub unsafe fn may_leave(&self) -> bool {
        *self.as_raw().as_ref().as_i32() & FLAG_MAY_LEAVE != 0
    }

    #[inline]
    pub unsafe fn set_may_leave(&mut self, val: bool) {
        if val {
            *self.as_raw().as_mut().as_i32_mut() |= FLAG_MAY_LEAVE;
        } else {
            *self.as_raw().as_mut().as_i32_mut() &= !FLAG_MAY_LEAVE;
        }
    }

    #[inline]
    pub unsafe fn may_enter(&self) -> bool {
        *self.as_raw().as_ref().as_i32() & FLAG_MAY_ENTER != 0
    }

    #[inline]
    pub unsafe fn set_may_enter(&mut self, val: bool) {
        if val {
            *self.as_raw().as_mut().as_i32_mut() |= FLAG_MAY_ENTER;
        } else {
            *self.as_raw().as_mut().as_i32_mut() &= !FLAG_MAY_ENTER;
        }
    }

    #[inline]
    pub unsafe fn needs_post_return(&self) -> bool {
        *self.as_raw().as_ref().as_i32() & FLAG_NEEDS_POST_RETURN != 0
    }

    #[inline]
    pub unsafe fn set_needs_post_return(&mut self, val: bool) {
        if val {
            *self.as_raw().as_mut().as_i32_mut() |= FLAG_NEEDS_POST_RETURN;
        } else {
            *self.as_raw().as_mut().as_i32_mut() &= !FLAG_NEEDS_POST_RETURN;
        }
    }

    #[inline]
    pub fn as_raw(&self) -> NonNull<VMGlobalDefinition> {
        self.0.as_non_null()
    }
}

/// Runtime information about a component stored locally for reflection.
pub trait ComponentRuntimeInfo: Send + Sync + 'static {
    /// Returns the type information about the compiled component.
    fn component(&self) -> &Component;

    /// Returns a handle to the tables of type information for this component.
    fn component_types(&self) -> &Arc<ComponentTypes>;

    /// Get the `wasmtime::FuncType` for the canonical ABI's `realloc` function.
    fn realloc_func_type(&self) -> &Arc<dyn Any + Send + Sync>;
}<|MERGE_RESOLUTION|>--- conflicted
+++ resolved
@@ -123,12 +123,8 @@
 ///   which this function pointer was registered.
 /// * `ty` - the type index, relative to the tables in `vmctx`, that is the
 ///   type of the function being called.
-<<<<<<< HEAD
-/// * `caller_instance` - The (sub)component instance of the caller.
-=======
 /// * `caller_instance` - the `RuntimeComponentInstanceIndex` representing the
 ///   caller component instance, used to track the owner of an async host task.
->>>>>>> e929b63d
 /// * `flags` - the component flags for may_enter/leave corresponding to the
 ///   component instance that the lowering happened within.
 /// * `opt_memory` - this nullable pointer represents the memory configuration
@@ -807,7 +803,6 @@
         src: TypeFutureTableIndex,
         dst: TypeFutureTableIndex,
     ) -> Result<u32> {
-<<<<<<< HEAD
         let src_instance = self.component_types()[src].instance;
         let dst_instance = self.component_types()[dst].instance;
         let [src_table, dst_table] = self
@@ -845,10 +840,6 @@
             StreamFutureState::Write => bail!("cannot transfer write end of future"),
             StreamFutureState::Busy => bail!("cannot transfer busy future"),
         }
-=======
-        _ = (src_idx, src, dst);
-        todo!()
->>>>>>> e929b63d
     }
 
     #[cfg(feature = "component-model-async")]
@@ -858,7 +849,6 @@
         src: TypeStreamTableIndex,
         dst: TypeStreamTableIndex,
     ) -> Result<u32> {
-<<<<<<< HEAD
         let src_instance = self.component_types()[src].instance;
         let dst_instance = self.component_types()[dst].instance;
         let [src_table, dst_table] = self
@@ -899,12 +889,6 @@
     }
 
     /// Transfer the state of a given error context from one component to another
-=======
-        _ = (src_idx, src, dst);
-        todo!()
-    }
-
->>>>>>> e929b63d
     #[cfg(feature = "component-model-async")]
     pub(crate) fn error_context_transfer(
         &mut self,
@@ -912,7 +896,6 @@
         src: TypeComponentLocalErrorContextTableIndex,
         dst: TypeComponentLocalErrorContextTableIndex,
     ) -> Result<u32> {
-<<<<<<< HEAD
         let (rep, _) = {
             let rep = self
                 .component_error_context_tables
@@ -944,10 +927,6 @@
         global_ref_count.0 += 1;
 
         Ok(updated_count)
-=======
-        _ = (src_idx, src, dst);
-        todo!()
->>>>>>> e929b63d
     }
 }
 
