--- conflicted
+++ resolved
@@ -8,13 +8,8 @@
 use crate::runtime::vm::table::{Table, TableElement, TableElementType};
 use crate::runtime::vm::vmcontext::{
     VMBuiltinFunctionsArray, VMContext, VMFuncRef, VMFunctionImport, VMGlobalDefinition,
-<<<<<<< HEAD
-    VMGlobalImport, VMMemoryDefinition, VMMemoryImport, VMOpaqueContext, VMStoreContext,
-    VMTableDefinition, VMTableImport, VMTagDefinition, VMTagImport,
-=======
     VMGlobalImport, VMMemoryDefinition, VMMemoryImport, VMOpaqueContext, VMStoreContext, VMTable,
     VMTableDefinition, VMTagDefinition, VMTagImport,
->>>>>>> 58ad9115
 };
 use crate::runtime::vm::{
     ExportFunction, ExportGlobal, ExportMemory, ExportTable, ExportTag, GcStore, Imports,
@@ -588,11 +583,7 @@
     /// Return a pointer to the interrupts structure
     #[inline]
     pub fn vm_store_context(&mut self) -> NonNull<Option<VmPtr<VMStoreContext>>> {
-<<<<<<< HEAD
-        unsafe { self.vmctx_plus_offset_mut(self.offsets().ptr.vmctx_runtime_limits()) }
-=======
         unsafe { self.vmctx_plus_offset_mut(self.offsets().ptr.vmctx_store_context()) }
->>>>>>> 58ad9115
     }
 
     /// Return a pointer to the global epoch counter used by this instance.
