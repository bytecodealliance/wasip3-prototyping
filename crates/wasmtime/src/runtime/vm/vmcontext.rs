--- conflicted
+++ resolved
@@ -869,11 +869,7 @@
     /// exhaustively documented.
     #[inline]
     pub unsafe fn array_call(
-<<<<<<< HEAD
-        me: NonNull<Self>,
-=======
         me: NonNull<VMFuncRef>,
->>>>>>> 2614e88b
         pulley: Option<InterpreterRef<'_>>,
         caller: NonNull<VMContext>,
         args_and_results: NonNull<[ValRaw]>,
@@ -885,11 +881,7 @@
     }
 
     unsafe fn array_call_interpreted(
-<<<<<<< HEAD
-        me: NonNull<Self>,
-=======
         me: NonNull<VMFuncRef>,
->>>>>>> 2614e88b
         vm: InterpreterRef<'_>,
         caller: NonNull<VMContext>,
         args_and_results: NonNull<[ValRaw]>,
@@ -912,11 +904,7 @@
 
     #[inline]
     unsafe fn array_call_native(
-<<<<<<< HEAD
-        me: NonNull<Self>,
-=======
         me: NonNull<VMFuncRef>,
->>>>>>> 2614e88b
         caller: NonNull<VMContext>,
         args_and_results: NonNull<[ValRaw]>,
     ) -> bool {
