--- conflicted
+++ resolved
@@ -310,10 +310,7 @@
     return_value_count: u32,
 ) {
     unsafe {
-<<<<<<< HEAD
-=======
         let func_ref = NonNull::new(func_ref).unwrap();
->>>>>>> 2614e88b
         let caller_vmxtx = NonNull::new_unchecked(caller_vmctx);
         let args = &mut *args;
         let params_and_returns: NonNull<[ValRaw]> = if args.capacity == 0 {
@@ -336,16 +333,7 @@
         //
         // TODO(dhil): we are ignoring the boolean return value
         // here... we probably shouldn't.
-<<<<<<< HEAD
-        VMFuncRef::array_call(
-            NonNull::new(func_ref as *mut _).unwrap(),
-            None,
-            caller_vmxtx,
-            params_and_returns,
-        );
-=======
         VMFuncRef::array_call(func_ref, None, caller_vmxtx, params_and_returns);
->>>>>>> 2614e88b
 
         // The array call trampoline should have just written
         // `return_value_count` values to the `args` buffer. Let's reflect that
