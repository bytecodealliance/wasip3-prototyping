//! Implementation of string transcoding required by the component model.

use crate::component::Instance;
use crate::prelude::*;
#[cfg(feature = "component-model-async")]
use crate::runtime::component::concurrent::ResourcePair;
use crate::runtime::vm::component::{ComponentInstance, VMComponentContext};
use crate::runtime::vm::{HostResultHasUnwindSentinel, VMStore, VmSafe};
use core::cell::Cell;
use core::ptr::NonNull;
use core::slice;
use wasmtime_environ::component::*;

const UTF16_TAG: usize = 1 << 31;

macro_rules! signature {
    (@ty size) => (usize);
    (@ty ptr_u8) => (*mut u8);
    (@ty ptr_u16) => (*mut u16);
    (@ty ptr_size) => (*mut usize);
    (@ty u8) => (u8);
    (@ty u32) => (u32);
    (@ty u64) => (u64);
    (@ty bool) => (bool);
    (@ty vmctx) => (NonNull<VMComponentContext>);
}

/// Defines a `VMComponentBuiltins` structure which contains any builtins such
/// as resource-related intrinsics.
macro_rules! define_builtins {
    (
        $(
            $( #[$attr:meta] )*
            $name:ident( $( $pname:ident: $param:ident ),* ) $( -> $result:ident )?;
        )*
    ) => {
        /// An array that stores addresses of builtin functions. We translate code
        /// to use indirect calls. This way, we don't have to patch the code.
        #[repr(C)]
        pub struct VMComponentBuiltins {
            $(
                $name: unsafe extern "C" fn(
                    $(signature!(@ty $param),)*
                ) $( -> signature!(@ty $result))?,
            )*
        }

        // SAFETY: the above structure is repr(C) and only contains `VmSafe`
        // fields.
        unsafe impl VmSafe for VMComponentBuiltins {}

        impl VMComponentBuiltins {
            pub const INIT: VMComponentBuiltins = VMComponentBuiltins {
                $($name: trampolines::$name,)*
            };

            /// Helper to call `expose_provenance()` on all contained pointers.
            ///
            /// This is required to be called at least once before entering wasm
            /// to inform the compiler that these function pointers may all be
            /// loaded/stored and used on the "other end" to reacquire
            /// provenance in Pulley. Pulley models hostcalls with a host
            /// pointer as the first parameter that's a function pointer under
            /// the hood, and this call ensures that the use of the function
            /// pointer is considered valid.
            pub fn expose_provenance(&self) -> NonNull<Self>{
                $(
                    (self.$name as *mut u8).expose_provenance();
                )*
                NonNull::from(self)
            }
        }
    };
}

wasmtime_environ::foreach_builtin_component_function!(define_builtins);

/// Submodule with macro-generated constants which are the actual libcall
/// transcoders that are invoked by Cranelift. These functions have a specific
/// ABI defined by the macro itself and will defer to the actual bodies of each
/// implementation following this submodule.
mod trampolines {
    use super::{ComponentInstance, VMComponentContext};
    use core::ptr::NonNull;

    macro_rules! shims {
        (
            $(
                $( #[cfg($attr:meta)] )?
                $name:ident( vmctx: vmctx $(, $pname:ident: $param:ident )* ) $( -> $result:ident )?;
            )*
        ) => (
            $(
                pub unsafe extern "C" fn $name(
                    vmctx: NonNull<VMComponentContext>
                    $(,$pname : signature!(@ty $param))*
                ) $( -> signature!(@ty $result))? {
                    $(#[cfg($attr)])?
                    {
                        $(shims!(@validate_param $pname $param);)*

                        let ret = crate::runtime::vm::traphandlers::catch_unwind_and_record_trap(|| unsafe {
                            ComponentInstance::from_vmctx(vmctx, |store, instance| {
                                shims!(@invoke $name(store, instance,) $($pname)*)
                            })
                        });
                        shims!(@convert_ret ret $($pname: $param)*)
                    }
                    $(
                        #[cfg(not($attr))]
                        {
                            let _ = vmctx;
                            unreachable!();
                        }
                    )?
                }
            )*
        );

        // Helper macro to convert a 2-tuple automatically when the last
        // parameter is a `ptr_size` argument.
        (@convert_ret $ret:ident) => ($ret);
        (@convert_ret $ret:ident $retptr:ident: ptr_size) => ({
            let (a, b) = $ret;
            unsafe {
                *$retptr = b;
            }
            a
        });
        (@convert_ret $ret:ident $name:ident: $ty:ident $($rest:tt)*) => (
            shims!(@convert_ret $ret $($rest)*)
        );

        (@validate_param $arg:ident ptr_u16) => ({
            // This should already be guaranteed by the canonical ABI and our
            // adapter modules, but double-check here to be extra-sure. If this
            // is a perf concern it can become a `debug_assert!`.
            assert!(($arg as usize) % 2 == 0, "unaligned 16-bit pointer");
        });
        (@validate_param $arg:ident $ty:ident) => ();

        // Helper macro to invoke `$m` with all of the tokens passed except for
        // any argument named `ret2`
        (@invoke $m:ident ($($args:tt)*)) => (super::$m($($args)*));

        // ignore `ret2`-named arguments
        (@invoke $m:ident ($($args:tt)*) ret2 $($rest:tt)*) => (
            shims!(@invoke $m ($($args)*) $($rest)*)
        );

        // move all other arguments into the `$args` list
        (@invoke $m:ident ($($args:tt)*) $param:ident $($rest:tt)*) => (
            shims!(@invoke $m ($($args)* $param,) $($rest)*)
        );
    }

    wasmtime_environ::foreach_builtin_component_function!(shims);
}

/// This property should already be guaranteed by construction in the component
/// model but assert it here to be extra sure. Nothing below is sound if regions
/// can overlap.
fn assert_no_overlap<T, U>(a: &[T], b: &[U]) {
    let a_start = a.as_ptr() as usize;
    let a_end = a_start + (a.len() * core::mem::size_of::<T>());
    let b_start = b.as_ptr() as usize;
    let b_end = b_start + (b.len() * core::mem::size_of::<U>());

    if a_start < b_start {
        assert!(a_end < b_start);
    } else {
        assert!(b_end < a_start);
    }
}

/// Converts a utf8 string to a utf8 string.
///
/// The length provided is length of both the source and the destination
/// buffers. No value is returned other than whether an invalid string was
/// found.
unsafe fn utf8_to_utf8(
    _: &mut dyn VMStore,
    _: Instance,
    src: *mut u8,
    len: usize,
    dst: *mut u8,
) -> Result<()> {
    let src = unsafe { slice::from_raw_parts(src, len) };
    let dst = unsafe { slice::from_raw_parts_mut(dst, len) };
    assert_no_overlap(src, dst);
    log::trace!("utf8-to-utf8 {len}");
    let src = core::str::from_utf8(src).map_err(|_| anyhow!("invalid utf8 encoding"))?;
    dst.copy_from_slice(src.as_bytes());
    Ok(())
}

/// Converts a utf16 string to a utf16 string.
///
/// The length provided is length of both the source and the destination
/// buffers. No value is returned other than whether an invalid string was
/// found.
unsafe fn utf16_to_utf16(
    _: &mut dyn VMStore,
    _: Instance,
    src: *mut u16,
    len: usize,
    dst: *mut u16,
) -> Result<()> {
    let src = unsafe { slice::from_raw_parts(src, len) };
    let dst = unsafe { slice::from_raw_parts_mut(dst, len) };
    assert_no_overlap(src, dst);
    log::trace!("utf16-to-utf16 {len}");
    run_utf16_to_utf16(src, dst)?;
    Ok(())
}

/// Transcodes utf16 to itself, returning whether all code points were inside of
/// the latin1 space.
fn run_utf16_to_utf16(src: &[u16], mut dst: &mut [u16]) -> Result<bool> {
    let mut all_latin1 = true;
    for ch in core::char::decode_utf16(src.iter().map(|i| u16::from_le(*i))) {
        let ch = ch.map_err(|_| anyhow!("invalid utf16 encoding"))?;
        all_latin1 = all_latin1 && u8::try_from(u32::from(ch)).is_ok();
        let result = ch.encode_utf16(dst);
        let size = result.len();
        for item in result {
            *item = item.to_le();
        }
        dst = &mut dst[size..];
    }
    Ok(all_latin1)
}

/// Converts a latin1 string to a latin1 string.
///
/// Given that all byte sequences are valid latin1 strings this is simply a
/// memory copy.
unsafe fn latin1_to_latin1(
    _: &mut dyn VMStore,
    _: Instance,
    src: *mut u8,
    len: usize,
    dst: *mut u8,
) -> Result<()> {
    let src = unsafe { slice::from_raw_parts(src, len) };
    let dst = unsafe { slice::from_raw_parts_mut(dst, len) };
    assert_no_overlap(src, dst);
    log::trace!("latin1-to-latin1 {len}");
    dst.copy_from_slice(src);
    Ok(())
}

/// Converts a latin1 string to a utf16 string.
///
/// This simply inflates the latin1 characters to the u16 code points. The
/// length provided is the same length of the source and destination buffers.
unsafe fn latin1_to_utf16(
    _: &mut dyn VMStore,
    _: Instance,
    src: *mut u8,
    len: usize,
    dst: *mut u16,
) -> Result<()> {
    let src = unsafe { slice::from_raw_parts(src, len) };
    let dst = unsafe { slice::from_raw_parts_mut(dst, len) };
    assert_no_overlap(src, dst);
    for (src, dst) in src.iter().zip(dst) {
        *dst = u16::from(*src).to_le();
    }
    log::trace!("latin1-to-utf16 {len}");
    Ok(())
}

struct CopySizeReturn(usize);

unsafe impl HostResultHasUnwindSentinel for CopySizeReturn {
    type Abi = usize;
    const SENTINEL: usize = usize::MAX;
    fn into_abi(self) -> usize {
        self.0
    }
}

/// Converts utf8 to utf16.
///
/// The length provided is the same unit length of both buffers, and the
/// returned value from this function is how many u16 units were written.
unsafe fn utf8_to_utf16(
    _: &mut dyn VMStore,
    _: Instance,
    src: *mut u8,
    len: usize,
    dst: *mut u16,
) -> Result<CopySizeReturn> {
    let src = unsafe { slice::from_raw_parts(src, len) };
    let dst = unsafe { slice::from_raw_parts_mut(dst, len) };
    assert_no_overlap(src, dst);

    let result = run_utf8_to_utf16(src, dst)?;
    log::trace!("utf8-to-utf16 {len} => {result}");
    Ok(CopySizeReturn(result))
}

fn run_utf8_to_utf16(src: &[u8], dst: &mut [u16]) -> Result<usize> {
    let src = core::str::from_utf8(src).map_err(|_| anyhow!("invalid utf8 encoding"))?;
    let mut amt = 0;
    for (i, dst) in src.encode_utf16().zip(dst) {
        *dst = i.to_le();
        amt += 1;
    }
    Ok(amt)
}

struct SizePair {
    src_read: usize,
    dst_written: usize,
}

unsafe impl HostResultHasUnwindSentinel for SizePair {
    type Abi = (usize, usize);
    const SENTINEL: (usize, usize) = (usize::MAX, 0);
    fn into_abi(self) -> (usize, usize) {
        (self.src_read, self.dst_written)
    }
}

/// Converts utf16 to utf8.
///
/// Each buffer is specified independently here and the returned value is a pair
/// of the number of code units read and code units written. This might perform
/// a partial transcode if the destination buffer is not large enough to hold
/// the entire contents.
unsafe fn utf16_to_utf8(
    _: &mut dyn VMStore,
    _: Instance,
    src: *mut u16,
    src_len: usize,
    dst: *mut u8,
    dst_len: usize,
) -> Result<SizePair> {
    let src = unsafe { slice::from_raw_parts(src, src_len) };
    let mut dst = unsafe { slice::from_raw_parts_mut(dst, dst_len) };
    assert_no_overlap(src, dst);

    // This iterator will convert to native endianness and additionally count
    // how many items have been read from the iterator so far. This
    // count is used to return how many of the source code units were read.
    let src_iter_read = Cell::new(0);
    let src_iter = src.iter().map(|i| {
        src_iter_read.set(src_iter_read.get() + 1);
        u16::from_le(*i)
    });

    let mut src_read = 0;
    let mut dst_written = 0;

    for ch in core::char::decode_utf16(src_iter) {
        let ch = ch.map_err(|_| anyhow!("invalid utf16 encoding"))?;

        // If the destination doesn't have enough space for this character
        // then the loop is ended and this function will be called later with a
        // larger destination buffer.
        if dst.len() < 4 && dst.len() < ch.len_utf8() {
            break;
        }

        // Record that characters were read and then convert the `char` to
        // utf-8, advancing the destination buffer.
        src_read = src_iter_read.get();
        let len = ch.encode_utf8(dst).len();
        dst_written += len;
        dst = &mut dst[len..];
    }

    log::trace!("utf16-to-utf8 {src_len}/{dst_len} => {src_read}/{dst_written}");
    Ok(SizePair {
        src_read,
        dst_written,
    })
}

/// Converts latin1 to utf8.
///
/// Receives the independent size of both buffers and returns the number of code
/// units read and code units written (both bytes in this case).
///
/// This may perform a partial encoding if the destination is not large enough.
unsafe fn latin1_to_utf8(
    _: &mut dyn VMStore,
    _: Instance,
    src: *mut u8,
    src_len: usize,
    dst: *mut u8,
    dst_len: usize,
) -> Result<SizePair> {
    let src = unsafe { slice::from_raw_parts(src, src_len) };
    let dst = unsafe { slice::from_raw_parts_mut(dst, dst_len) };
    assert_no_overlap(src, dst);
    let (read, written) = encoding_rs::mem::convert_latin1_to_utf8_partial(src, dst);
    log::trace!("latin1-to-utf8 {src_len}/{dst_len} => ({read}, {written})");
    Ok(SizePair {
        src_read: read,
        dst_written: written,
    })
}

/// Converts utf16 to "latin1+utf16", probably using a utf16 encoding.
///
/// The length specified is the length of both the source and destination
/// buffers. If the source string has any characters that don't fit in the
/// latin1 code space (0xff and below) then a utf16-tagged length will be
/// returned. Otherwise the string is "deflated" from a utf16 string to a latin1
/// string and the latin1 length is returned.
unsafe fn utf16_to_compact_probably_utf16(
    _: &mut dyn VMStore,
    _: Instance,
    src: *mut u16,
    len: usize,
    dst: *mut u16,
) -> Result<CopySizeReturn> {
    let src = unsafe { slice::from_raw_parts(src, len) };
    let dst = unsafe { slice::from_raw_parts_mut(dst, len) };
    assert_no_overlap(src, dst);
    let all_latin1 = run_utf16_to_utf16(src, dst)?;
    if all_latin1 {
        let (left, dst, right) = unsafe { dst.align_to_mut::<u8>() };
        assert!(left.is_empty());
        assert!(right.is_empty());
        for i in 0..len {
            dst[i] = dst[2 * i];
        }
        log::trace!("utf16-to-compact-probably-utf16 {len} => latin1 {len}");
        Ok(CopySizeReturn(len))
    } else {
        log::trace!("utf16-to-compact-probably-utf16 {len} => utf16 {len}");
        Ok(CopySizeReturn(len | UTF16_TAG))
    }
}

/// Converts a utf8 string to latin1.
///
/// The length specified is the same length of both the input and the output
/// buffers.
///
/// Returns the number of code units read from the source and the number of code
/// units written to the destination.
///
/// Note that this may not convert the entire source into the destination if the
/// original utf8 string has usvs not representable in latin1.
unsafe fn utf8_to_latin1(
    _: &mut dyn VMStore,
    _: Instance,
    src: *mut u8,
    len: usize,
    dst: *mut u8,
) -> Result<SizePair> {
    let src = unsafe { slice::from_raw_parts(src, len) };
    let dst = unsafe { slice::from_raw_parts_mut(dst, len) };
    assert_no_overlap(src, dst);
    let read = encoding_rs::mem::utf8_latin1_up_to(src);
    let written = encoding_rs::mem::convert_utf8_to_latin1_lossy(&src[..read], dst);
    log::trace!("utf8-to-latin1 {len} => ({read}, {written})");
    Ok(SizePair {
        src_read: read,
        dst_written: written,
    })
}

/// Converts a utf16 string to latin1
///
/// This is the same as `utf8_to_latin1` in terms of parameters/results.
unsafe fn utf16_to_latin1(
    _: &mut dyn VMStore,
    _: Instance,
    src: *mut u16,
    len: usize,
    dst: *mut u8,
) -> Result<SizePair> {
    let src = unsafe { slice::from_raw_parts(src, len) };
    let dst = unsafe { slice::from_raw_parts_mut(dst, len) };
    assert_no_overlap(src, dst);

    let mut size = 0;
    for (src, dst) in src.iter().zip(dst) {
        let src = u16::from_le(*src);
        match u8::try_from(src) {
            Ok(src) => *dst = src,
            Err(_) => break,
        }
        size += 1;
    }
    log::trace!("utf16-to-latin1 {len} => {size}");
    Ok(SizePair {
        src_read: size,
        dst_written: size,
    })
}

/// Converts a utf8 string to a utf16 string which has been partially converted
/// as latin1 prior.
///
/// The original string has already been partially transcoded with
/// `utf8_to_latin1` and that was determined to not be able to transcode the
/// entire string. The substring of the source that couldn't be encoded into
/// latin1 is passed here via `src` and `src_len`.
///
/// The destination buffer is specified by `dst` and `dst_len`. The first
/// `latin1_bytes_so_far` bytes (not code units) of the `dst` buffer have
/// already been filled in with latin1 characters and need to be inflated
/// in-place to their utf16 equivalents.
///
/// After the initial latin1 code units have been inflated the entirety of `src`
/// is then transcoded into the remaining space within `dst`.
unsafe fn utf8_to_compact_utf16(
    _: &mut dyn VMStore,
    _: Instance,
    src: *mut u8,
    src_len: usize,
    dst: *mut u16,
    dst_len: usize,
    latin1_bytes_so_far: usize,
) -> Result<CopySizeReturn> {
    let src = unsafe { slice::from_raw_parts(src, src_len) };
    let dst = unsafe { slice::from_raw_parts_mut(dst, dst_len) };
    assert_no_overlap(src, dst);

    let dst = inflate_latin1_bytes(dst, latin1_bytes_so_far);
    let result = run_utf8_to_utf16(src, dst)?;
    log::trace!("utf8-to-compact-utf16 {src_len}/{dst_len}/{latin1_bytes_so_far} => {result}");
    Ok(CopySizeReturn(result + latin1_bytes_so_far))
}

/// Same as `utf8_to_compact_utf16` but for utf16 source strings.
unsafe fn utf16_to_compact_utf16(
    _: &mut dyn VMStore,
    _: Instance,
    src: *mut u16,
    src_len: usize,
    dst: *mut u16,
    dst_len: usize,
    latin1_bytes_so_far: usize,
) -> Result<CopySizeReturn> {
    let src = unsafe { slice::from_raw_parts(src, src_len) };
    let dst = unsafe { slice::from_raw_parts_mut(dst, dst_len) };
    assert_no_overlap(src, dst);

    let dst = inflate_latin1_bytes(dst, latin1_bytes_so_far);
    run_utf16_to_utf16(src, dst)?;
    let result = src.len();
    log::trace!("utf16-to-compact-utf16 {src_len}/{dst_len}/{latin1_bytes_so_far} => {result}");
    Ok(CopySizeReturn(result + latin1_bytes_so_far))
}

/// Inflates the `latin1_bytes_so_far` number of bytes written to the beginning
/// of `dst` into u16 codepoints.
///
/// Returns the remaining space in the destination that can be transcoded into,
/// slicing off the prefix of the string that was inflated from the latin1
/// bytes.
fn inflate_latin1_bytes(dst: &mut [u16], latin1_bytes_so_far: usize) -> &mut [u16] {
    // Note that `latin1_bytes_so_far` is a byte measure while `dst` is a region
    // of u16 units. This `split_at_mut` uses the byte index as an index into
    // the u16 unit because each of the latin1 bytes will become a whole code
    // unit in the destination which is 2 bytes large.
    let (to_inflate, rest) = dst.split_at_mut(latin1_bytes_so_far);

    // Use a byte-oriented view to inflate the original latin1 bytes.
    let (left, mid, right) = unsafe { to_inflate.align_to_mut::<u8>() };
    assert!(left.is_empty());
    assert!(right.is_empty());
    for i in (0..latin1_bytes_so_far).rev() {
        mid[2 * i] = mid[i];
        mid[2 * i + 1] = 0;
    }

    return rest;
}

fn resource_new32(
    store: &mut dyn VMStore,
    instance: Instance,
    resource: u32,
    rep: u32,
) -> Result<u32> {
    let resource = TypeResourceTableIndex::from_u32(resource);
    instance.resource_new32(store, resource, rep)
}

fn resource_rep32(
    store: &mut dyn VMStore,
    instance: Instance,
    resource: u32,
    idx: u32,
) -> Result<u32> {
    let resource = TypeResourceTableIndex::from_u32(resource);
    instance.resource_rep32(store, resource, idx)
}

fn resource_drop(
    store: &mut dyn VMStore,
    instance: Instance,
    resource: u32,
    idx: u32,
) -> Result<ResourceDropRet> {
    let resource = TypeResourceTableIndex::from_u32(resource);
    Ok(ResourceDropRet(
        instance.resource_drop(store, resource, idx)?,
    ))
}

struct ResourceDropRet(Option<u32>);

unsafe impl HostResultHasUnwindSentinel for ResourceDropRet {
    type Abi = u64;
    const SENTINEL: u64 = u64::MAX;
    fn into_abi(self) -> u64 {
        match self.0 {
            Some(rep) => (u64::from(rep) << 1) | 1,
            None => 0,
        }
    }
}

fn resource_transfer_own(
    store: &mut dyn VMStore,
    instance: Instance,
    src_idx: u32,
    src_table: u32,
    dst_table: u32,
) -> Result<u32> {
    let src_table = TypeResourceTableIndex::from_u32(src_table);
    let dst_table = TypeResourceTableIndex::from_u32(dst_table);
    instance.resource_transfer_own(store, src_idx, src_table, dst_table)
}

fn resource_transfer_borrow(
    store: &mut dyn VMStore,
    instance: Instance,
    src_idx: u32,
    src_table: u32,
    dst_table: u32,
) -> Result<u32> {
    let src_table = TypeResourceTableIndex::from_u32(src_table);
    let dst_table = TypeResourceTableIndex::from_u32(dst_table);
    instance.resource_transfer_borrow(store, src_idx, src_table, dst_table)
}

fn resource_enter_call(store: &mut dyn VMStore, instance: Instance) {
    instance.resource_enter_call(store)
}

fn resource_exit_call(store: &mut dyn VMStore, instance: Instance) -> Result<()> {
    instance.resource_exit_call(store)
}

fn trap(_store: &mut dyn VMStore, _instance: Instance, code: u8) -> Result<()> {
    Err(wasmtime_environ::Trap::from_u8(code).unwrap().into())
}

#[cfg(feature = "component-model-async")]
fn backpressure_set(
    store: &mut dyn VMStore,
    instance: Instance,
    caller_instance: u32,
    enabled: u32,
) -> Result<()> {
    instance.concurrent_state_mut(store).backpressure_set(
        RuntimeComponentInstanceIndex::from_u32(caller_instance),
        enabled,
    )
}

#[cfg(feature = "component-model-async")]
unsafe fn task_return(
    store: &mut dyn VMStore,
    instance: Instance,
    ty: u32,
    options: u32,
    storage: *mut u8,
    storage_len: usize,
) -> Result<()> {
    instance.task_return(
        store,
        TypeTupleIndex::from_u32(ty),
        OptionsIndex::from_u32(options),
        unsafe { core::slice::from_raw_parts(storage.cast(), storage_len) },
    )
}

#[cfg(feature = "component-model-async")]
fn task_cancel(store: &mut dyn VMStore, instance: Instance, caller_instance: u32) -> Result<()> {
    instance.task_cancel(
        store,
        RuntimeComponentInstanceIndex::from_u32(caller_instance),
    )
}

#[cfg(feature = "component-model-async")]
fn waitable_set_new(
    store: &mut dyn VMStore,
    instance: Instance,
    caller_instance: u32,
) -> Result<u32> {
    instance
        .concurrent_state_mut(store)
        .waitable_set_new(RuntimeComponentInstanceIndex::from_u32(caller_instance))
}

#[cfg(feature = "component-model-async")]
fn waitable_set_wait(
    store: &mut dyn VMStore,
    instance: Instance,
    options: u32,
    set: u32,
    payload: u32,
) -> Result<u32> {
    instance.waitable_set_wait(store, OptionsIndex::from_u32(options), set, payload)
}

#[cfg(feature = "component-model-async")]
fn waitable_set_poll(
    store: &mut dyn VMStore,
    instance: Instance,
    options: u32,
    set: u32,
    payload: u32,
) -> Result<u32> {
    instance.waitable_set_poll(store, OptionsIndex::from_u32(options), set, payload)
}

#[cfg(feature = "component-model-async")]
fn waitable_set_drop(
    store: &mut dyn VMStore,
    instance: Instance,
    caller_instance: u32,
    set: u32,
) -> Result<()> {
    instance.concurrent_state_mut(store).waitable_set_drop(
        RuntimeComponentInstanceIndex::from_u32(caller_instance),
        set,
    )
}

#[cfg(feature = "component-model-async")]
fn waitable_join(
    store: &mut dyn VMStore,
    instance: Instance,
    caller_instance: u32,
    waitable: u32,
    set: u32,
) -> Result<()> {
    instance.concurrent_state_mut(store).waitable_join(
        RuntimeComponentInstanceIndex::from_u32(caller_instance),
        waitable,
        set,
    )
}

#[cfg(feature = "component-model-async")]
fn yield_(store: &mut dyn VMStore, instance: Instance, async_: u8) -> Result<bool> {
    instance.yield_(store, async_ != 0)
}

#[cfg(feature = "component-model-async")]
fn subtask_drop(
    store: &mut dyn VMStore,
    instance: Instance,
    caller_instance: u32,
    task_id: u32,
) -> Result<()> {
    instance.concurrent_state_mut(store).subtask_drop(
        RuntimeComponentInstanceIndex::from_u32(caller_instance),
        task_id,
    )
}

#[cfg(feature = "component-model-async")]
fn subtask_cancel(
    store: &mut dyn VMStore,
    instance: Instance,
    caller_instance: u32,
    async_: u8,
    task_id: u32,
) -> Result<u32> {
    instance.subtask_cancel(
        store,
        RuntimeComponentInstanceIndex::from_u32(caller_instance),
        async_ != 0,
        task_id,
    )
}

#[cfg(feature = "component-model-async")]
unsafe fn prepare_call(
    store: &mut dyn VMStore,
    instance: Instance,
    memory: *mut u8,
    start: *mut u8,
    return_: *mut u8,
    caller_instance: u32,
    callee_instance: u32,
    task_return_type: u32,
    string_encoding: u32,
    result_count_or_max_if_async: u32,
    storage: *mut u8,
    storage_len: usize,
) -> Result<()> {
    unsafe {
        store.component_async_store().prepare_call(
            instance,
            memory.cast::<crate::vm::VMMemoryDefinition>(),
            start.cast::<crate::vm::VMFuncRef>(),
            return_.cast::<crate::vm::VMFuncRef>(),
            RuntimeComponentInstanceIndex::from_u32(caller_instance),
            RuntimeComponentInstanceIndex::from_u32(callee_instance),
            TypeTupleIndex::from_u32(task_return_type),
            u8::try_from(string_encoding).unwrap(),
            result_count_or_max_if_async,
            storage.cast::<crate::ValRaw>(),
            storage_len,
        )
    }
}

#[cfg(feature = "component-model-async")]
unsafe fn sync_start(
    store: &mut dyn VMStore,
    instance: Instance,
    callback: *mut u8,
    storage: *mut u8,
    storage_len: usize,
    callee: *mut u8,
    param_count: u32,
) -> Result<()> {
    unsafe {
        store.component_async_store().sync_start(
            instance,
            callback.cast::<crate::vm::VMFuncRef>(),
            callee.cast::<crate::vm::VMFuncRef>(),
            param_count,
            storage.cast::<std::mem::MaybeUninit<crate::ValRaw>>(),
            storage_len,
        )
    }
}

#[cfg(feature = "component-model-async")]
unsafe fn async_start(
    store: &mut dyn VMStore,
    instance: Instance,
    callback: *mut u8,
    post_return: *mut u8,
    callee: *mut u8,
    param_count: u32,
    result_count: u32,
    flags: u32,
) -> Result<u32> {
    unsafe {
        store.component_async_store().async_start(
            instance,
            callback.cast::<crate::vm::VMFuncRef>(),
            post_return.cast::<crate::vm::VMFuncRef>(),
            callee.cast::<crate::vm::VMFuncRef>(),
            param_count,
            result_count,
            flags,
        )
    }
}

#[cfg(feature = "component-model-async")]
fn future_transfer(
    store: &mut dyn VMStore,
    instance: Instance,
    src_idx: u32,
    src_table: u32,
    dst_table: u32,
) -> Result<u32> {
    instance.concurrent_state_mut(store).future_transfer(
        src_idx,
        TypeFutureTableIndex::from_u32(src_table),
        TypeFutureTableIndex::from_u32(dst_table),
    )
}

#[cfg(feature = "component-model-async")]
fn stream_transfer(
    store: &mut dyn VMStore,
    instance: Instance,
    src_idx: u32,
    src_table: u32,
    dst_table: u32,
) -> Result<u32> {
    instance.concurrent_state_mut(store).stream_transfer(
        src_idx,
        TypeStreamTableIndex::from_u32(src_table),
        TypeStreamTableIndex::from_u32(dst_table),
    )
}

#[cfg(feature = "component-model-async")]
fn error_context_transfer(
    store: &mut dyn VMStore,
    instance: Instance,
    src_idx: u32,
    src_table: u32,
    dst_table: u32,
) -> Result<u32> {
    let src_table = TypeComponentLocalErrorContextTableIndex::from_u32(src_table);
    let dst_table = TypeComponentLocalErrorContextTableIndex::from_u32(dst_table);
    instance
        .concurrent_state_mut(store)
        .error_context_transfer(src_idx, src_table, dst_table)
}

#[cfg(feature = "component-model-async")]
unsafe impl HostResultHasUnwindSentinel for ResourcePair {
    type Abi = u64;
    const SENTINEL: u64 = u64::MAX;

    fn into_abi(self) -> Self::Abi {
        assert!(self.write & (1 << 31) == 0);
        (u64::from(self.write) << 32) | u64::from(self.read)
    }
}

#[cfg(feature = "component-model-async")]
fn future_new(store: &mut dyn VMStore, instance: Instance, ty: u32) -> Result<ResourcePair> {
    instance
        .concurrent_state_mut(store)
        .future_new(TypeFutureTableIndex::from_u32(ty))
}

#[cfg(feature = "component-model-async")]
fn future_write(
    store: &mut dyn VMStore,
    instance: Instance,
    ty: u32,
    options: u32,
    future: u32,
    address: u32,
) -> Result<u32> {
    store.component_async_store().future_write(
        instance,
        TypeFutureTableIndex::from_u32(ty),
        OptionsIndex::from_u32(options),
        future,
        address,
    )
}

#[cfg(feature = "component-model-async")]
fn future_read(
    store: &mut dyn VMStore,
    instance: Instance,
    ty: u32,
    options: u32,
    future: u32,
    address: u32,
) -> Result<u32> {
    store.component_async_store().future_read(
        instance,
        TypeFutureTableIndex::from_u32(ty),
        OptionsIndex::from_u32(options),
        future,
        address,
    )
}

#[cfg(feature = "component-model-async")]
fn future_cancel_write(
    store: &mut dyn VMStore,
    instance: Instance,
    ty: u32,
    async_: u8,
    writer: u32,
) -> Result<u32> {
    instance.concurrent_state_mut(store).future_cancel_write(
        TypeFutureTableIndex::from_u32(ty),
        async_ != 0,
        writer,
    )
}

#[cfg(feature = "component-model-async")]
fn future_cancel_read(
    store: &mut dyn VMStore,
    instance: Instance,
    ty: u32,
    async_: u8,
    reader: u32,
) -> Result<u32> {
    instance.concurrent_state_mut(store).future_cancel_read(
        TypeFutureTableIndex::from_u32(ty),
        async_ != 0,
        reader,
    )
}

#[cfg(feature = "component-model-async")]
fn future_drop_writable(
    store: &mut dyn VMStore,
    instance: Instance,
    ty: u32,
    writer: u32,
) -> Result<()> {
<<<<<<< HEAD
    instance.future_drop_writable(
        store,
        wasmtime_environ::component::TypeFutureTableIndex::from_u32(ty),
=======
    store.component_async_store().future_drop_writable(
        instance,
        TypeFutureTableIndex::from_u32(ty),
>>>>>>> b4475438
        writer,
    )
}

#[cfg(feature = "component-model-async")]
fn future_drop_readable(
    store: &mut dyn VMStore,
    instance: Instance,
    ty: u32,
    reader: u32,
) -> Result<()> {
    instance.future_drop_readable(store, TypeFutureTableIndex::from_u32(ty), reader)
}

#[cfg(feature = "component-model-async")]
fn stream_new(store: &mut dyn VMStore, instance: Instance, ty: u32) -> Result<ResourcePair> {
    instance
        .concurrent_state_mut(store)
        .stream_new(TypeStreamTableIndex::from_u32(ty))
}

#[cfg(feature = "component-model-async")]
fn stream_write(
    store: &mut dyn VMStore,
    instance: Instance,
    ty: u32,
    options: u32,
    stream: u32,
    address: u32,
    count: u32,
) -> Result<u32> {
    store.component_async_store().stream_write(
        instance,
        TypeStreamTableIndex::from_u32(ty),
        OptionsIndex::from_u32(options),
        stream,
        address,
        count,
    )
}

#[cfg(feature = "component-model-async")]
fn stream_read(
    store: &mut dyn VMStore,
    instance: Instance,
    ty: u32,
    options: u32,
    stream: u32,
    address: u32,
    count: u32,
) -> Result<u32> {
    store.component_async_store().stream_read(
        instance,
        TypeStreamTableIndex::from_u32(ty),
        OptionsIndex::from_u32(options),
        stream,
        address,
        count,
    )
}

#[cfg(feature = "component-model-async")]
fn stream_cancel_write(
    store: &mut dyn VMStore,
    instance: Instance,
    ty: u32,
    async_: u8,
    writer: u32,
) -> Result<u32> {
    instance.concurrent_state_mut(store).stream_cancel_write(
        TypeStreamTableIndex::from_u32(ty),
        async_ != 0,
        writer,
    )
}

#[cfg(feature = "component-model-async")]
fn stream_cancel_read(
    store: &mut dyn VMStore,
    instance: Instance,
    ty: u32,
    async_: u8,
    reader: u32,
) -> Result<u32> {
    instance.concurrent_state_mut(store).stream_cancel_read(
        TypeStreamTableIndex::from_u32(ty),
        async_ != 0,
        reader,
    )
}

#[cfg(feature = "component-model-async")]
fn stream_drop_writable(
    store: &mut dyn VMStore,
    instance: Instance,
    ty: u32,
    writer: u32,
) -> Result<()> {
<<<<<<< HEAD
    instance.stream_drop_writable(
        store,
        wasmtime_environ::component::TypeStreamTableIndex::from_u32(ty),
=======
    store.component_async_store().stream_drop_writable(
        instance,
        TypeStreamTableIndex::from_u32(ty),
>>>>>>> b4475438
        writer,
    )
}

#[cfg(feature = "component-model-async")]
fn stream_drop_readable(
    store: &mut dyn VMStore,
    instance: Instance,
    ty: u32,
    reader: u32,
) -> Result<()> {
    instance.stream_drop_readable(store, TypeStreamTableIndex::from_u32(ty), reader)
}

#[cfg(feature = "component-model-async")]
fn flat_stream_write(
    store: &mut dyn VMStore,
    instance: Instance,
    ty: u32,
    options: u32,
    payload_size: u32,
    payload_align: u32,
    stream: u32,
    address: u32,
    count: u32,
) -> Result<u32> {
    store.component_async_store().flat_stream_write(
        instance,
        TypeStreamTableIndex::from_u32(ty),
        OptionsIndex::from_u32(options),
        payload_size,
        payload_align,
        stream,
        address,
        count,
    )
}

#[cfg(feature = "component-model-async")]
fn flat_stream_read(
    store: &mut dyn VMStore,
    instance: Instance,
    ty: u32,
    options: u32,
    payload_size: u32,
    payload_align: u32,
    stream: u32,
    address: u32,
    count: u32,
) -> Result<u32> {
    store.component_async_store().flat_stream_read(
        instance,
        TypeStreamTableIndex::from_u32(ty),
        OptionsIndex::from_u32(options),
        payload_size,
        payload_align,
        stream,
        address,
        count,
    )
}

#[cfg(feature = "component-model-async")]
fn error_context_new(
    store: &mut dyn VMStore,
    instance: Instance,
    ty: u32,
    options: u32,
    debug_msg_address: u32,
    debug_msg_len: u32,
) -> Result<u32> {
    instance.error_context_new(
        store.store_opaque_mut(),
        TypeComponentLocalErrorContextTableIndex::from_u32(ty),
        OptionsIndex::from_u32(options),
        debug_msg_address,
        debug_msg_len,
    )
}

#[cfg(feature = "component-model-async")]
fn error_context_debug_message(
    store: &mut dyn VMStore,
    instance: Instance,
    ty: u32,
    options: u32,
    err_ctx_handle: u32,
    debug_msg_address: u32,
) -> Result<()> {
    store.component_async_store().error_context_debug_message(
        instance,
        TypeComponentLocalErrorContextTableIndex::from_u32(ty),
        OptionsIndex::from_u32(options),
        err_ctx_handle,
        debug_msg_address,
    )
}

#[cfg(feature = "component-model-async")]
fn error_context_drop(
    store: &mut dyn VMStore,
    instance: Instance,
    ty: u32,
    err_ctx_handle: u32,
) -> Result<()> {
    instance.concurrent_state_mut(store).error_context_drop(
        TypeComponentLocalErrorContextTableIndex::from_u32(ty),
        err_ctx_handle,
    )
}

#[cfg(feature = "component-model-async")]
fn context_get(store: &mut dyn VMStore, instance: Instance, slot: u32) -> Result<u32> {
    instance.concurrent_state_mut(store).context_get(slot)
}

#[cfg(feature = "component-model-async")]
fn context_set(store: &mut dyn VMStore, instance: Instance, slot: u32, val: u32) -> Result<()> {
    instance.concurrent_state_mut(store).context_set(slot, val)
}<|MERGE_RESOLUTION|>--- conflicted
+++ resolved
@@ -1004,15 +1004,9 @@
     ty: u32,
     writer: u32,
 ) -> Result<()> {
-<<<<<<< HEAD
-    instance.future_drop_writable(
-        store,
-        wasmtime_environ::component::TypeFutureTableIndex::from_u32(ty),
-=======
     store.component_async_store().future_drop_writable(
         instance,
         TypeFutureTableIndex::from_u32(ty),
->>>>>>> b4475438
         writer,
     )
 }
@@ -1111,15 +1105,9 @@
     ty: u32,
     writer: u32,
 ) -> Result<()> {
-<<<<<<< HEAD
-    instance.stream_drop_writable(
-        store,
-        wasmtime_environ::component::TypeStreamTableIndex::from_u32(ty),
-=======
     store.component_async_store().stream_drop_writable(
         instance,
         TypeStreamTableIndex::from_u32(ty),
->>>>>>> b4475438
         writer,
     )
 }
