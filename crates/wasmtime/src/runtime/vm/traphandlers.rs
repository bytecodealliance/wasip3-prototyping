--- conflicted
+++ resolved
@@ -471,19 +471,13 @@
         pub const JMP_BUF_INTERPRETER_SENTINEL: *mut u8 = 1 as *mut u8;
 
         #[inline]
-<<<<<<< HEAD
         pub(super) fn new(
             store: &mut StoreOpaque,
             async_guard_range: Range<*mut u8>,
             caller: NonNull<VMContext>,
         ) -> CallThreadState {
-            let limits = unsafe {
-                Instance::from_vmctx(caller, |i| i.runtime_limits())
-=======
-        pub(super) fn new(store: &mut StoreOpaque, caller: NonNull<VMContext>) -> CallThreadState {
             let vm_store_context = unsafe {
                 Instance::from_vmctx(caller, |i| i.vm_store_context())
->>>>>>> e929b63d
                     .read()
                     .unwrap()
                     .as_non_null()
