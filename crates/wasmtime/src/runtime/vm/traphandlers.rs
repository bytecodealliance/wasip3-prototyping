--- conflicted
+++ resolved
@@ -576,12 +576,6 @@
             assert!(core::ptr::eq(head, self));
         }
 
-<<<<<<< HEAD
-        #[cfg(feature = "async")]
-        pub(crate) unsafe fn swap(&self) {
-            unsafe fn swap<T: Clone>(a: &core::cell::UnsafeCell<T>, b: &mut T) {
-                *a.get() = core::mem::replace(b, (*a.get()).clone());
-=======
         /// Swaps the state in this `CallThreadState`'s `VMStoreContext` with
         /// the state in `EntryStoreContext` that was saved when this
         /// activation was created.
@@ -596,7 +590,6 @@
         pub(super) unsafe fn swap(&self) {
             unsafe fn swap<T>(a: &core::cell::UnsafeCell<T>, b: &mut T) {
                 core::mem::swap(&mut *a.get(), b)
->>>>>>> 4b518271
             }
 
             let cx = self.vm_store_context.as_ref();
@@ -1039,13 +1032,6 @@
             // pushing in order of the list we restore the youngest-to-oldest
             // list as stored in the state of this current thread.
             let mut ptr = self.state;
-
-            if let Some(state) = ptr.as_ref() {
-                // Swap the current PC/FP/SP with those in the oldest activation
-                // so we can restore them later in
-                // `PreviousAsyncWasmCallState::restore`
-                state.swap();
-            }
             while let Some(state) = ptr.as_ref() {
                 ptr = state.prev.replace(core::ptr::null_mut());
                 state.push();
@@ -1123,12 +1109,6 @@
                 let ptr = raw::get();
                 if ptr == thread_head {
                     if let Some(state) = ret.state.as_ref() {
-<<<<<<< HEAD
-                        // Swap the current PC/FP/SP with those in the oldest
-                        // activation, which reverses what we did in
-                        // `AsyncWasmCallState::push`.
-=======
->>>>>>> 4b518271
                         state.swap();
                     }
 
