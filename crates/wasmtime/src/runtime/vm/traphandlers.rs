//! WebAssembly trap handling, which is built on top of the lower-level
//! signalhandling mechanisms.

mod backtrace;

#[cfg(feature = "coredump")]
#[path = "traphandlers/coredump_enabled.rs"]
mod coredump;
#[cfg(not(feature = "coredump"))]
#[path = "traphandlers/coredump_disabled.rs"]
mod coredump;

#[cfg(all(has_native_signals))]
mod signals;
#[cfg(all(has_native_signals))]
pub use self::signals::*;

use crate::runtime::module::lookup_code;
use crate::runtime::store::{ExecutorRef, StoreOpaque};
use crate::runtime::vm::sys::traphandlers;
use crate::runtime::vm::{InterpreterRef, VMContext, VMStoreContext};
use crate::{prelude::*, EntryStoreContext};
use crate::{StoreContextMut, WasmBacktrace};
use core::cell::Cell;
use core::num::NonZeroU32;
use core::ops::Range;
use core::ptr::{self, NonNull};

pub use self::backtrace::Backtrace;
pub use self::coredump::CoreDumpStack;
pub use self::tls::tls_eager_initialize;
#[cfg(feature = "async")]
pub use self::tls::{AsyncWasmCallState, PreviousAsyncWasmCallState};

pub use traphandlers::SignalHandler;

pub(crate) struct TrapRegisters {
    pub pc: usize,
    pub fp: usize,
}

/// Return value from `test_if_trap`.
pub(crate) enum TrapTest {
    /// Not a wasm trap, need to delegate to whatever process handler is next.
    NotWasm,
    /// This trap was handled by the embedder via custom embedding APIs.
    #[cfg(has_host_compiler_backend)]
    #[cfg_attr(miri, expect(dead_code, reason = "using #[cfg] too unergonomic"))]
    HandledByEmbedder,
    /// This is a wasm trap, it needs to be handled.
    #[cfg_attr(miri, expect(dead_code, reason = "using #[cfg] too unergonomic"))]
    Trap {
        /// How to longjmp back to the original wasm frame.
        #[cfg(has_host_compiler_backend)]
        jmp_buf: *const u8,
    },
}

fn lazy_per_thread_init() {
    traphandlers::lazy_per_thread_init();
}

/// Raises a preexisting trap and unwinds.
///
/// This function will execute the `longjmp` to make its way back to the
/// original `setjmp` performed when wasm was entered. This is currently
/// only called from the `raise` builtin of Wasmtime. This builtin is only used
/// when the host returns back to wasm and indicates that a trap should be
/// raised. In this situation the host has already stored trap information
/// within the `CallThreadState` and this is the low-level operation to actually
/// perform an unwind.
///
/// This function won't be use with Pulley, for example, as the interpreter
/// halts differently than native code. Additionally one day this will ideally
/// be implemented by Cranelift itself without need of a libcall when Cranelift
/// implements the exception handling proposal for example.
///
/// # Safety
///
/// Only safe to call when wasm code is on the stack, aka `catch_traps` must
/// have been previously called. Additionally no Rust destructors can be on the
/// stack. They will be skipped and not executed.
#[cfg(has_host_compiler_backend)]
pub(super) unsafe fn raise_preexisting_trap() -> ! {
    tls::with(|info| info.unwrap().unwind())
}

/// Invokes the closure `f` and returns a `bool` if it succeeded.
///
/// This will invoke the closure `f` which returns a value that implements
/// `HostResult`. This trait abstracts over how host values are translated to
/// ABI values when going back into wasm. Some examples are:
///
/// * `T` - bare return types (not results) are simply returned as-is. No
///   `catch_unwind` happens as if a trap can't happen then the host shouldn't
///   be panicking or invoking user code.
///
/// * `Result<(), E>` - this represents an ABI return value of `bool` which
///   indicates whether the call succeeded. This return value will catch panics
///   and record trap information as `E`.
///
/// * `Result<u32, E>` - the ABI return value here is `u64` where on success
///   the 32-bit result is zero-extended and `u64::MAX` as a return value
///   indicates that a trap or panic happened.
///
/// This is primarily used in conjunction with the Cranelift-and-host boundary.
/// This function acts as a bridge between the two to appropriately handle
/// encoding host values to Cranelift-understood ABIs via the `HostResult`
/// trait.
pub fn catch_unwind_and_record_trap<R>(f: impl FnOnce() -> R) -> R::Abi
where
    R: HostResult,
{
    // Invoke the closure `f`, optionally catching unwinds depending on `R`. The
    // return value is always provided and if unwind information is provided
    // (e.g. `ret` is a "false"-y value) then it's recorded in TLS for the
    // unwind operation that's about to happen from Cranelift-generated code.
    let (ret, unwind) = R::maybe_catch_unwind(f);
    if let Some(unwind) = unwind {
        tls::with(|info| info.unwrap().record_unwind(unwind));
    }
    ret
}

/// A trait used in conjunction with `catch_unwind_and_record_trap` to convert a
/// Rust-based type to a specific ABI while handling traps/unwinds.
///
/// This type is implemented for return values from host function calls and
/// libcalls. The `Abi` value of this trait represents either a successful
/// execution with some payload state or that a failed execution happened. In
/// the event of a failed execution the state of the failure itself is stored
/// within `CallThreadState::unwind`. Cranelift-compiled code is expected to
/// test for this failure sentinel and process it accordingly.
///
/// See `catch_unwind_and_record_trap` for some more information as well.
pub trait HostResult {
    /// The type of the value that's returned to Cranelift-compiled code. Needs
    /// to be ABI-safe to pass through an `extern "C"` return value.
    type Abi: Copy;

    /// Executes `f` and returns the ABI/unwind information as a result.
    ///
    /// This may optionally catch unwinds during execution depending on this
    /// implementation. The ABI return value is unconditionally provided. If an
    /// unwind was detected (e.g. a host panic or a wasm trap) then that's
    /// additionally returned as well.
    ///
    /// If an unwind is returned then it's expected that when the host returns
    /// back to wasm (which should be soon after calling this through
    /// `catch_unwind_and_record_trap`) then wasm will very quickly turn around
    /// and initiate an unwind (currently through `raise_preexisting_trap`).
    fn maybe_catch_unwind(f: impl FnOnce() -> Self) -> (Self::Abi, Option<UnwindReason>);
}

// Base case implementations that do not catch unwinds. These are for libcalls
// that neither trap nor execute user code. The raw value is the ABI itself.
//
// Panics in these libcalls will result in a process abort as unwinding is not
// allowed via Rust through `extern "C"` function boundaries.
macro_rules! host_result_no_catch {
    ($($t:ty,)*) => {
        $(
            impl HostResult for $t {
                type Abi = $t;
                fn maybe_catch_unwind(f: impl FnOnce() -> $t) -> ($t, Option<UnwindReason>) {
                    (f(), None)
                }
            }
        )*
    }
}

host_result_no_catch! {
    (),
    bool,
    u32,
    *mut u8,
    u64,
}

impl HostResult for NonNull<u8> {
    type Abi = *mut u8;
    fn maybe_catch_unwind(f: impl FnOnce() -> Self) -> (*mut u8, Option<UnwindReason>) {
        (f().as_ptr(), None)
    }
}

/// Implementation of `HostResult` for `Result<T, E>`.
///
/// This is where things get interesting for `HostResult`. This is generically
/// defined to allow many shapes of the `Result` type to be returned from host
/// calls or libcalls. To do this an extra trait requirement is placed on the
/// successful result `T`: `HostResultHasUnwindSentinel`.
///
/// The general requirement is that `T` says what ABI it has, and the ABI must
/// have a sentinel value which indicates that an unwind in wasm should happen.
/// For example if `T = ()` then `true` means that the call succeeded and
/// `false` means that an unwind happened. Here the sentinel is `false` and the
/// ABI is `bool`.
///
/// This is the only implementation of `HostResult` which actually catches
/// unwinds as there's a sentinel to encode.
impl<T, E> HostResult for Result<T, E>
where
    T: HostResultHasUnwindSentinel,
    E: Into<TrapReason>,
{
    type Abi = T::Abi;

    fn maybe_catch_unwind(f: impl FnOnce() -> Result<T, E>) -> (T::Abi, Option<UnwindReason>) {
        // First prepare the closure `f` as something that'll be invoked to
        // generate the return value of this function. This is the
        // conditionally, below, passed to `catch_unwind`.
        let f = move || match f() {
            Ok(ret) => (ret.into_abi(), None),
            Err(reason) => (T::SENTINEL, Some(UnwindReason::Trap(reason.into()))),
        };

        // With `panic=unwind` use `std::panic::catch_unwind` to catch possible
        // panics to rethrow.
        #[cfg(all(feature = "std", panic = "unwind"))]
        {
            match std::panic::catch_unwind(std::panic::AssertUnwindSafe(f)) {
                Ok(result) => result,
                Err(err) => (T::SENTINEL, Some(UnwindReason::Panic(err))),
            }
        }

        // With `panic=abort` there's no use in using `std::panic::catch_unwind`
        // since it won't actually catch anything. Note that
        // `std::panic::catch_unwind` will technically optimize to this but having
        // this branch avoids using the `std::panic` module entirely.
        #[cfg(not(all(feature = "std", panic = "unwind")))]
        {
            f()
        }
    }
}

/// Trait used in conjunction with `HostResult for Result<T, E>` where this is
/// the trait bound on `T`.
///
/// This is for values in the "ok" position of a `Result` return value. Each
/// value can have a separate ABI from itself (e.g. `type Abi`) and must be
/// convertible to the ABI. Additionally all implementations of this trait have
/// a "sentinel value" which indicates that an unwind happened. This means that
/// no valid instance of `Self` should generate the `SENTINEL` via the
/// `into_abi` function.
pub unsafe trait HostResultHasUnwindSentinel {
    /// The Cranelift-understood ABI of this value (should not be `Self`).
    type Abi: Copy;

    /// A value that indicates that an unwind should happen and is tested for in
    /// Cranelift-generated code.
    const SENTINEL: Self::Abi;

    /// Converts this value into the ABI representation. Should never returned
    /// the `SENTINEL` value.
    fn into_abi(self) -> Self::Abi;
}

/// No return value from the host is represented as a `bool` in the ABI. Here
/// `true` means that execution succeeded while `false` is the sentinel used to
/// indicate an unwind.
unsafe impl HostResultHasUnwindSentinel for () {
    type Abi = bool;
    const SENTINEL: bool = false;
    fn into_abi(self) -> bool {
        true
    }
}

unsafe impl HostResultHasUnwindSentinel for NonZeroU32 {
    type Abi = u32;
    const SENTINEL: Self::Abi = 0;
    fn into_abi(self) -> Self::Abi {
        self.get()
    }
}

/// A 32-bit return value can be inflated to a 64-bit return value in the ABI.
/// In this manner a successful result is a zero-extended 32-bit value and the
/// failure sentinel is `u64::MAX` or -1 as a signed integer.
unsafe impl HostResultHasUnwindSentinel for u32 {
    type Abi = u64;
    const SENTINEL: u64 = u64::MAX;
    fn into_abi(self) -> u64 {
        self.into()
    }
}

/// If there is not actual successful result (e.g. an empty enum) then the ABI
/// can be `()`, or nothing, because there's no successful result and it's
/// always a failure.
unsafe impl HostResultHasUnwindSentinel for core::convert::Infallible {
    type Abi = ();
    const SENTINEL: () = ();
    fn into_abi(self) {
        match self {}
    }
}

/// Stores trace message with backtrace.
#[derive(Debug)]
pub struct Trap {
    /// Original reason from where this trap originated.
    pub reason: TrapReason,
    /// Wasm backtrace of the trap, if any.
    pub backtrace: Option<Backtrace>,
    /// The Wasm Coredump, if any.
    pub coredumpstack: Option<CoreDumpStack>,
}

/// Enumeration of different methods of raising a trap.
#[derive(Debug)]
pub enum TrapReason {
    /// A user-raised trap through `raise_user_trap`.
    User(Error),

    /// A trap raised from Cranelift-generated code.
    Jit {
        /// The program counter where this trap originated.
        ///
        /// This is later used with side tables from compilation to translate
        /// the trapping address to a trap code.
        pc: usize,

        /// If the trap was a memory-related trap such as SIGSEGV then this
        /// field will contain the address of the inaccessible data.
        ///
        /// Note that wasm loads/stores are not guaranteed to fill in this
        /// information. Dynamically-bounds-checked memories, for example, will
        /// not access an invalid address but may instead load from NULL or may
        /// explicitly jump to a `ud2` instruction. This is only available for
        /// fault-based traps which are one of the main ways, but not the only
        /// way, to run wasm.
        faulting_addr: Option<usize>,

        /// The trap code associated with this trap.
        trap: wasmtime_environ::Trap,
    },

    /// A trap raised from a wasm libcall
    Wasm(wasmtime_environ::Trap),
}

impl From<Error> for TrapReason {
    fn from(err: Error) -> Self {
        TrapReason::User(err)
    }
}

impl From<wasmtime_environ::Trap> for TrapReason {
    fn from(code: wasmtime_environ::Trap) -> Self {
        TrapReason::Wasm(code)
    }
}

/// Catches any wasm traps that happen within the execution of `closure`,
/// returning them as a `Result`.
///
/// # Unsafety
///
/// This function is unsafe because during the execution of `closure` it may be
/// longjmp'd over and none of its destructors on the stack may be run.
pub unsafe fn catch_traps<T, F>(
    store: &mut StoreContextMut<'_, T>,
    old_state: &EntryStoreContext,
    mut closure: F,
) -> Result<(), Box<Trap>>
where
    F: FnMut(NonNull<VMContext>, Option<InterpreterRef<'_>>) -> bool,
{
    let caller = store.0.default_caller();

    let result = CallThreadState::new(store.0, old_state).with(|cx| match store.0.executor() {
        // In interpreted mode directly invoke the host closure since we won't
        // be using host-based `setjmp`/`longjmp` as that's not going to save
        // the context we want.
        ExecutorRef::Interpreter(r) => {
            cx.jmp_buf
                .set(CallThreadState::JMP_BUF_INTERPRETER_SENTINEL);
            closure(caller, Some(r))
        }

        // In native mode, however, defer to C to do the `setjmp` since Rust
        // doesn't understand `setjmp`.
        //
        // Note that here we pass a function pointer to C to catch longjmp
        // within, here it's `call_closure`, and that passes `None` for the
        // interpreter since this branch is only ever taken if the interpreter
        // isn't present.
        #[cfg(has_host_compiler_backend)]
        ExecutorRef::Native => traphandlers::wasmtime_setjmp(
            cx.jmp_buf.as_ptr(),
            {
                extern "C" fn call_closure<F>(payload: *mut u8, caller: NonNull<VMContext>) -> bool
                where
                    F: FnMut(NonNull<VMContext>, Option<InterpreterRef<'_>>) -> bool,
                {
                    unsafe { (*(payload as *mut F))(caller, None) }
                }

                call_closure::<F>
            },
            &mut closure as *mut F as *mut u8,
            caller,
        ),
    });

    return match result {
        Ok(x) => Ok(x),
        Err((UnwindReason::Trap(reason), backtrace, coredumpstack)) => Err(Box::new(Trap {
            reason,
            backtrace,
            coredumpstack,
        })),
        #[cfg(all(feature = "std", panic = "unwind"))]
        Err((UnwindReason::Panic(panic), _, _)) => std::panic::resume_unwind(panic),
    };
}

// Module to hide visibility of the `CallThreadState::prev` field and force
// usage of its accessor methods.
mod call_thread_state {
    use super::*;
    use crate::runtime::vm::Unwind;
    use crate::EntryStoreContext;

    /// Temporary state stored on the stack which is registered in the `tls`
    /// module below for calls into wasm.
    ///
    /// This structure is stored on the stack and allocated during the
    /// `catch_traps` function above. The purpose of this structure is to track
    /// the state of an "activation" or a sequence of 0-or-more contiguous
    /// WebAssembly call frames. A `CallThreadState` always lives on the stack
    /// and additionally maintains pointers to previous states to form a linked
    /// list of activations.
    ///
    /// One of the primary goals of `CallThreadState` is to store the state of
    /// various fields in `VMStoreContext` when it was created. This is done
    /// because calling WebAssembly will clobber these fields otherwise.
    ///
    /// Another major purpose of `CallThreadState` is to assist with unwinding
    /// and track state necessary when an unwind happens for the original
    /// creator of `CallThreadState` to determine why the unwind happened.
    ///
    /// Note that this structure is pointed-to from TLS, hence liberal usage of
    /// interior mutability here since that only gives access to
    /// `&CallThreadState`.
    pub struct CallThreadState {
        pub(super) unwind: Cell<Option<(UnwindReason, Option<Backtrace>, Option<CoreDumpStack>)>>,
        pub(super) jmp_buf: Cell<*const u8>,
        #[cfg(all(has_native_signals))]
        pub(super) signal_handler: Option<*const SignalHandler>,
        pub(super) capture_backtrace: bool,
        #[cfg(feature = "coredump")]
        pub(super) capture_coredump: bool,

        pub(crate) vm_store_context: NonNull<VMStoreContext>,
        pub(crate) unwinder: &'static dyn Unwind,

        pub(super) prev: Cell<tls::Ptr>,
        #[cfg(all(has_native_signals, unix))]
        pub(crate) async_guard_range: Range<*mut u8>,

<<<<<<< HEAD
        // The values of `VMStoreContext::last_wasm_{exit_{pc,fp},entry_sp}` for
        // the *previous* `CallThreadState` for this same store/limits. Our
        // *current* last wasm PC/FP/SP are saved in `self.vm_store_context`. We
        // save a copy of the old registers here because the `VMStoreContext`
        // typically doesn't change across nested calls into Wasm (i.e. they are
        // typically calls back into the same store and `self.vm_store_context
        // == self.prev.vm_store_context`) and we must to maintain the list of
        // contiguous-Wasm-frames stack regions for backtracing purposes.
        pub(super) old_last_wasm_exit_fp: Cell<usize>,
        pub(super) old_last_wasm_exit_pc: Cell<usize>,
        pub(super) old_last_wasm_entry_fp: Cell<usize>,
=======
        // The state of the runtime for the *previous* `CallThreadState` for
        // this same store. Our *current* state is saved in `self.vm_store_context`,
        // etc. We need access to the old values of these
        // fields because the `VMStoreContext` typically doesn't change across
        // nested calls into Wasm (i.e. they are typically calls back into the
        // same store and `self.vm_store_context == self.prev.vm_store_context`) and we must to
        // maintain the list of contiguous-Wasm-frames stack regions for
        // backtracing purposes.
        old_state: *const EntryStoreContext,
>>>>>>> 10d7a7f5
    }

    impl Drop for CallThreadState {
        fn drop(&mut self) {
            // Unwind information should not be present as it should have
            // already been processed.
            debug_assert!(self.unwind.replace(None).is_none());
        }
    }

    impl CallThreadState {
        pub const JMP_BUF_INTERPRETER_SENTINEL: *mut u8 = 1 as *mut u8;

        #[inline]
        pub(super) fn new(
            store: &mut StoreOpaque,
            old_state: *const EntryStoreContext,
        ) -> CallThreadState {
            // Don't try to plumb #[cfg] everywhere for this field, just pretend
            // we're using it on miri/windows to silence compiler warnings.
            let _: Range<_> = store.async_guard_range();

            CallThreadState {
                unwind: Cell::new(None),
                unwinder: store.unwinder(),
                jmp_buf: Cell::new(ptr::null()),
                #[cfg(all(has_native_signals))]
                signal_handler: store.signal_handler(),
                capture_backtrace: store.engine().config().wasm_backtrace,
                #[cfg(feature = "coredump")]
                capture_coredump: store.engine().config().coredump_on_trap,
                vm_store_context: store.vm_store_context_ptr(),
                #[cfg(all(has_native_signals, unix))]
                async_guard_range: store.async_guard_range(),
                prev: Cell::new(ptr::null()),
                old_state,
            }
        }

        /// Get the saved FP upon exit from Wasm for the previous `CallThreadState`.
        pub unsafe fn old_last_wasm_exit_fp(&self) -> usize {
            (&*self.old_state).last_wasm_exit_fp
        }

        /// Get the saved PC upon exit from Wasm for the previous `CallThreadState`.
        pub unsafe fn old_last_wasm_exit_pc(&self) -> usize {
            (&*self.old_state).last_wasm_exit_pc
        }

        /// Get the saved FP upon entry into Wasm for the previous `CallThreadState`.
        pub unsafe fn old_last_wasm_entry_fp(&self) -> usize {
            (&*self.old_state).last_wasm_entry_fp
        }

        /// Get the previous `CallThreadState`.
        pub fn prev(&self) -> tls::Ptr {
            self.prev.get()
        }

        /// Pushes this `CallThreadState` activation on to the linked list
        /// stored in TLS.
        ///
        /// This method will take the current head of the linked list, stored in
        /// our TLS pointer, and move it into `prev`. The TLS pointer is then
        /// updated to `self`.
        ///
        /// # Panics
        ///
        /// Panics if this activation is already in a linked list (e.g.
        /// `self.prev` is set).
        #[inline]
        pub(crate) unsafe fn push(&self) {
            assert!(self.prev.get().is_null());
            self.prev.set(tls::raw::replace(self));
        }

        /// Pops this `CallThreadState` from the linked list stored in TLS.
        ///
        /// This method will restore `self.prev` into the head of the linked
        /// list stored in TLS and will additionally null-out `self.prev`.
        ///
        /// # Panics
        ///
        /// Panics if this activation isn't the head of the list.
        #[inline]
        pub(crate) unsafe fn pop(&self) {
            let prev = self.prev.replace(ptr::null());
            let head = tls::raw::replace(prev);
            assert!(core::ptr::eq(head, self));
        }
    }
}
pub use call_thread_state::*;

pub enum UnwindReason {
    #[cfg(all(feature = "std", panic = "unwind"))]
    Panic(Box<dyn std::any::Any + Send>),
    Trap(TrapReason),
}

impl CallThreadState {
    #[inline]
    fn with(
        mut self,
        closure: impl FnOnce(&CallThreadState) -> bool,
    ) -> Result<(), (UnwindReason, Option<Backtrace>, Option<CoreDumpStack>)> {
        let succeeded = tls::set(&mut self, |me| closure(me));
        if succeeded {
            Ok(())
        } else {
            Err(self.read_unwind())
        }
    }

    #[cold]
    fn read_unwind(&self) -> (UnwindReason, Option<Backtrace>, Option<CoreDumpStack>) {
        self.unwind.replace(None).unwrap()
    }

    /// Records the unwind information provided within this `CallThreadState`,
    /// optionally capturing a backtrace at this time.
    ///
    /// This function is used to stash metadata for why an unwind is about to
    /// happen. The actual unwind is expected to happen after this function is
    /// called using, for example, the `unwind` function below.
    ///
    /// Note that this is a relatively low-level function and will panic if
    /// mis-used.
    ///
    /// # Panics
    ///
    /// Panics if unwind information has already been recorded as that should
    /// have been processed first.
    fn record_unwind(&self, reason: UnwindReason) {
        if cfg!(debug_assertions) {
            let prev = self.unwind.replace(None);
            assert!(prev.is_none());
        }
        let (backtrace, coredump) = match &reason {
            // Panics don't need backtraces. There is nowhere to attach the
            // hypothetical backtrace to and it doesn't really make sense to try
            // in the first place since this is a Rust problem rather than a
            // Wasm problem.
            #[cfg(all(feature = "std", panic = "unwind"))]
            UnwindReason::Panic(_) => (None, None),
            // And if we are just propagating an existing trap that already has
            // a backtrace attached to it, then there is no need to capture a
            // new backtrace either.
            UnwindReason::Trap(TrapReason::User(err))
                if err.downcast_ref::<WasmBacktrace>().is_some() =>
            {
                (None, None)
            }
            UnwindReason::Trap(trap) => {
                log::trace!("Capturing backtrace and coredump for {trap:?}");
                (
                    self.capture_backtrace(self.vm_store_context.as_ptr(), None),
                    self.capture_coredump(self.vm_store_context.as_ptr(), None),
                )
            }
        };
        self.unwind.set(Some((reason, backtrace, coredump)));
    }

    /// Helper function to perform an actual unwinding operation.
    ///
    /// This must be preceded by a `record_unwind` operation above to be
    /// processed correctly on the other side.
    ///
    /// # Unsafety
    ///
    /// This function is not safe if the corresponding setjmp wasn't already
    /// called. Additionally this isn't safe as it will skip all Rust
    /// destructors on the stack, if there are any.
    #[cfg(has_host_compiler_backend)]
    unsafe fn unwind(&self) -> ! {
        debug_assert!(!self.jmp_buf.get().is_null());
        debug_assert!(self.jmp_buf.get() != CallThreadState::JMP_BUF_INTERPRETER_SENTINEL);
        traphandlers::wasmtime_longjmp(self.jmp_buf.get());
    }

    fn capture_backtrace(
        &self,
        limits: *const VMStoreContext,
        trap_pc_and_fp: Option<(usize, usize)>,
    ) -> Option<Backtrace> {
        if !self.capture_backtrace {
            return None;
        }

        Some(unsafe { Backtrace::new_with_trap_state(limits, self.unwinder, self, trap_pc_and_fp) })
    }

    pub(crate) fn iter<'a>(&'a self) -> impl Iterator<Item = &'a Self> + 'a {
        let mut state = Some(self);
        core::iter::from_fn(move || {
            let this = state?;
            state = unsafe { this.prev().as_ref() };
            Some(this)
        })
    }

    /// Trap handler using our thread-local state.
    ///
    /// * `regs` - some special program registers at the time that the trap
    ///   happened, for example `pc`.
    /// * `faulting_addr` - the system-provided address that the a fault, if
    ///   any, happened at. This is used when debug-asserting that all segfaults
    ///   are known to live within a `Store<T>` in a valid range.
    /// * `call_handler` - a closure used to invoke the platform-specific
    ///   signal handler for each instance, if available.
    ///
    /// Attempts to handle the trap if it's a wasm trap. Returns a `TrapTest`
    /// which indicates what this could be, such as:
    ///
    /// * `TrapTest::NotWasm` - not a wasm fault, this should get forwarded to
    ///   the next platform-specific fault handler.
    /// * `TrapTest::HandledByEmbedder` - the embedder `call_handler` handled
    ///   this signal, nothing else to do.
    /// * `TrapTest::Trap` - this is a wasm trap an the stack needs to be
    ///   unwound now.
    pub(crate) fn test_if_trap(
        &self,
        regs: TrapRegisters,
        faulting_addr: Option<usize>,
        call_handler: impl Fn(&SignalHandler) -> bool,
    ) -> TrapTest {
        // If we haven't even started to handle traps yet, bail out.
        if self.jmp_buf.get().is_null() {
            return TrapTest::NotWasm;
        }

        // First up see if any instance registered has a custom trap handler,
        // in which case run them all. If anything handles the trap then we
        // return that the trap was handled.
        let _ = &call_handler;
        #[cfg(all(has_native_signals, not(miri)))]
        if let Some(handler) = self.signal_handler {
            if unsafe { call_handler(&*handler) } {
                return TrapTest::HandledByEmbedder;
            }
        }

        // If this fault wasn't in wasm code, then it's not our problem
        let Some((code, text_offset)) = lookup_code(regs.pc) else {
            return TrapTest::NotWasm;
        };

        // If the fault was at a location that was not marked as potentially
        // trapping, then that's a bug in Cranelift/Winch/etc. Don't try to
        // catch the trap and pretend this isn't wasm so the program likely
        // aborts.
        let Some(trap) = code.lookup_trap_code(text_offset) else {
            return TrapTest::NotWasm;
        };

        // If all that passed then this is indeed a wasm trap, so return the
        // `jmp_buf` passed to `wasmtime_longjmp` to resume.
        self.set_jit_trap(regs, faulting_addr, trap);
        TrapTest::Trap {
            #[cfg(has_host_compiler_backend)]
            jmp_buf: self.take_jmp_buf(),
        }
    }

    #[cfg(has_host_compiler_backend)]
    pub(crate) fn take_jmp_buf(&self) -> *const u8 {
        self.jmp_buf.replace(ptr::null())
    }

    pub(crate) fn set_jit_trap(
        &self,
        TrapRegisters { pc, fp, .. }: TrapRegisters,
        faulting_addr: Option<usize>,
        trap: wasmtime_environ::Trap,
    ) {
        let backtrace = self.capture_backtrace(self.vm_store_context.as_ptr(), Some((pc, fp)));
        let coredump = self.capture_coredump(self.vm_store_context.as_ptr(), Some((pc, fp)));
        self.unwind.set(Some((
            UnwindReason::Trap(TrapReason::Jit {
                pc,
                faulting_addr,
                trap,
            }),
            backtrace,
            coredump,
        )))
    }
}

/// A private inner module managing the state of Wasmtime's thread-local storage
/// (TLS) state.
///
/// Wasmtime at this time has a single pointer of TLS. This single pointer of
/// TLS is the totality of all TLS required by Wasmtime. By keeping this as
/// small as possible it generally makes it easier to integrate with external
/// systems and implement features such as fiber context switches. This single
/// TLS pointer is declared in platform-specific modules to handle platform
/// differences, so this module here uses getters/setters which delegate to
/// platform-specific implementations.
///
/// The single TLS pointer used by Wasmtime is morally
/// `Option<&CallThreadState>` meaning that it's a possibly-present pointer to
/// some state. This pointer is a pointer to the most recent (youngest)
/// `CallThreadState` activation, or the most recent call into WebAssembly.
///
/// This TLS pointer is additionally the head of a linked list of activations
/// that are all stored on the stack for the current thread. Each time
/// WebAssembly is recursively invoked by an embedder will push a new entry into
/// this linked list. This singly-linked list is maintained with its head in TLS
/// node pointers are stored in `CallThreadState::prev`.
///
/// An example stack might look like this:
///
/// ```text
/// ┌─────────────────────┐◄───── highest, or oldest, stack address
/// │ native stack frames │
/// │         ...         │
/// │  ┌───────────────┐◄─┼──┐
/// │  │CallThreadState│  │  │
/// │  └───────────────┘  │  p
/// ├─────────────────────┤  r
/// │  wasm stack frames  │  e
/// │         ...         │  v
/// ├─────────────────────┤  │
/// │ native stack frames │  │
/// │         ...         │  │
/// │  ┌───────────────┐◄─┼──┼── TLS pointer
/// │  │CallThreadState├──┼──┘
/// │  └───────────────┘  │
/// ├─────────────────────┤
/// │  wasm stack frames  │
/// │         ...         │
/// ├─────────────────────┤
/// │ native stack frames │
/// │         ...         │
/// └─────────────────────┘◄───── smallest, or youngest, stack address
/// ```
///
/// # Fibers and async
///
/// Wasmtime supports stack-switching with fibers to implement async. This means
/// that Wasmtime will temporarily execute code on a separate stack and then
/// suspend from this stack back to the embedder for async operations. Doing
/// this safely requires manual management of the TLS pointer updated by
/// Wasmtime.
///
/// For example when a fiber is suspended that means that the TLS pointer needs
/// to be restored to whatever it was when the fiber was resumed. Additionally
/// this may need to pop multiple `CallThreadState` activations, one for each
/// one located on the fiber stack itself.
///
/// The `AsyncWasmCallState` and `PreviousAsyncWasmCallState` structures in this
/// module are used to manage this state, namely:
///
/// * The `AsyncWasmCallState` structure represents the state of a suspended
///   fiber. This is a linked list, in reverse order, from oldest activation on
///   the fiber to youngest activation on the fiber.
///
/// * The `PreviousAsyncWasmCallState` structure represents a pointer within our
///   thread's TLS linked list of activations when a fiber was resumed. This
///   pointer is used during fiber suspension to know when to stop popping
///   activations from the thread's linked list.
///
/// Note that this means that the directionality of linked list links is
/// opposite when stored in TLS vs when stored for a suspended fiber. The
/// thread's current list pointed to by TLS is youngest-to-oldest links, while a
/// suspended fiber stores oldest-to-youngest links.
pub(crate) mod tls {
    use super::CallThreadState;

    pub use raw::Ptr;

    // An even *more* inner module for dealing with TLS. This actually has the
    // thread local variable and has functions to access the variable.
    //
    // Note that this is specially done to fully encapsulate that the accessors
    // for tls may or may not be inlined. Wasmtime's async support employs stack
    // switching which can resume execution on different OS threads. This means
    // that borrows of our TLS pointer must never live across accesses because
    // otherwise the access may be split across two threads and cause unsafety.
    //
    // This also means that extra care is taken by the runtime to save/restore
    // these TLS values when the runtime may have crossed threads.
    //
    // Note, though, that if async support is disabled at compile time then
    // these functions are free to be inlined.
    pub(super) mod raw {
        use super::CallThreadState;
        use sptr::Strict;

        pub type Ptr = *const CallThreadState;

        const _: () = {
            assert!(core::mem::align_of::<CallThreadState>() > 1);
        };

        fn tls_get() -> (Ptr, bool) {
            let mut initialized = false;
            let p = Strict::map_addr(crate::runtime::vm::sys::tls_get(), |a| {
                initialized = (a & 1) != 0;
                a & !1
            });
            (p.cast(), initialized)
        }

        fn tls_set(ptr: Ptr, initialized: bool) {
            let encoded = Strict::map_addr(ptr, |a| a | usize::from(initialized));
            crate::runtime::vm::sys::tls_set(encoded.cast_mut().cast::<u8>());
        }

        #[cfg_attr(feature = "async", inline(never))] // see module docs
        #[cfg_attr(not(feature = "async"), inline)]
        pub fn replace(val: Ptr) -> Ptr {
            // When a new value is configured that means that we may be
            // entering WebAssembly so check to see if this thread has
            // performed per-thread initialization for traps.
            let (prev, initialized) = tls_get();
            if !initialized {
                super::super::lazy_per_thread_init();
            }
            tls_set(val, true);
            prev
        }

        /// Eagerly initialize thread-local runtime functionality. This will be performed
        /// lazily by the runtime if users do not perform it eagerly.
        #[cfg_attr(feature = "async", inline(never))] // see module docs
        #[cfg_attr(not(feature = "async"), inline)]
        pub fn initialize() {
            let (state, initialized) = tls_get();
            if initialized {
                return;
            }
            super::super::lazy_per_thread_init();
            tls_set(state, true);
        }

        #[cfg_attr(feature = "async", inline(never))] // see module docs
        #[cfg_attr(not(feature = "async"), inline)]
        pub fn get() -> Ptr {
            tls_get().0
        }
    }

    pub use raw::initialize as tls_eager_initialize;

    #[cfg(feature = "async")]
    impl CallThreadState {
        unsafe fn swap(&self) {
            unsafe fn swap(a: &core::cell::UnsafeCell<usize>, b: &core::cell::Cell<usize>) {
                *a.get() = b.replace(*a.get());
            }

            let cx = self.vm_store_context.as_ref();
            swap(&cx.last_wasm_exit_fp, &self.old_last_wasm_exit_fp);
            swap(&cx.last_wasm_exit_pc, &self.old_last_wasm_exit_pc);
            swap(&cx.last_wasm_entry_fp, &self.old_last_wasm_entry_fp);
        }
    }

    /// Opaque state used to persist the state of the `CallThreadState`
    /// activations associated with a fiber stack that's used as part of an
    /// async wasm call.
    #[cfg(feature = "async")]
    pub struct AsyncWasmCallState {
        // The head of a linked list of activations that are currently present
        // on an async call's fiber stack. This pointer points to the oldest
        // activation frame where the `prev` links internally link to younger
        // activation frames.
        //
        // When pushed onto a thread this linked list is traversed to get pushed
        // onto the current thread at the time.
        //
        // If this pointer is null then that means that the fiber this state is
        // associated with has no activations.
        state: raw::Ptr,
    }

    #[cfg(feature = "async")]
    impl AsyncWasmCallState {
        /// Creates new state that initially starts as null.
        pub fn new() -> AsyncWasmCallState {
            AsyncWasmCallState {
                state: core::ptr::null_mut(),
            }
        }

        /// Pushes the saved state of this wasm's call onto the current thread's
        /// state.
        ///
        /// This will iterate over the linked list of states stored within
        /// `self` and push them sequentially onto the current thread's
        /// activation list.
        ///
        /// The returned `PreviousAsyncWasmCallState` captures the state of this
        /// thread just before this operation, and it must have its `restore`
        /// method called to restore the state when the async wasm is suspended
        /// from.
        ///
        /// # Unsafety
        ///
        /// Must be carefully coordinated with
        /// `PreviousAsyncWasmCallState::restore` and fiber switches to ensure
        /// that this doesn't push stale data and the data is popped
        /// appropriately.
        pub unsafe fn push(self) -> PreviousAsyncWasmCallState {
            // Our `state` pointer is a linked list of oldest-to-youngest so by
            // pushing in order of the list we restore the youngest-to-oldest
            // list as stored in the state of this current thread.
            let ret = PreviousAsyncWasmCallState { state: raw::get() };
            let mut ptr = self.state;

            if let Some(state) = ptr.as_ref() {
                // Swap the current PC/FP/SP with those in the oldest activation
                // so we can restore them later in
                // `PreviousAsyncWasmCallState::restore`
                state.swap();
            }
            while let Some(state) = ptr.as_ref() {
                ptr = state.prev.replace(core::ptr::null_mut());
                state.push();
            }
            ret
        }

        /// Performs a runtime check that this state is indeed null.
        pub fn assert_null(&self) {
            assert!(self.state.is_null());
        }

        /// Asserts that the current CallThreadState pointer, if present, is not
        /// in the `range` specified.
        ///
        /// This is used when exiting a future in Wasmtime to assert that the
        /// current CallThreadState pointer does not point within the stack
        /// we're leaving (e.g. allocated for a fiber).
        pub fn assert_current_state_not_in_range(range: core::ops::Range<usize>) {
            let p = raw::get() as usize;
            assert!(p < range.start || range.end < p);
        }
    }

    /// Opaque state used to help control TLS state across stack switches for
    /// async support.
    ///
    /// This structure is returned from [`AsyncWasmCallState::push`] and
    /// represents the state of this thread's TLS variable prior to the push
    /// operation.
    #[cfg(feature = "async")]
    pub struct PreviousAsyncWasmCallState {
        // The raw value of this thread's TLS pointer when this structure was
        // created. This is not dereferenced or inspected but is used to halt
        // linked list traversal in [`PreviousAsyncWasmCallState::restore`].
        state: raw::Ptr,
    }

    #[cfg(feature = "async")]
    impl PreviousAsyncWasmCallState {
        /// Pops a fiber's linked list of activations and stores them in
        /// `AsyncWasmCallState`.
        ///
        /// This will pop the top activation of this current thread continuously
        /// until it reaches whatever the current activation was when
        /// [`AsyncWasmCallState::push`] was originally called.
        ///
        /// # Unsafety
        ///
        /// Must be paired with a `push` and only performed at a time when a
        /// fiber is being suspended.
        pub unsafe fn restore(self) -> AsyncWasmCallState {
            let thread_head = self.state;
            core::mem::forget(self);
            let mut ret = AsyncWasmCallState::new();
            loop {
                // If the current TLS state is as we originally found it, then
                // this loop is finished.
                let ptr = raw::get();
                if ptr == thread_head {
                    if let Some(state) = ret.state.as_ref() {
                        // Swap the current PC/FP/SP with those in the oldest
                        // activation, which reverses what we did in
                        // `AsyncWasmCallState::push`.
                        state.swap();
                    }

                    break ret;
                }

                // Pop this activation from the current thread's TLS state, and
                // then afterwards push it onto our own linked list within this
                // `AsyncWasmCallState`. Note that the linked list in
                // `AsyncWasmCallState` is stored in reverse order so a
                // subsequent `push` later on pushes everything in the right
                // order.
                (*ptr).pop();
                if let Some(state) = ret.state.as_ref() {
                    (*ptr).prev.set(state);
                }
                ret.state = ptr;
            }
        }
    }

    #[cfg(feature = "async")]
    impl Drop for PreviousAsyncWasmCallState {
        fn drop(&mut self) {
            panic!("must be consumed with `restore`");
        }
    }

    /// Configures thread local state such that for the duration of the
    /// execution of `closure` any call to `with` will yield `state`, unless
    /// this is recursively called again.
    #[inline]
    pub fn set<R>(state: &mut CallThreadState, closure: impl FnOnce(&CallThreadState) -> R) -> R {
        struct Reset<'a> {
            state: &'a CallThreadState,
        }

        impl Drop for Reset<'_> {
            #[inline]
            fn drop(&mut self) {
                unsafe {
                    self.state.pop();
                }
            }
        }

        unsafe {
            state.push();
            let reset = Reset { state };
            closure(reset.state)
        }
    }

    /// Returns the last pointer configured with `set` above, if any.
    pub fn with<R>(closure: impl FnOnce(Option<&CallThreadState>) -> R) -> R {
        let p = raw::get();
        unsafe { closure(if p.is_null() { None } else { Some(&*p) }) }
    }
}<|MERGE_RESOLUTION|>--- conflicted
+++ resolved
@@ -365,7 +365,7 @@
 /// longjmp'd over and none of its destructors on the stack may be run.
 pub unsafe fn catch_traps<T, F>(
     store: &mut StoreContextMut<'_, T>,
-    old_state: &EntryStoreContext,
+    old_state: &mut EntryStoreContext,
     mut closure: F,
 ) -> Result<(), Box<Trap>>
 where
@@ -464,19 +464,6 @@
         #[cfg(all(has_native_signals, unix))]
         pub(crate) async_guard_range: Range<*mut u8>,
 
-<<<<<<< HEAD
-        // The values of `VMStoreContext::last_wasm_{exit_{pc,fp},entry_sp}` for
-        // the *previous* `CallThreadState` for this same store/limits. Our
-        // *current* last wasm PC/FP/SP are saved in `self.vm_store_context`. We
-        // save a copy of the old registers here because the `VMStoreContext`
-        // typically doesn't change across nested calls into Wasm (i.e. they are
-        // typically calls back into the same store and `self.vm_store_context
-        // == self.prev.vm_store_context`) and we must to maintain the list of
-        // contiguous-Wasm-frames stack regions for backtracing purposes.
-        pub(super) old_last_wasm_exit_fp: Cell<usize>,
-        pub(super) old_last_wasm_exit_pc: Cell<usize>,
-        pub(super) old_last_wasm_entry_fp: Cell<usize>,
-=======
         // The state of the runtime for the *previous* `CallThreadState` for
         // this same store. Our *current* state is saved in `self.vm_store_context`,
         // etc. We need access to the old values of these
@@ -485,8 +472,7 @@
         // same store and `self.vm_store_context == self.prev.vm_store_context`) and we must to
         // maintain the list of contiguous-Wasm-frames stack regions for
         // backtracing purposes.
-        old_state: *const EntryStoreContext,
->>>>>>> 10d7a7f5
+        old_state: *mut EntryStoreContext,
     }
 
     impl Drop for CallThreadState {
@@ -503,7 +489,7 @@
         #[inline]
         pub(super) fn new(
             store: &mut StoreOpaque,
-            old_state: *const EntryStoreContext,
+            old_state: *mut EntryStoreContext,
         ) -> CallThreadState {
             // Don't try to plumb #[cfg] everywhere for this field, just pretend
             // we're using it on miri/windows to silence compiler warnings.
@@ -576,6 +562,27 @@
             let prev = self.prev.replace(ptr::null());
             let head = tls::raw::replace(prev);
             assert!(core::ptr::eq(head, self));
+        }
+
+        #[cfg(feature = "async")]
+        pub(crate) unsafe fn swap(&self) {
+            unsafe fn swap(a: &core::cell::UnsafeCell<usize>, b: &mut usize) {
+                *a.get() = core::mem::replace(b, *a.get());
+            }
+
+            let cx = self.vm_store_context.as_ref();
+            swap(
+                &cx.last_wasm_exit_fp,
+                &mut (*self.old_state).last_wasm_exit_fp,
+            );
+            swap(
+                &cx.last_wasm_exit_pc,
+                &mut (*self.old_state).last_wasm_exit_pc,
+            );
+            swap(
+                &cx.last_wasm_entry_fp,
+                &mut (*self.old_state).last_wasm_entry_fp,
+            );
         }
     }
 }
@@ -934,20 +941,6 @@
 
     pub use raw::initialize as tls_eager_initialize;
 
-    #[cfg(feature = "async")]
-    impl CallThreadState {
-        unsafe fn swap(&self) {
-            unsafe fn swap(a: &core::cell::UnsafeCell<usize>, b: &core::cell::Cell<usize>) {
-                *a.get() = b.replace(*a.get());
-            }
-
-            let cx = self.vm_store_context.as_ref();
-            swap(&cx.last_wasm_exit_fp, &self.old_last_wasm_exit_fp);
-            swap(&cx.last_wasm_exit_pc, &self.old_last_wasm_exit_pc);
-            swap(&cx.last_wasm_entry_fp, &self.old_last_wasm_entry_fp);
-        }
-    }
-
     /// Opaque state used to persist the state of the `CallThreadState`
     /// activations associated with a fiber stack that's used as part of an
     /// async wasm call.
