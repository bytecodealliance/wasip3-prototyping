use super::table::{TableDebug, TableId};
use super::{
    Event, GlobalErrorContextRefCount, LocalErrorContextRefCount, StateTable, Waitable,
    WaitableCommon, WaitableState,
};
use crate::component::concurrent::{ConcurrentState, WorkItem};
use crate::component::func::{self, LiftContext, LowerContext, Options};
use crate::component::matching::InstanceType;
use crate::component::values::{ErrorContextAny, FutureAny, StreamAny};
use crate::component::{AsAccessor, Instance, Lower, Val, WasmList, WasmStr};
use crate::store::{StoreOpaque, StoreToken};
use crate::vm::VMStore;
use crate::{AsContextMut, StoreContextMut, ValRaw};
use anyhow::{Context, Result, anyhow, bail};
use buffers::Extender;
use buffers::UntypedWriteBuffer;
use futures::channel::oneshot;
use std::boxed::Box;
use std::fmt;
use std::future;
use std::iter;
use std::marker::PhantomData;
use std::mem::{self, MaybeUninit};
use std::string::{String, ToString};
use std::sync::{Arc, Mutex};
use std::task::{Poll, Waker};
use std::vec::Vec;
use wasmtime_environ::component::{
    CanonicalAbiInfo, ComponentTypes, InterfaceType, OptionsIndex, RuntimeComponentInstanceIndex,
    TypeComponentGlobalErrorContextTableIndex, TypeComponentLocalErrorContextTableIndex,
    TypeFutureTableIndex, TypeStreamTableIndex,
};

pub use buffers::{ReadBuffer, VecBuffer, WriteBuffer};

mod buffers;

/// Enum for distinguishing between a stream or future in functions that handle
/// both.
#[derive(Copy, Clone, Debug)]
enum TransmitKind {
    Stream,
    Future,
}

/// Represents `{stream,future}.{read,write}` results.
#[derive(Copy, Clone, Debug, PartialEq)]
pub enum ReturnCode {
    Blocked,
    Completed(u32),
    Dropped(u32),
    Cancelled(u32),
}

impl ReturnCode {
    /// Pack `self` into a single 32-bit integer that may be returned to the
    /// guest.
    ///
    /// This corresponds to `pack_copy_result` in the Component Model spec.
    pub fn encode(&self) -> u32 {
        const BLOCKED: u32 = 0xffff_ffff;
        const COMPLETED: u32 = 0x0;
        const DROPPED: u32 = 0x1;
        const CANCELLED: u32 = 0x2;
        match self {
            ReturnCode::Blocked => BLOCKED,
            ReturnCode::Completed(n) => {
                debug_assert!(*n < (1 << 28));
                (n << 4) | COMPLETED
            }
            ReturnCode::Dropped(n) => {
                debug_assert!(*n < (1 << 28));
                (n << 4) | DROPPED
            }
            ReturnCode::Cancelled(n) => {
                debug_assert!(*n < (1 << 28));
                (n << 4) | CANCELLED
            }
        }
    }

    /// Returns `Self::Completed` with the specified count (or zero if
    /// `matches!(kind, TransmitKind::Future)`)
    fn completed(kind: TransmitKind, count: u32) -> Self {
        Self::Completed(if let TransmitKind::Future = kind {
            0
        } else {
            count
        })
    }
}

/// Represents a stream or future type index.
///
/// This is useful as a parameter type for functions which operate on either a
/// future or a stream.
#[derive(Copy, Clone, Debug)]
pub(super) enum TableIndex {
    Stream(TypeStreamTableIndex),
    Future(TypeFutureTableIndex),
}

impl TableIndex {
    fn kind(&self) -> TransmitKind {
        match self {
            TableIndex::Stream(_) => TransmitKind::Stream,
            TableIndex::Future(_) => TransmitKind::Future,
        }
    }
}

/// Action to take after writing
enum PostWrite {
    /// Continue performing writes
    Continue,
    /// Drop the channel post-write
    Drop,
}

/// Represents the result of a host-initiated stream or future read or write.
struct HostResult<B> {
    /// The buffer provided when reading or writing.
    buffer: B,
    /// Whether the other end of the stream or future has been dropped.
    dropped: bool,
}

/// Retrieve the payload type of the specified stream or future, or `None` if it
/// has no payload type.
fn payload(ty: TableIndex, types: &Arc<ComponentTypes>) -> Option<InterfaceType> {
    match ty {
        TableIndex::Future(ty) => types[types[ty].ty].payload,
        TableIndex::Stream(ty) => types[types[ty].ty].payload,
    }
}

/// Retrieve the host rep and state for the specified guest-visible waitable
/// handle.
fn get_mut_by_index_from(
    state_table: &mut StateTable<WaitableState>,
    ty: TableIndex,
    index: u32,
) -> Result<(u32, &mut StreamFutureState)> {
    Ok(match ty {
        TableIndex::Stream(ty) => {
            let (rep, WaitableState::Stream(actual_ty, state)) =
                state_table.get_mut_by_index(index)?
            else {
                bail!("invalid stream handle");
            };
            if *actual_ty != ty {
                bail!("invalid stream handle");
            }
            (rep, state)
        }
        TableIndex::Future(ty) => {
            let (rep, WaitableState::Future(actual_ty, state)) =
                state_table.get_mut_by_index(index)?
            else {
                bail!("invalid future handle");
            };
            if *actual_ty != ty {
                bail!("invalid future handle");
            }
            (rep, state)
        }
    })
}

/// Construct a `WaitableState` using the specified type and state.
fn waitable_state(ty: TableIndex, state: StreamFutureState) -> WaitableState {
    match ty {
        TableIndex::Stream(ty) => WaitableState::Stream(ty, state),
        TableIndex::Future(ty) => WaitableState::Future(ty, state),
    }
}

/// Complete a write initiated by a host-owned future or stream by matching it
/// with the specified `Reader`.
fn accept_reader<T: func::Lower + Send + 'static, B: WriteBuffer<T>, U: 'static>(
    mut store: StoreContextMut<U>,
    instance: Instance,
    reader: Reader,
    mut buffer: B,
    kind: TransmitKind,
) -> Result<(HostResult<B>, ReturnCode)> {
    Ok(match reader {
        Reader::Guest {
            options,
            ty,
            address,
            count,
        } => {
            let types = instance.id().get(store.0).component().types().clone();
            let count = buffer.remaining().len().min(count);

            let lower = &mut if T::MAY_REQUIRE_REALLOC {
                LowerContext::new
            } else {
                LowerContext::new_without_realloc
            }(store.as_context_mut(), options, &types, instance);

            if address % usize::try_from(T::ALIGN32)? != 0 {
                bail!("read pointer not aligned");
            }
            lower
                .as_slice_mut()
                .get_mut(address..)
                .and_then(|b| b.get_mut(..T::SIZE32 * count))
                .ok_or_else(|| anyhow::anyhow!("read pointer out of bounds of memory"))?;

            if let Some(ty) = payload(ty, &types) {
                T::linear_store_list_to_memory(lower, ty, address, &buffer.remaining()[..count])?;
            }

            buffer.skip(count);
            (
                HostResult {
                    buffer,
                    dropped: false,
                },
                ReturnCode::completed(kind, count.try_into().unwrap()),
            )
        }
        Reader::Host { accept } => {
            let count = buffer.remaining().len();
            let mut untyped = UntypedWriteBuffer::new(&mut buffer);
            let count = accept(&mut untyped, count);
            (
                HostResult {
                    buffer,
                    dropped: false,
                },
                ReturnCode::completed(kind, count.try_into().unwrap()),
            )
        }
        Reader::End => (
            HostResult {
                buffer,
                dropped: true,
            },
            ReturnCode::Dropped(0),
        ),
    })
}

/// Complete a read initiated by a host-owned future or stream by matching it with the
/// specified `Writer`.
fn accept_writer<T: func::Lift + Send + 'static, B: ReadBuffer<T>, U>(
    writer: Writer,
    mut buffer: B,
    kind: TransmitKind,
) -> Result<(HostResult<B>, ReturnCode)> {
    Ok(match writer {
        Writer::Guest {
            lift,
            ty,
            address,
            count,
        } => {
            let count = count.min(buffer.remaining_capacity());
            if T::IS_RUST_UNIT_TYPE {
                // SAFETY: `T::IS_RUST_UNIT_TYPE` is only true for `()`, a
                // zero-sized type, so `MaybeUninit::uninit().assume_init()`
                // is a valid way to populate the zero-sized buffer.
                buffer.extend(
                    iter::repeat_with(|| unsafe { MaybeUninit::uninit().assume_init() })
                        .take(count),
                )
            } else {
                let ty = ty.unwrap();
                if address % usize::try_from(T::ALIGN32)? != 0 {
                    bail!("write pointer not aligned");
                }
                lift.memory()
                    .get(address..)
                    .and_then(|b| b.get(..T::SIZE32 * count))
                    .ok_or_else(|| anyhow::anyhow!("write pointer out of bounds of memory"))?;

                let list = &WasmList::new(address, count, lift, ty)?;
                T::linear_lift_into_from_memory(lift, list, &mut Extender(&mut buffer))?
            }
            (
                HostResult {
                    buffer,
                    dropped: false,
                },
                ReturnCode::completed(kind, count.try_into().unwrap()),
            )
        }
        Writer::Host {
            buffer: input,
            count,
        } => {
            let count = count.min(buffer.remaining_capacity());
            buffer.move_from(input.get_mut::<T>(), count);
            (
                HostResult {
                    buffer,
                    dropped: false,
                },
                ReturnCode::completed(kind, count.try_into().unwrap()),
            )
        }
        Writer::End => (
            HostResult {
                buffer,
                dropped: true,
            },
            ReturnCode::Dropped(0),
        ),
    })
}

/// Return a `Future` which will resolve once the reader end corresponding to
/// the specified writer end of a future or stream is dropped.
async fn watch_reader(accessor: impl AsAccessor, instance: Instance, id: TableId<TransmitHandle>) {
    future::poll_fn(|cx| {
        accessor
            .as_accessor()
            .with(|mut access| {
                let concurrent_state = instance.concurrent_state_mut(access.as_context_mut().0);
                let state_id = concurrent_state.get(id)?.state;
                let state = concurrent_state.get_mut(state_id)?;
                anyhow::Ok(if matches!(&state.read, ReadState::Dropped) {
                    Poll::Ready(())
                } else {
                    state.reader_watcher = Some(cx.waker().clone());
                    Poll::Pending
                })
            })
            .unwrap_or(Poll::Ready(()))
    })
    .await
}

/// Return a `Future` which will resolve once the writer end corresponding to
/// the specified reader end of a future or stream is dropped.
async fn watch_writer(accessor: impl AsAccessor, instance: Instance, id: TableId<TransmitHandle>) {
    future::poll_fn(|cx| {
        accessor
            .as_accessor()
            .with(|mut access| {
                let concurrent_state = instance.concurrent_state_mut(access.as_context_mut().0);
                let state_id = concurrent_state.get(id)?.state;
                let state = concurrent_state.get_mut(state_id)?;
                anyhow::Ok(
                    if matches!(
                        &state.write,
                        WriteState::Dropped
                            | WriteState::GuestReady {
                                post_write: PostWrite::Drop,
                                ..
                            }
                            | WriteState::HostReady {
                                post_write: PostWrite::Drop,
                                ..
                            }
                    ) {
                        Poll::Ready(())
                    } else {
                        state.writer_watcher = Some(cx.waker().clone());
                        Poll::Pending
                    },
                )
            })
            .unwrap_or(Poll::Ready(()))
    })
    .await
}

/// Represents the state of a stream or future handle from the perspective of a
/// given component instance.
#[derive(Debug, Eq, PartialEq)]
pub(super) enum StreamFutureState {
    /// The write end of the stream or future.
    Write {
        /// Whether the component instance has been notified that the stream or
        /// future is "done" (i.e. the other end has dropped, or, in the case of
        /// a future, a value has been transmitted).
        done: bool,
    },
    /// The read end of the stream or future.
    Read {
        /// Whether the component instance has been notified that the stream or
        /// future is "done" (i.e. the other end has dropped, or, in the case of
        /// a future, a value has been transmitted).
        done: bool,
    },
    /// A read or write is in progress.
    Busy,
}

/// Represents the state associated with an error context
#[derive(Debug, PartialEq, Eq, PartialOrd)]
pub(super) struct ErrorContextState {
    /// Debug message associated with the error context
    pub(crate) debug_msg: String,
}

/// Represents the size and alignment for a "flat" Component Model type,
/// i.e. one containing no pointers or handles.
#[derive(Debug, Clone, Copy, PartialEq, Eq)]
pub(super) struct FlatAbi {
    pub(super) size: u32,
    pub(super) align: u32,
}

/// Represents the writable end of a Component Model `future`.
///
/// Note that `FutureWriter` instances must be disposed of using either `write`
/// or `close`; otherwise the in-store representation will leak and the reader
/// end will hang indefinitely.  Consider using [`GuardedFutureWriter`] to
/// ensure that disposal happens automatically.
pub struct FutureWriter<T> {
    default: fn() -> T,
    id: TableId<TransmitHandle>,
    instance: Instance,
}

impl<T> FutureWriter<T> {
    fn new(default: fn() -> T, id: TableId<TransmitHandle>, instance: Instance) -> Self {
        Self {
            default,
            id,
            instance,
        }
    }

    /// Write the specified value to this `future`.
    ///
    /// The returned `Future` will yield `true` if the read end accepted the
    /// value; otherwise it will return `false`, meaning the read end was dropped
    /// before the value could be delivered.
    ///
    /// # Panics
    ///
    /// Panics if the store that the [`Accessor`] is derived from does not own
    /// this future.
    pub async fn write(self, accessor: impl AsAccessor, value: T) -> bool
    where
        T: func::Lower + Send + Sync + 'static,
    {
        self.guard(accessor).write(value).await
    }

    /// Mut-ref signature instead of by-value signature for
    /// `GuardedFutureWriter` to more easily call.
    async fn write_(&mut self, accessor: impl AsAccessor, value: T) -> bool
    where
        T: func::Lower + Send + Sync + 'static,
    {
        let accessor = accessor.as_accessor();

        let result = self
            .instance
            .host_write_async(accessor, self.id, Some(value), TransmitKind::Future)
            .await;

        match result {
            Ok(HostResult { dropped, .. }) => !dropped,
            Err(_) => todo!("guarantee buffer recovery if `host_write` fails"),
        }
    }

    /// Wait for the read end of this `future` is dropped.
    ///
    /// The [`Accessor`] provided can be acquired from [`Instance::run_concurrent`] or
    /// from within a host function for example.
    ///
    /// # Panics
    ///
    /// Panics if the store that the [`Accessor`] is derived from does not own
    /// this future.
    pub async fn watch_reader(&mut self, accessor: impl AsAccessor) {
        watch_reader(accessor, self.instance, self.id).await
    }

    /// Close this `FutureWriter`, writing the default value.
    ///
    /// # Panics
    ///
    /// Panics if the store that the [`Accessor`] is derived from does not own
    /// this future. Usage of this future after calling `close` will also cause
    /// a panic.
    pub fn close(&mut self, mut store: impl AsContextMut)
    where
        T: func::Lower + Send + Sync + 'static,
    {
        let id = mem::replace(&mut self.id, TableId::new(0));
        let default = self.default;
        self.instance
            .host_drop_writer(store.as_context_mut(), id, Some(&move || Ok(default())))
            .unwrap();
    }

    /// Convenience method around [`Self::close`].
    pub fn close_with(&mut self, accessor: impl AsAccessor)
    where
        T: func::Lower + Send + Sync + 'static,
    {
        accessor.as_accessor().with(|access| self.close(access))
    }

    /// Returns a [`GuardedFutureWriter`] which will auto-close this future on
    /// drop and clean it up from the store.
    ///
    /// Note that the `accessor` provided must own this future and is
    /// additionally transferred to the `GuardedFutureWriter` return value.
    pub fn guard<A>(self, accessor: A) -> GuardedFutureWriter<T, A>
    where
        T: func::Lower + Send + Sync + 'static,
        A: AsAccessor,
    {
        GuardedFutureWriter::new(accessor, self)
    }
}

/// A [`FutureWriter`] paired with an [`Accessor`].
///
/// This is an RAII wrapper around [`FutureWriter`] that ensures it is closed
/// when dropped. This can be created through [`GuardedFutureWriter::new`] or
/// [`FutureWriter::guard`].
pub struct GuardedFutureWriter<T, A>
where
    T: func::Lower + Send + Sync + 'static,
    A: AsAccessor,
{
    // This field is `None` to implement the conversion from this guard back to
    // `FutureWriter`. When `None` is seen in the destructor it will cause the
    // destructor to do nothing.
    writer: Option<FutureWriter<T>>,
    accessor: A,
}

impl<T, A> GuardedFutureWriter<T, A>
where
    T: func::Lower + Send + Sync + 'static,
    A: AsAccessor,
{
    /// Create a new `GuardedFutureWriter` with the specified `accessor` and
    /// `writer`.
    pub fn new(accessor: A, writer: FutureWriter<T>) -> Self {
        Self {
            writer: Some(writer),
            accessor,
        }
    }

    /// Wrapper for [`FutureWriter::write`].
    pub async fn write(mut self, value: T) -> bool
    where
        T: func::Lower + Send + Sync + 'static,
    {
        self.writer
            .as_mut()
            .unwrap()
            .write_(&self.accessor, value)
            .await
    }

    /// Wrapper for [`FutureWriter::watch_reader`]
    pub async fn watch_reader(&mut self) {
        self.writer
            .as_mut()
            .unwrap()
            .watch_reader(&self.accessor)
            .await
    }

    /// Extracts the underlying [`FutureWriter`] from this guard, returning it
    /// back.
    pub fn into_future(self) -> FutureWriter<T> {
        self.into()
<<<<<<< HEAD
    }
}

impl<T, A> From<GuardedFutureWriter<T, A>> for FutureWriter<T>
where
    T: func::Lower + Send + Sync + 'static,
    A: AsAccessor,
{
    fn from(mut guard: GuardedFutureWriter<T, A>) -> Self {
        guard.writer.take().unwrap()
    }
}

impl<T, A> Drop for GuardedFutureWriter<T, A>
=======
    }
}

impl<T, A> From<GuardedFutureWriter<T, A>> for FutureWriter<T>
>>>>>>> 7ae053f5
where
    T: func::Lower + Send + Sync + 'static,
    A: AsAccessor,
{
<<<<<<< HEAD
=======
    fn from(mut guard: GuardedFutureWriter<T, A>) -> Self {
        guard.writer.take().unwrap()
    }
}

impl<T, A> Drop for GuardedFutureWriter<T, A>
where
    T: func::Lower + Send + Sync + 'static,
    A: AsAccessor,
{
>>>>>>> 7ae053f5
    fn drop(&mut self) {
        if let Some(writer) = &mut self.writer {
            writer.close_with(&self.accessor)
        }
    }
}

/// Represents the readable end of a Component Model `future`.
///
/// Note that `FutureReader` instances must be disposed of using either `read`
/// or `close`; otherwise the in-store representation will leak and the writer
/// end will hang indefinitely.  Consider using [`GuardedFutureReader`] to
/// ensure that disposal happens automatically.
pub struct FutureReader<T> {
    instance: Instance,
    id: TableId<TransmitHandle>,
    _phantom: PhantomData<T>,
}

impl<T> FutureReader<T> {
    fn new(id: TableId<TransmitHandle>, instance: Instance) -> Self {
        Self {
            instance,
            id,
            _phantom: PhantomData,
        }
    }

    /// Read the value from this `future`.
    ///
    /// The returned `Future` will yield `Err` if the guest has trapped
    /// before it could produce a result.
    ///
    /// The [`Accessor`] provided can be acquired from [`Instance::run_concurrent`] or
    /// from within a host function for example.
    ///
    /// # Panics
    ///
    /// Panics if the store that the [`Accessor`] is derived from does not own
    /// this future.
    pub async fn read(self, accessor: impl AsAccessor) -> Option<T>
    where
        T: func::Lift + Send + 'static,
    {
        self.guard(accessor).read().await
    }

    async fn read_(&mut self, accessor: impl AsAccessor) -> Option<T>
    where
        T: func::Lift + Send + 'static,
    {
        let accessor = accessor.as_accessor();

        let result = self
            .instance
            .host_read_async(accessor, self.id, None, TransmitKind::Future)
            .await;

        if let Ok(HostResult {
            mut buffer,
            dropped: false,
        }) = result
        {
            buffer.take()
        } else {
            None
        }
    }

    /// Wait for the write end of this `future` to be dropped.
    ///
    /// The [`Accessor`] provided can be acquired from
    /// [`Instance::run_concurrent`] or from within a host function for example.
    ///
    /// # Panics
    ///
    /// Panics if the store that the [`Accessor`] is derived from does not own
    /// this future.
    pub async fn watch_writer(&mut self, accessor: impl AsAccessor) {
        watch_writer(accessor, self.instance, self.id).await;
    }

    /// Convert this `FutureReader` into a [`Val`].
    // See TODO comment for `FutureAny`; this is prone to handle leakage.
    pub fn into_val(self) -> Val {
        Val::Future(FutureAny(self.id.rep()))
    }

    /// Attempt to convert the specified [`Val`] to a `FutureReader`.
    pub fn from_val(
        mut store: impl AsContextMut<Data: Send>,
        instance: Instance,
        value: &Val,
    ) -> Result<Self> {
        let Val::Future(FutureAny(rep)) = value else {
            bail!("expected `future`; got `{}`", value.desc());
        };
        let store = store.as_context_mut();
        let id = TableId::<TransmitHandle>::new(*rep);
        instance.concurrent_state_mut(store.0).get(id)?; // Just make sure it's present
        Ok(Self::new(id, instance))
    }

    /// Transfer ownership of the read end of a future from a guest to the host.
    fn lift_from_index(cx: &mut LiftContext<'_>, ty: InterfaceType, index: u32) -> Result<Self> {
        match ty {
            InterfaceType::Future(src) => {
                let state_table = cx
                    .instance_mut()
                    .concurrent_state_mut()
                    .state_table(TableIndex::Future(src));
                let (rep, state) =
                    get_mut_by_index_from(state_table, TableIndex::Future(src), index)?;

                match state {
                    StreamFutureState::Read { .. } => {
                        state_table.remove_by_index(index)?;
                    }
                    StreamFutureState::Write { .. } => bail!("cannot transfer write end of future"),
                    StreamFutureState::Busy => bail!("cannot transfer busy future"),
                }

                let id = TableId::<TransmitHandle>::new(rep);
                let concurrent_state = cx.instance_mut().concurrent_state_mut();
                let state = concurrent_state.get(id)?.state;

                if concurrent_state.get(state)?.done {
                    bail!("cannot lift future after previous read succeeded");
                }

                Ok(Self::new(id, cx.instance_handle()))
            }
            _ => func::bad_type_info(),
        }
    }

    /// Close this `FutureReader`, writing the default value.
    ///
    /// # Panics
    ///
    /// Panics if the store that the [`Accessor`] is derived from does not own
    /// this future. Usage of this future after calling `close` will also cause
    /// a panic.
    pub fn close(&mut self, mut store: impl AsContextMut) {
        // `self` should never be used again, but leave an invalid handle there just in case.
        let id = mem::replace(&mut self.id, TableId::new(0));
        self.instance
            .host_drop_reader(
                store.as_context_mut().0.traitobj_mut(),
                id,
                TransmitKind::Future,
            )
            .unwrap();
    }

    /// Convenience method around [`Self::close`].
    pub fn close_with(&mut self, accessor: impl AsAccessor) {
        accessor.as_accessor().with(|access| self.close(access))
    }

    /// Returns a [`GuardedFutureReader`] which will auto-close this future on
    /// drop and clean it up from the store.
    ///
    /// Note that the `accessor` provided must own this future and is
    /// additionally transferred to the `GuardedFutureReader` return value.
    pub fn guard<A>(self, accessor: A) -> GuardedFutureReader<T, A>
    where
        A: AsAccessor,
    {
        GuardedFutureReader::new(accessor, self)
    }
}

impl<T> fmt::Debug for FutureReader<T> {
    fn fmt(&self, f: &mut fmt::Formatter<'_>) -> fmt::Result {
        f.debug_struct("FutureReader")
            .field("id", &self.id)
            .field("instance", &self.instance)
            .finish()
    }
}

/// Transfer ownership of the read end of a future from the host to a guest.
pub(crate) fn lower_future_to_index<U>(
    rep: u32,
    cx: &mut LowerContext<'_, U>,
    ty: InterfaceType,
) -> Result<u32> {
    match ty {
        InterfaceType::Future(dst) => {
            let concurrent_state = cx.instance_mut().concurrent_state_mut();
            let state = concurrent_state
                .get(TableId::<TransmitHandle>::new(rep))?
                .state;
            let rep = concurrent_state.get(state)?.read_handle.rep();

            concurrent_state
                .state_table(TableIndex::Future(dst))
                .insert(
                    rep,
                    WaitableState::Future(dst, StreamFutureState::Read { done: false }),
                )
        }
        _ => func::bad_type_info(),
    }
}

// SAFETY: This relies on the `ComponentType` implementation for `u32` being
// safe and correct since we lift and lower future handles as `u32`s.
unsafe impl<T: Send + Sync> func::ComponentType for FutureReader<T> {
    const ABI: CanonicalAbiInfo = CanonicalAbiInfo::SCALAR4;

    type Lower = <u32 as func::ComponentType>::Lower;

    fn typecheck(ty: &InterfaceType, _types: &InstanceType<'_>) -> Result<()> {
        match ty {
            InterfaceType::Future(_) => Ok(()),
            other => bail!("expected `future`, found `{}`", func::desc(other)),
        }
    }
}

// SAFETY: See the comment on the `ComponentType` `impl` for this type.
unsafe impl<T: Send + Sync> func::Lower for FutureReader<T> {
    fn linear_lower_to_flat<U>(
        &self,
        cx: &mut LowerContext<'_, U>,
        ty: InterfaceType,
        dst: &mut MaybeUninit<Self::Lower>,
    ) -> Result<()> {
        lower_future_to_index(self.id.rep(), cx, ty)?.linear_lower_to_flat(
            cx,
            InterfaceType::U32,
            dst,
        )
    }

    fn linear_lower_to_memory<U>(
        &self,
        cx: &mut LowerContext<'_, U>,
        ty: InterfaceType,
        offset: usize,
    ) -> Result<()> {
        lower_future_to_index(self.id.rep(), cx, ty)?.linear_lower_to_memory(
            cx,
            InterfaceType::U32,
            offset,
        )
    }
}

// SAFETY: See the comment on the `ComponentType` `impl` for this type.
unsafe impl<T: Send + Sync> func::Lift for FutureReader<T> {
    fn linear_lift_from_flat(
        cx: &mut LiftContext<'_>,
        ty: InterfaceType,
        src: &Self::Lower,
    ) -> Result<Self> {
        let index = u32::linear_lift_from_flat(cx, InterfaceType::U32, src)?;
        Self::lift_from_index(cx, ty, index)
    }

    fn linear_lift_from_memory(
        cx: &mut LiftContext<'_>,
        ty: InterfaceType,
        bytes: &[u8],
    ) -> Result<Self> {
        let index = u32::linear_lift_from_memory(cx, InterfaceType::U32, bytes)?;
        Self::lift_from_index(cx, ty, index)
    }
}

/// A [`FutureReader`] paired with an [`Accessor`].
///
/// This is an RAII wrapper around [`FutureReader`] that ensures it is closed
/// when dropped. This can be created through [`GuardedFutureReader::new`] or
/// [`FutureReader::guard`].
pub struct GuardedFutureReader<T, A>
where
    A: AsAccessor,
{
    // This field is `None` to implement the conversion from this guard back to
    // `FutureReader`. When `None` is seen in the destructor it will cause the
    // destructor to do nothing.
    reader: Option<FutureReader<T>>,
    accessor: A,
}

impl<T, A> GuardedFutureReader<T, A>
where
    A: AsAccessor,
{
    /// Create a new `GuardedFutureReader` with the specified `accessor` and `reader`.
    pub fn new(accessor: A, reader: FutureReader<T>) -> Self {
        Self {
            reader: Some(reader),
            accessor,
        }
    }

    /// Wrapper for [`FutureReader::read`].
    pub async fn read(mut self) -> Option<T>
    where
        T: func::Lift + Send + 'static,
    {
        self.reader.as_mut().unwrap().read_(&self.accessor).await
    }

    /// Wrapper for [`FutureReader::watch_writer`].
    pub async fn watch_writer(&mut self) {
        self.reader
            .as_mut()
            .unwrap()
            .watch_writer(&self.accessor)
            .await
    }

    /// Extracts the underlying [`FutureReader`] from this guard, returning it
    /// back.
    pub fn into_future(self) -> FutureReader<T> {
        self.into()
<<<<<<< HEAD
    }
}

impl<T, A> From<GuardedFutureReader<T, A>> for FutureReader<T>
where
    A: AsAccessor,
{
    fn from(mut guard: GuardedFutureReader<T, A>) -> Self {
        guard.reader.take().unwrap()
    }
}

impl<T, A> Drop for GuardedFutureReader<T, A>
where
    A: AsAccessor,
{
=======
    }
}

impl<T, A> From<GuardedFutureReader<T, A>> for FutureReader<T>
where
    A: AsAccessor,
{
    fn from(mut guard: GuardedFutureReader<T, A>) -> Self {
        guard.reader.take().unwrap()
    }
}

impl<T, A> Drop for GuardedFutureReader<T, A>
where
    A: AsAccessor,
{
>>>>>>> 7ae053f5
    fn drop(&mut self) {
        if let Some(reader) = &mut self.reader {
            reader.close_with(&self.accessor)
        }
    }
}

/// Represents the writable end of a Component Model `stream`.
///
/// Note that `StreamWriter` instances must be disposed of using `close`;
/// otherwise the in-store representation will leak and the reader end will hang
/// indefinitely.  Consider using [`GuardedStreamWriter`] to ensure that
/// disposal happens automatically.
pub struct StreamWriter<T> {
    instance: Instance,
    id: TableId<TransmitHandle>,
    closed: bool,
    _phantom: PhantomData<T>,
}

impl<T> StreamWriter<T> {
    fn new(id: TableId<TransmitHandle>, instance: Instance) -> Self {
        Self {
            instance,
            id,
            closed: false,
            _phantom: PhantomData,
        }
    }

    /// Returns whether this stream is "closed" meaning that the other end of
    /// the stream has been dropped.
    pub fn is_closed(&self) -> bool {
        self.closed
    }

    /// Write the specified items to the `stream`.
    ///
    /// Note that this will only write as many items as the reader accepts
    /// during its current or next read.  Use `write_all` to loop until the
    /// buffer is drained or the read end is dropped.
    ///
    /// The returned `Future` will yield the input buffer back,
    /// possibly consuming a subset of the items or nothing depending on the
    /// number of items the reader accepted.
    ///
    /// The [`is_closed`](Self::is_closed) method can be used to determine
    /// whether the stream was learned to be closed after this operation completes.
    ///
    /// # Panics
    ///
    /// Panics if the store that the [`Accessor`] is derived from does not own
    /// this future.
    pub async fn write<B>(&mut self, accessor: impl AsAccessor, buffer: B) -> B
    where
        T: func::Lower + 'static,
        B: WriteBuffer<T>,
    {
        let result = self
            .instance
            .host_write_async(
                accessor.as_accessor(),
                self.id,
                buffer,
                TransmitKind::Stream,
            )
            .await;

        match result {
            Ok(HostResult { buffer, dropped }) => {
                if self.closed {
                    debug_assert!(dropped);
                }
                self.closed = dropped;
                buffer
            }
            Err(_) => todo!("guarantee buffer recovery if `host_write` fails"),
        }
    }

    /// Write the specified values until either the buffer is drained or the
    /// read end is dropped.
    ///
    /// The buffer is returned back to the caller and may still contain items
    /// within it if the other end of this stream was dropped. Use the
    /// [`is_closed`](Self::is_closed) method to determine if the other end is
    /// dropped.
    ///
    /// # Panics
    ///
    /// Panics if the store that the [`Accessor`] is derived from does not own
    /// this future.
    pub async fn write_all<B>(&mut self, accessor: impl AsAccessor, mut buffer: B) -> B
    where
        T: func::Lower + 'static,
        B: WriteBuffer<T>,
    {
        let accessor = accessor.as_accessor();
        while !self.is_closed() && buffer.remaining().len() > 0 {
            buffer = self.write(accessor, buffer).await;
        }
        buffer
    }

    /// Wait for the read end of this `stream` to be dropped.
    ///
    /// # Panics
    ///
    /// Panics if the store that the [`Accessor`] is derived from does not own
    /// this future.
    pub async fn watch_reader(&mut self, accessor: impl AsAccessor) {
        watch_reader(accessor, self.instance, self.id).await
    }

    /// Close this `StreamWriter`, writing the default value.
    ///
    /// # Panics
    ///
    /// Panics if the store that the [`Accessor`] is derived from does not own
    /// this future. Usage of this future after calling `close` will also cause
    /// a panic.
    pub fn close(&mut self, mut store: impl AsContextMut) {
        // `self` should never be used again, but leave an invalid handle there just in case.
        let id = mem::replace(&mut self.id, TableId::new(0));
        self.instance
            .host_drop_writer(store.as_context_mut(), id, None::<&dyn Fn() -> Result<()>>)
            .unwrap()
    }

    /// Convenience method around [`Self::close`].
    pub fn close_with(&mut self, accessor: impl AsAccessor) {
        accessor.as_accessor().with(|access| self.close(access))
    }

    /// Returns a [`GuardedStreamWriter`] which will auto-close this stream on
    /// drop and clean it up from the store.
    ///
    /// Note that the `accessor` provided must own this future and is
    /// additionally transferred to the `GuardedStreamWriter` return value.
    pub fn guard<A>(self, accessor: A) -> GuardedStreamWriter<T, A>
    where
        A: AsAccessor,
    {
        GuardedStreamWriter::new(accessor, self)
    }
}

/// A [`StreamWriter`] paired with an [`Accessor`].
///
/// This is an RAII wrapper around [`StreamWriter`] that ensures it is closed
/// when dropped. This can be created through [`GuardedStreamWriter::new`] or
/// [`StreamWriter::guard`].
pub struct GuardedStreamWriter<T, A>
where
    A: AsAccessor,
{
    // This field is `None` to implement the conversion from this guard back to
    // `StreamWriter`. When `None` is seen in the destructor it will cause the
    // destructor to do nothing.
    writer: Option<StreamWriter<T>>,
    accessor: A,
}

impl<T, A> GuardedStreamWriter<T, A>
where
    A: AsAccessor,
{
    /// Create a new `GuardedStreamWriter` with the specified `accessor` and `writer`.
    pub fn new(accessor: A, writer: StreamWriter<T>) -> Self {
        Self {
            writer: Some(writer),
            accessor,
        }
    }

    /// Wrapper for [`StreamWriter::is_closed`].
    pub fn is_closed(&self) -> bool {
        self.writer.as_ref().unwrap().is_closed()
    }

    /// Wrapper for [`StreamWriter::write`].
    pub async fn write<B>(&mut self, buffer: B) -> B
    where
        T: func::Lower + 'static,
        B: WriteBuffer<T>,
    {
        self.writer
            .as_mut()
            .unwrap()
            .write(&self.accessor, buffer)
            .await
    }

    /// Wrapper for [`StreamWriter::write_all`].
    pub async fn write_all<B>(&mut self, buffer: B) -> B
    where
        T: func::Lower + 'static,
        B: WriteBuffer<T>,
    {
        self.writer
            .as_mut()
            .unwrap()
            .write_all(&self.accessor, buffer)
            .await
    }

    /// Wrapper for [`StreamWriter::watch_reader`].
    pub async fn watch_reader(&mut self) {
        self.writer
            .as_mut()
            .unwrap()
            .watch_reader(&self.accessor)
            .await
    }

    /// Extracts the underlying [`StreamWriter`] from this guard, returning it
    /// back.
    pub fn into_stream(self) -> StreamWriter<T> {
        self.into()
    }
}

impl<T, A> From<GuardedStreamWriter<T, A>> for StreamWriter<T>
where
    A: AsAccessor,
{
    fn from(mut guard: GuardedStreamWriter<T, A>) -> Self {
        guard.writer.take().unwrap()
    }
}

impl<T, A> Drop for GuardedStreamWriter<T, A>
where
    A: AsAccessor,
{
    fn drop(&mut self) {
        if let Some(writer) = &mut self.writer {
            writer.close_with(&self.accessor)
        }
    }
}

/// Represents the readable end of a Component Model `stream`.
///
/// Note that `StreamReader` instances must be disposed of using `close`;
/// otherwise the in-store representation will leak and the writer end will hang
/// indefinitely.  Consider using [`GuardedStreamReader`] to ensure that
/// disposal happens automatically.
pub struct StreamReader<T> {
    instance: Instance,
    id: TableId<TransmitHandle>,
    closed: bool,
    _phantom: PhantomData<T>,
}

impl<T> StreamReader<T> {
    fn new(id: TableId<TransmitHandle>, instance: Instance) -> Self {
        Self {
            instance,
            id,
            closed: false,
            _phantom: PhantomData,
        }
    }

    /// Returns whether this stream is "closed" meaning that the other end of
    /// the stream has been dropped.
    pub fn is_closed(&self) -> bool {
        self.closed
    }

    /// Read values from this `stream`.
    ///
    /// The returned `Future` will yield a `(Some(_), _)` if the read completed
    /// (possibly with zero items if the write was empty).  It will return
    /// `(None, _)` if the read failed due to the closure of the write end. In
    /// either case, the returned buffer will be the same one passed as a
    /// parameter, with zero or more items added.
    ///
    /// # Panics
    ///
    /// Panics if the store that the [`Accessor`] is derived from does not own
    /// this future.
    pub async fn read<B>(&mut self, accessor: impl AsAccessor, buffer: B) -> B
    where
        T: func::Lift + 'static,
        B: ReadBuffer<T> + Send + 'static,
    {
        let result = self
            .instance
            .host_read_async(
                accessor.as_accessor(),
                self.id,
                buffer,
                TransmitKind::Stream,
            )
            .await;

        match result {
            Ok(HostResult { buffer, dropped }) => {
                if self.closed {
                    debug_assert!(dropped);
                }
                self.closed = dropped;
                buffer
            }
            Err(_) => {
                todo!("guarantee buffer recovery if `host_read` fails")
            }
        }
    }

    /// Wait until the write end of this `stream` is dropped.
    ///
    /// # Panics
    ///
    /// Panics if the store that the [`Accessor`] is derived from does not own
    /// this future.
    pub async fn watch_writer(&mut self, accessor: impl AsAccessor) {
        watch_writer(accessor, self.instance, self.id).await
    }

    /// Convert this `StreamReader` into a [`Val`].
    // See TODO comment for `StreamAny`; this is prone to handle leakage.
    pub fn into_val(self) -> Val {
        Val::Stream(StreamAny(self.id.rep()))
    }

    /// Attempt to convert the specified [`Val`] to a `StreamReader`.
    pub fn from_val(
        mut store: impl AsContextMut<Data: Send>,
        instance: Instance,
        value: &Val,
    ) -> Result<Self> {
        let Val::Stream(StreamAny(rep)) = value else {
            bail!("expected `stream`; got `{}`", value.desc());
        };
        let store = store.as_context_mut();
        let id = TableId::<TransmitHandle>::new(*rep);
        instance.concurrent_state_mut(store.0).get(id)?; // Just make sure it's present
        Ok(Self::new(id, instance))
    }

    /// Transfer ownership of the read end of a stream from a guest to the host.
    fn lift_from_index(cx: &mut LiftContext<'_>, ty: InterfaceType, index: u32) -> Result<Self> {
        match ty {
            InterfaceType::Stream(src) => {
                let state_table = cx
                    .instance_mut()
                    .concurrent_state_mut()
                    .state_table(TableIndex::Stream(src));
                let (rep, state) =
                    get_mut_by_index_from(state_table, TableIndex::Stream(src), index)?;

                match state {
                    StreamFutureState::Read { done: true } => bail!(
                        "cannot lift stream after being notified that the writable end dropped"
                    ),
                    StreamFutureState::Read { done: false } => {
                        state_table.remove_by_index(index)?;
                    }
                    StreamFutureState::Write { .. } => bail!("cannot transfer write end of stream"),
                    StreamFutureState::Busy => bail!("cannot transfer busy stream"),
                }

                let id = TableId::<TransmitHandle>::new(rep);

                Ok(Self::new(id, cx.instance_handle()))
            }
            _ => func::bad_type_info(),
        }
    }

    /// Close this `StreamReader`, writing the default value.
    ///
    /// # Panics
    ///
    /// Panics if the store that the [`Accessor`] is derived from does not own
    /// this future. Usage of this future after calling `close` will also cause
    /// a panic.
    pub fn close(&mut self, mut store: impl AsContextMut) {
        // `self` should never be used again, but leave an invalid handle there just in case.
        let id = mem::replace(&mut self.id, TableId::new(0));
        self.instance
            .host_drop_reader(
                store.as_context_mut().0.traitobj_mut(),
                id,
                TransmitKind::Stream,
            )
            .unwrap()
    }

    /// Convenience method around [`Self::close`].
    pub fn close_with(&mut self, accessor: impl AsAccessor) {
        accessor.as_accessor().with(|access| self.close(access))
    }

    /// Returns a [`GuardedStreamReader`] which will auto-close this stream on
    /// drop and clean it up from the store.
    ///
    /// Note that the `accessor` provided must own this future and is
    /// additionally transferred to the `GuardedStreamReader` return value.
    pub fn guard<A>(self, accessor: A) -> GuardedStreamReader<T, A>
    where
        A: AsAccessor,
    {
        GuardedStreamReader::new(accessor, self)
    }
}

impl<T> fmt::Debug for StreamReader<T> {
    fn fmt(&self, f: &mut fmt::Formatter<'_>) -> fmt::Result {
        f.debug_struct("StreamReader")
            .field("id", &self.id)
            .field("instance", &self.instance)
            .finish()
    }
}

/// Transfer ownership of the read end of a stream from the host to a guest.
pub(crate) fn lower_stream_to_index<U>(
    rep: u32,
    cx: &mut LowerContext<'_, U>,
    ty: InterfaceType,
) -> Result<u32> {
    match ty {
        InterfaceType::Stream(dst) => {
            let concurrent_state = cx.instance_mut().concurrent_state_mut();
            let state = concurrent_state
                .get(TableId::<TransmitHandle>::new(rep))?
                .state;
            let rep = concurrent_state.get(state)?.read_handle.rep();

            concurrent_state
                .state_table(TableIndex::Stream(dst))
                .insert(
                    rep,
                    WaitableState::Stream(dst, StreamFutureState::Read { done: false }),
                )
        }
        _ => func::bad_type_info(),
    }
}

// SAFETY: This relies on the `ComponentType` implementation for `u32` being
// safe and correct since we lift and lower stream handles as `u32`s.
unsafe impl<T: Send + Sync> func::ComponentType for StreamReader<T> {
    const ABI: CanonicalAbiInfo = CanonicalAbiInfo::SCALAR4;

    type Lower = <u32 as func::ComponentType>::Lower;

    fn typecheck(ty: &InterfaceType, _types: &InstanceType<'_>) -> Result<()> {
        match ty {
            InterfaceType::Stream(_) => Ok(()),
            other => bail!("expected `stream`, found `{}`", func::desc(other)),
        }
    }
}

// SAFETY: See the comment on the `ComponentType` `impl` for this type.
unsafe impl<T: Send + Sync> func::Lower for StreamReader<T> {
    fn linear_lower_to_flat<U>(
        &self,
        cx: &mut LowerContext<'_, U>,
        ty: InterfaceType,
        dst: &mut MaybeUninit<Self::Lower>,
    ) -> Result<()> {
        lower_stream_to_index(self.id.rep(), cx, ty)?.linear_lower_to_flat(
            cx,
            InterfaceType::U32,
            dst,
        )
    }

    fn linear_lower_to_memory<U>(
        &self,
        cx: &mut LowerContext<'_, U>,
        ty: InterfaceType,
        offset: usize,
    ) -> Result<()> {
        lower_stream_to_index(self.id.rep(), cx, ty)?.linear_lower_to_memory(
            cx,
            InterfaceType::U32,
            offset,
        )
    }
}

// SAFETY: See the comment on the `ComponentType` `impl` for this type.
unsafe impl<T: Send + Sync> func::Lift for StreamReader<T> {
    fn linear_lift_from_flat(
        cx: &mut LiftContext<'_>,
        ty: InterfaceType,
        src: &Self::Lower,
    ) -> Result<Self> {
        let index = u32::linear_lift_from_flat(cx, InterfaceType::U32, src)?;
        Self::lift_from_index(cx, ty, index)
    }

    fn linear_lift_from_memory(
        cx: &mut LiftContext<'_>,
        ty: InterfaceType,
        bytes: &[u8],
    ) -> Result<Self> {
        let index = u32::linear_lift_from_memory(cx, InterfaceType::U32, bytes)?;
        Self::lift_from_index(cx, ty, index)
    }
}

/// A [`StreamReader`] paired with an [`Accessor`].
///
/// This is an RAII wrapper around [`StreamReader`] that ensures it is closed
/// when dropped. This can be created through [`GuardedStreamReader::new`] or
/// [`StreamReader::guard`].
pub struct GuardedStreamReader<T, A>
where
    A: AsAccessor,
{
    // This field is `None` to implement the conversion from this guard back to
    // `StreamReader`. When `None` is seen in the destructor it will cause the
    // destructor to do nothing.
    reader: Option<StreamReader<T>>,
    accessor: A,
}

impl<T, A> GuardedStreamReader<T, A>
where
    A: AsAccessor,
{
    /// Create a new `GuardedStreamReader` with the specified `accessor` and
    /// `reader`.
    pub fn new(accessor: A, reader: StreamReader<T>) -> Self {
        Self {
            reader: Some(reader),
            accessor,
        }
    }

    /// Wrapper for `StreamReader::is_closed`
    pub fn is_closed(&self) -> bool {
        self.reader.as_ref().unwrap().is_closed()
    }

    /// Wrapper for `StreamReader::read`.
    pub async fn read<B>(&mut self, buffer: B) -> B
    where
        T: func::Lift + 'static,
        B: ReadBuffer<T> + Send + 'static,
    {
        self.reader
            .as_mut()
            .unwrap()
            .read(&self.accessor, buffer)
            .await
    }

    /// Wrapper for `StreamReader::watch_writer`.
    pub async fn watch_writer(&mut self) {
        self.reader
            .as_mut()
            .unwrap()
            .watch_writer(&self.accessor)
            .await
    }

    /// Extracts the underlying [`StreamReader`] from this guard, returning it
    /// back.
    pub fn into_stream(self) -> StreamReader<T> {
        self.into()
    }
}

impl<T, A> From<GuardedStreamReader<T, A>> for StreamReader<T>
where
    A: AsAccessor,
{
    fn from(mut guard: GuardedStreamReader<T, A>) -> Self {
        guard.reader.take().unwrap()
    }
}

impl<T, A> Drop for GuardedStreamReader<T, A>
where
    A: AsAccessor,
{
    fn drop(&mut self) {
        if let Some(reader) = &mut self.reader {
            reader.close_with(&self.accessor)
        }
    }
}

/// Represents a Component Model `error-context`.
pub struct ErrorContext {
    rep: u32,
}

impl ErrorContext {
    pub(crate) fn new(rep: u32) -> Self {
        Self { rep }
    }

    /// Convert this `ErrorContext` into a [`Val`].
    pub fn into_val(self) -> Val {
        Val::ErrorContext(ErrorContextAny(self.rep))
    }

    /// Attempt to convert the specified [`Val`] to a `ErrorContext`.
    pub fn from_val(_: impl AsContextMut, value: &Val) -> Result<Self> {
        let Val::ErrorContext(ErrorContextAny(rep)) = value else {
            bail!("expected `error-context`; got `{}`", value.desc());
        };
        Ok(Self::new(*rep))
    }

    fn lift_from_index(cx: &mut LiftContext<'_>, ty: InterfaceType, index: u32) -> Result<Self> {
        match ty {
            InterfaceType::ErrorContext(src) => {
                let (rep, _) = cx
                    .instance_mut()
                    .concurrent_state_mut()
                    .error_context_tables
                    .get_mut(src)
                    .expect("error context table index present in (sub)component table during lift")
                    .get_mut_by_index(index)?;

                Ok(Self { rep })
            }
            _ => func::bad_type_info(),
        }
    }
}

pub(crate) fn lower_error_context_to_index<U>(
    rep: u32,
    cx: &mut LowerContext<'_, U>,
    ty: InterfaceType,
) -> Result<u32> {
    match ty {
        InterfaceType::ErrorContext(dst) => {
            let tbl = cx
                .instance_mut()
                .concurrent_state_mut()
                .error_context_tables
                .get_mut(dst)
                .expect("error context table index present in (sub)component table during lower");

            if let Some((dst_idx, dst_state)) = tbl.get_mut_by_rep(rep) {
                dst_state.0 += 1;
                Ok(dst_idx)
            } else {
                tbl.insert(rep, LocalErrorContextRefCount(1))
            }
        }
        _ => func::bad_type_info(),
    }
}

// SAFETY: This relies on the `ComponentType` implementation for `u32` being
// safe and correct since we lift and lower future handles as `u32`s.
unsafe impl func::ComponentType for ErrorContext {
    const ABI: CanonicalAbiInfo = CanonicalAbiInfo::SCALAR4;

    type Lower = <u32 as func::ComponentType>::Lower;

    fn typecheck(ty: &InterfaceType, _types: &InstanceType<'_>) -> Result<()> {
        match ty {
            InterfaceType::ErrorContext(_) => Ok(()),
            other => bail!("expected `error`, found `{}`", func::desc(other)),
        }
    }
}

// SAFETY: See the comment on the `ComponentType` `impl` for this type.
unsafe impl func::Lower for ErrorContext {
    fn linear_lower_to_flat<T>(
        &self,
        cx: &mut LowerContext<'_, T>,
        ty: InterfaceType,
        dst: &mut MaybeUninit<Self::Lower>,
    ) -> Result<()> {
        lower_error_context_to_index(self.rep, cx, ty)?.linear_lower_to_flat(
            cx,
            InterfaceType::U32,
            dst,
        )
    }

    fn linear_lower_to_memory<T>(
        &self,
        cx: &mut LowerContext<'_, T>,
        ty: InterfaceType,
        offset: usize,
    ) -> Result<()> {
        lower_error_context_to_index(self.rep, cx, ty)?.linear_lower_to_memory(
            cx,
            InterfaceType::U32,
            offset,
        )
    }
}

// SAFETY: See the comment on the `ComponentType` `impl` for this type.
unsafe impl func::Lift for ErrorContext {
    fn linear_lift_from_flat(
        cx: &mut LiftContext<'_>,
        ty: InterfaceType,
        src: &Self::Lower,
    ) -> Result<Self> {
        let index = u32::linear_lift_from_flat(cx, InterfaceType::U32, src)?;
        Self::lift_from_index(cx, ty, index)
    }

    fn linear_lift_from_memory(
        cx: &mut LiftContext<'_>,
        ty: InterfaceType,
        bytes: &[u8],
    ) -> Result<Self> {
        let index = u32::linear_lift_from_memory(cx, InterfaceType::U32, bytes)?;
        Self::lift_from_index(cx, ty, index)
    }
}

/// Represents the read or write end of a stream or future.
pub(super) struct TransmitHandle {
    pub(super) common: WaitableCommon,
    /// See `TransmitState`
    state: TableId<TransmitState>,
}

impl TransmitHandle {
    fn new(state: TableId<TransmitState>) -> Self {
        Self {
            common: WaitableCommon::default(),
            state,
        }
    }
}

impl TableDebug for TransmitHandle {
    fn type_name() -> &'static str {
        "TransmitHandle"
    }
}

/// Represents the state of a stream or future.
struct TransmitState {
    /// The write end of the stream or future.
    write_handle: TableId<TransmitHandle>,
    /// The read end of the stream or future.
    read_handle: TableId<TransmitHandle>,
    /// See `WriteState`
    write: WriteState,
    /// See `ReadState`
    read: ReadState,
    /// The `Waker`, if any, to be woken when the write end of the stream or
    /// future is dropped.
    ///
    /// This will signal to the host-owned read end that the write end has been
    /// dropped.
    writer_watcher: Option<Waker>,
    /// Like `writer_watcher`, but for the reverse direction.
    reader_watcher: Option<Waker>,
    /// Whether futher values may be transmitted via this stream or future.
    done: bool,
}

impl Default for TransmitState {
    fn default() -> Self {
        Self {
            write_handle: TableId::new(0),
            read_handle: TableId::new(0),
            read: ReadState::Open,
            write: WriteState::Open,
            reader_watcher: None,
            writer_watcher: None,
            done: false,
        }
    }
}

impl TableDebug for TransmitState {
    fn type_name() -> &'static str {
        "TransmitState"
    }
}

/// Represents the state of the write end of a stream or future.
enum WriteState {
    /// The write end is open, but no write is pending.
    Open,
    /// The write end is owned by a guest task and a write is pending.
    GuestReady {
        ty: TableIndex,
        flat_abi: Option<FlatAbi>,
        options: Options,
        address: usize,
        count: usize,
        handle: u32,
        post_write: PostWrite,
    },
    /// The write end is owned by a host task and a write is pending.
    HostReady {
        accept:
            Box<dyn FnOnce(&mut dyn VMStore, Instance, Reader) -> Result<ReturnCode> + Send + Sync>,
        post_write: PostWrite,
    },
    /// The write end has been dropped.
    Dropped,
}

impl fmt::Debug for WriteState {
    fn fmt(&self, f: &mut fmt::Formatter) -> fmt::Result {
        match self {
            Self::Open => f.debug_tuple("Open").finish(),
            Self::GuestReady { .. } => f.debug_tuple("GuestReady").finish(),
            Self::HostReady { .. } => f.debug_tuple("HostReady").finish(),
            Self::Dropped => f.debug_tuple("Dropped").finish(),
        }
    }
}

/// Represents the state of the read end of a stream or future.
enum ReadState {
    /// The read end is open, but no read is pending.
    Open,
    /// The read end is owned by a guest task and a read is pending.
    GuestReady {
        ty: TableIndex,
        flat_abi: Option<FlatAbi>,
        options: Options,
        address: usize,
        count: usize,
        handle: u32,
    },
    /// The read end is owned by a host task and a read is pending.
    HostReady {
        accept: Box<dyn FnOnce(Writer) -> Result<ReturnCode> + Send + Sync>,
    },
    /// The read end has been dropped.
    Dropped,
}

impl fmt::Debug for ReadState {
    fn fmt(&self, f: &mut fmt::Formatter) -> fmt::Result {
        match self {
            Self::Open => f.debug_tuple("Open").finish(),
            Self::GuestReady { .. } => f.debug_tuple("GuestReady").finish(),
            Self::HostReady { .. } => f.debug_tuple("HostReady").finish(),
            Self::Dropped => f.debug_tuple("Dropped").finish(),
        }
    }
}

/// Parameter type to pass to a `ReadState::HostReady` closure.
///
/// See also `accept_writer`.
enum Writer<'a> {
    /// The write end is owned by a guest task.
    Guest {
        lift: &'a mut LiftContext<'a>,
        ty: Option<InterfaceType>,
        address: usize,
        count: usize,
    },
    /// The write end is owned by the host.
    Host {
        buffer: &'a mut UntypedWriteBuffer<'a>,
        count: usize,
    },
    /// The write end has been dropped.
    End,
}

/// Parameter type to pass to a `WriteState::HostReady` closure.
///
/// See also `accept_reader`.
enum Reader<'a> {
    /// The read end is owned by a guest task.
    Guest {
        options: &'a Options,
        ty: TableIndex,
        address: usize,
        count: usize,
    },
    /// The read end is owned by the host.
    Host {
        accept: Box<dyn FnOnce(&mut UntypedWriteBuffer, usize) -> usize + 'a>,
    },
    /// The read end has been dropped.
    End,
}

impl Instance {
    /// Create a new Component Model `future` as pair of writable and readable ends,
    /// the latter of which may be passed to guest code.
    ///
    /// `default` is a callback to be used if the writable end of the future is
    /// closed without having written a value.  You may supply e.g. `||
    /// unreachable!()` if you're sure that won't happen.
    pub fn future<T: func::Lower + func::Lift + Send + Sync + 'static>(
        self,
        mut store: impl AsContextMut,
        default: fn() -> T,
    ) -> Result<(FutureWriter<T>, FutureReader<T>)> {
        let (write, read) = self
            .concurrent_state_mut(store.as_context_mut().0)
            .new_transmit()?;

        Ok((
            FutureWriter::new(default, write, self),
            FutureReader::new(read, self),
        ))
    }

    /// Create a new Component Model `stream` as pair of writable and readable ends,
    /// the latter of which may be passed to guest code.
    pub fn stream<T: func::Lower + func::Lift + Send + 'static>(
        self,
        mut store: impl AsContextMut,
    ) -> Result<(StreamWriter<T>, StreamReader<T>)> {
        let (write, read) = self
            .concurrent_state_mut(store.as_context_mut().0)
            .new_transmit()?;

        Ok((
            StreamWriter::new(write, self),
            StreamReader::new(read, self),
        ))
    }

    /// Write to the specified stream or future from the host.
    fn host_write<T: func::Lower + Send + 'static, B: WriteBuffer<T>, U>(
        self,
        mut store: StoreContextMut<U>,
        id: TableId<TransmitHandle>,
        mut buffer: B,
        kind: TransmitKind,
        post_write: PostWrite,
    ) -> Result<Result<HostResult<B>, oneshot::Receiver<HostResult<B>>>> {
        let transmit_id = self.concurrent_state_mut(store.0).get(id)?.state;
        let transmit = self
            .concurrent_state_mut(store.0)
            .get_mut(transmit_id)
            .with_context(|| format!("retrieving state for transmit [{transmit_id:?}]"))?;
        log::trace!("host_write state {transmit_id:?}; {:?}", transmit.read);

        let new_state = if let ReadState::Dropped = &transmit.read {
            ReadState::Dropped
        } else {
            ReadState::Open
        };

        if matches!(post_write, PostWrite::Drop) && !matches!(transmit.read, ReadState::Open) {
            transmit.write = WriteState::Dropped;
        }

        Ok(match mem::replace(&mut transmit.read, new_state) {
            ReadState::Open => {
                assert!(matches!(&transmit.write, WriteState::Open));

                let token = StoreToken::new(store.as_context_mut());
                let (tx, rx) = oneshot::channel();
                let state = WriteState::HostReady {
                    accept: Box::new(move |store, instance, reader| {
                        let (result, code) = accept_reader::<T, B, U>(
                            token.as_context_mut(store),
                            instance,
                            reader,
                            buffer,
                            kind,
                        )?;
                        _ = tx.send(result);
                        Ok(code)
                    }),
                    post_write,
                };
                self.concurrent_state_mut(store.0)
                    .get_mut(transmit_id)?
                    .write = state;

                Err(rx)
            }

            ReadState::GuestReady {
                ty,
                flat_abi: _,
                options,
                address,
                count,
                handle,
                ..
            } => {
                if let TransmitKind::Future = kind {
                    transmit.done = true;
                }

                let read_handle = transmit.read_handle;
                let accept = move |mut store: StoreContextMut<U>| {
                    let (result, code) = accept_reader::<T, B, U>(
                        store.as_context_mut(),
                        self,
                        Reader::Guest {
                            options: &options,
                            ty,
                            address,
                            count,
                        },
                        buffer,
                        kind,
                    )?;

                    self.concurrent_state_mut(store.0).set_event(
                        read_handle.rep(),
                        match ty {
                            TableIndex::Future(ty) => Event::FutureRead {
                                code,
                                pending: Some((ty, handle)),
                            },
                            TableIndex::Stream(ty) => Event::StreamRead {
                                code,
                                pending: Some((ty, handle)),
                            },
                        },
                    )?;

                    anyhow::Ok(result)
                };

                if T::MAY_REQUIRE_REALLOC {
                    // For payloads which may require a realloc call, use a
                    // oneshot::channel and background task.  This is necessary
                    // because calling the guest while there are host embedder
                    // frames on the stack is unsound.
                    let (tx, rx) = oneshot::channel();
                    let token = StoreToken::new(store.as_context_mut());
                    self.concurrent_state_mut(store.0).push_high_priority(
                        WorkItem::WorkerFunction(Mutex::new(Box::new(move |store, _| {
                            _ = tx.send(accept(token.as_context_mut(store))?);
                            Ok(())
                        }))),
                    );
                    Err(rx)
                } else {
                    // Optimize flat payloads (i.e. those which do not require
                    // calling the guest's realloc function) by lowering
                    // directly instead of using a oneshot::channel and
                    // background task.
                    Ok(accept(store)?)
                }
            }

            ReadState::HostReady { accept } => {
                let count = buffer.remaining().len();
                let mut untyped = UntypedWriteBuffer::new(&mut buffer);
                let code = accept(Writer::Host {
                    buffer: &mut untyped,
                    count,
                })?;
                let (ReturnCode::Completed(_) | ReturnCode::Dropped(_)) = code else {
                    unreachable!()
                };

                Ok(HostResult {
                    buffer,
                    dropped: false,
                })
            }

            ReadState::Dropped => Ok(HostResult {
                buffer,
                dropped: true,
            }),
        })
    }

    /// Async wrapper around `Self::host_write`.
    async fn host_write_async<T: func::Lower + Send + 'static, B: WriteBuffer<T>>(
        self,
        accessor: impl AsAccessor,
        id: TableId<TransmitHandle>,
        buffer: B,
        kind: TransmitKind,
    ) -> Result<HostResult<B>> {
        match accessor.as_accessor().with(move |mut access| {
            self.host_write(
                access.as_context_mut(),
                id,
                buffer,
                kind,
                PostWrite::Continue,
            )
        })? {
            Ok(result) => Ok(result),
            Err(rx) => Ok(rx.await?),
        }
    }

    /// Read from the specified stream or future from the host.
    fn host_read<T: func::Lift + Send + 'static, B: ReadBuffer<T>, U>(
        self,
        store: StoreContextMut<U>,
        id: TableId<TransmitHandle>,
        mut buffer: B,
        kind: TransmitKind,
    ) -> Result<Result<HostResult<B>, oneshot::Receiver<HostResult<B>>>> {
        let transmit_id = self.concurrent_state_mut(store.0).get(id)?.state;
        let transmit = self
            .concurrent_state_mut(store.0)
            .get_mut(transmit_id)
            .with_context(|| format!("retrieving state for transmit [{transmit_id:?}]"))?;
        log::trace!("host_read state {transmit_id:?}; {:?}", transmit.write);

        let new_state = if let WriteState::Dropped = &transmit.write {
            WriteState::Dropped
        } else {
            WriteState::Open
        };

        Ok(match mem::replace(&mut transmit.write, new_state) {
            WriteState::Open => {
                assert!(matches!(&transmit.read, ReadState::Open));

                let (tx, rx) = oneshot::channel();
                transmit.read = ReadState::HostReady {
                    accept: Box::new(move |writer| {
                        let (result, code) = accept_writer::<T, B, U>(writer, buffer, kind)?;
                        _ = tx.send(result);
                        Ok(code)
                    }),
                };

                Err(rx)
            }

            WriteState::GuestReady {
                ty,
                flat_abi: _,
                options,
                address,
                count,
                handle,
                post_write,
                ..
            } => {
                if let TableIndex::Future(_) = ty {
                    transmit.done = true;
                }

                let write_handle = transmit.write_handle;
                let lift = &mut LiftContext::new(store.0.store_opaque_mut(), &options, self);
                let (result, code) = accept_writer::<T, B, U>(
                    Writer::Guest {
                        ty: payload(ty, lift.types),
                        lift,
                        address,
                        count,
                    },
                    buffer,
                    kind,
                )?;

                let state = self.concurrent_state_mut(store.0);
                let pending = if let PostWrite::Drop = post_write {
                    state.get_mut(transmit_id)?.write = WriteState::Dropped;
                    false
                } else {
                    true
                };

                state.set_event(
                    write_handle.rep(),
                    match ty {
                        TableIndex::Future(ty) => Event::FutureWrite {
                            code,
                            pending: pending.then_some((ty, handle)),
                        },
                        TableIndex::Stream(ty) => Event::StreamWrite {
                            code,
                            pending: pending.then_some((ty, handle)),
                        },
                    },
                )?;

                Ok(result)
            }

            WriteState::HostReady { accept, post_write } => {
                accept(
                    store.0.traitobj_mut(),
                    self,
                    Reader::Host {
                        accept: Box::new(|input, count| {
                            let count = count.min(buffer.remaining_capacity());
                            buffer.move_from(input.get_mut::<T>(), count);
                            count
                        }),
                    },
                )?;

                if let PostWrite::Drop = post_write {
                    self.concurrent_state_mut(store.0)
                        .get_mut(transmit_id)?
                        .write = WriteState::Dropped;
                }

                Ok(HostResult {
                    buffer,
                    dropped: false,
                })
            }

            WriteState::Dropped => Ok(HostResult {
                buffer,
                dropped: true,
            }),
        })
    }

    /// Async wrapper around `Self::host_read`.
    async fn host_read_async<T: func::Lift + Send + 'static, B: ReadBuffer<T>>(
        self,
        accessor: impl AsAccessor,
        id: TableId<TransmitHandle>,
        buffer: B,
        kind: TransmitKind,
    ) -> Result<HostResult<B>> {
        match accessor
            .as_accessor()
            .with(move |mut access| self.host_read(access.as_context_mut(), id, buffer, kind))?
        {
            Ok(result) => Ok(result),
            Err(rx) => Ok(rx.await?),
        }
    }

    /// Drop the read end of a stream or future read from the host.
    fn host_drop_reader(
        self,
        store: &mut dyn VMStore,
        id: TableId<TransmitHandle>,
        kind: TransmitKind,
    ) -> Result<()> {
        let transmit_id = self.concurrent_state_mut(store).get(id)?.state;
        let state = self.concurrent_state_mut(store);
        let transmit = state
            .get_mut(transmit_id)
            .with_context(|| format!("error closing reader {transmit_id:?}"))?;
        log::trace!(
            "host_drop_reader state {transmit_id:?}; read state {:?} write state {:?}",
            transmit.read,
            transmit.write
        );

        transmit.read = ReadState::Dropped;
        if let Some(waker) = transmit.reader_watcher.take() {
            waker.wake();
        }

        // If the write end is already dropped, it should stay dropped,
        // otherwise, it should be opened.
        let new_state = if let WriteState::Dropped = &transmit.write {
            WriteState::Dropped
        } else {
            WriteState::Open
        };

        let write_handle = transmit.write_handle;

        match mem::replace(&mut transmit.write, new_state) {
            // If a guest is waiting to write, notify it that the read end has
            // been dropped.
            WriteState::GuestReady {
                ty,
                handle,
                post_write,
                ..
            } => {
                if let PostWrite::Drop = post_write {
                    state.delete_transmit(transmit_id)?;
                } else {
                    state.update_event(
                        write_handle.rep(),
                        match ty {
                            TableIndex::Future(ty) => Event::FutureWrite {
                                code: ReturnCode::Dropped(0),
                                pending: Some((ty, handle)),
                            },
                            TableIndex::Stream(ty) => Event::StreamWrite {
                                code: ReturnCode::Dropped(0),
                                pending: Some((ty, handle)),
                            },
                        },
                    )?;
                };
            }

            WriteState::HostReady { accept, .. } => {
                accept(store, self, Reader::End)?;
            }

            WriteState::Open => {
                state.update_event(
                    write_handle.rep(),
                    match kind {
                        TransmitKind::Future => Event::FutureWrite {
                            code: ReturnCode::Dropped(0),
                            pending: None,
                        },
                        TransmitKind::Stream => Event::StreamWrite {
                            code: ReturnCode::Dropped(0),
                            pending: None,
                        },
                    },
                )?;
            }

            WriteState::Dropped => {
                log::trace!("host_drop_reader delete {transmit_id:?}");
                state.delete_transmit(transmit_id)?;
            }
        }
        Ok(())
    }

    /// Drop the write end of a stream or future read from the host.
    fn host_drop_writer<T: func::Lower + Send + 'static, U>(
        self,
        mut store: StoreContextMut<U>,
        id: TableId<TransmitHandle>,
        default: Option<&dyn Fn() -> Result<T>>,
    ) -> Result<()> {
        let transmit_id = self.concurrent_state_mut(store.0).get(id)?.state;
        let transmit = self
            .concurrent_state_mut(store.0)
            .get_mut(transmit_id)
            .with_context(|| format!("error closing writer {transmit_id:?}"))?;
        log::trace!(
            "host_drop_writer state {transmit_id:?}; write state {:?} read state {:?}",
            transmit.read,
            transmit.write
        );

        if let Some(waker) = transmit.writer_watcher.take() {
            waker.wake();
        }

        // Existing queued transmits must be updated with information for the impending writer closure
        match &mut transmit.write {
            WriteState::GuestReady { .. } => {
                unreachable!("can't call `host_drop_writer` on a guest-owned writer");
            }
            WriteState::HostReady { post_write, .. } => {
                *post_write = PostWrite::Drop;
            }
            v @ WriteState::Open => {
                if let (Some(default), false) = (
                    default,
                    transmit.done || matches!(transmit.read, ReadState::Dropped),
                ) {
                    // This is a future, and we haven't written a value yet --
                    // write the default value.
                    _ = self.host_write(
                        store.as_context_mut(),
                        id,
                        Some(default()?),
                        TransmitKind::Future,
                        PostWrite::Drop,
                    )?;
                } else {
                    *v = WriteState::Dropped;
                }
            }
            WriteState::Dropped => unreachable!("write state is already dropped"),
        }

        let transmit = self.concurrent_state_mut(store.0).get_mut(transmit_id)?;

        // If the existing read state is dropped, then there's nothing to read
        // and we can keep it that way.
        //
        // If the read state was any other state, then we must set the new state to open
        // to indicate that there *is* data to be read
        let new_state = if let ReadState::Dropped = &transmit.read {
            ReadState::Dropped
        } else {
            ReadState::Open
        };

        let read_handle = transmit.read_handle;

        // Swap in the new read state
        match mem::replace(&mut transmit.read, new_state) {
            // If the guest was ready to read, then we cannot drop the reader (or writer);
            // we must deliver the event, and update the state associated with the handle to
            // represent that a read must be performed
            ReadState::GuestReady { ty, handle, .. } => {
                // Ensure the final read of the guest is queued, with appropriate closure indicator
                self.concurrent_state_mut(store.0).update_event(
                    read_handle.rep(),
                    match ty {
                        TableIndex::Future(ty) => Event::FutureRead {
                            code: ReturnCode::Dropped(0),
                            pending: Some((ty, handle)),
                        },
                        TableIndex::Stream(ty) => Event::StreamRead {
                            code: ReturnCode::Dropped(0),
                            pending: Some((ty, handle)),
                        },
                    },
                )?;
            }

            // If the host was ready to read, and the writer end is being dropped (host->host write?)
            // signal to the reader that we've reached the end of the stream
            ReadState::HostReady { accept } => {
                accept(Writer::End)?;
            }

            // If the read state is open, then there are no registered readers of the stream/future
            ReadState::Open => {
                self.concurrent_state_mut(store.0).update_event(
                    read_handle.rep(),
                    match default {
                        Some(_) => Event::FutureRead {
                            code: ReturnCode::Dropped(0),
                            pending: None,
                        },
                        None => Event::StreamRead {
                            code: ReturnCode::Dropped(0),
                            pending: None,
                        },
                    },
                )?;
            }

            // If the read state was already dropped, then we can remove the transmit state completely
            // (both writer and reader have been dropped)
            ReadState::Dropped => {
                log::trace!("host_drop_writer delete {transmit_id:?}");
                self.concurrent_state_mut(store.0)
                    .delete_transmit(transmit_id)?;
            }
        }
        Ok(())
    }

    /// Drop the writable end of the specified stream or future from the guest.
    pub(super) fn guest_drop_writable<T>(
        self,
        store: StoreContextMut<T>,
        ty: TableIndex,
        writer: u32,
    ) -> Result<()> {
        let (transmit_rep, state) = self
            .concurrent_state_mut(store.0)
            .state_table(ty)
            .remove_by_index(writer)
            .context("failed to find writer")?;
        let (state, kind) = match state {
            WaitableState::Stream(_, state) => (state, TransmitKind::Stream),
            WaitableState::Future(_, state) => (state, TransmitKind::Future),
            _ => {
                bail!("invalid stream or future handle");
            }
        };
        match state {
            StreamFutureState::Write { .. } => {}
            StreamFutureState::Read { .. } => {
                bail!("passed read end to `{{stream|future}}.drop-writable`")
            }
            StreamFutureState::Busy => bail!("cannot drop busy stream or future"),
        }

        let id = TableId::<TransmitHandle>::new(transmit_rep);
        log::trace!("guest_drop_writable: drop writer {id:?}");
        match kind {
            TransmitKind::Stream => {
                self.host_drop_writer(store, id, None::<&dyn Fn() -> Result<()>>)
            }
            TransmitKind::Future => self.host_drop_writer(
                store,
                id,
                Some(&|| {
                    Err::<(), _>(anyhow!(
                        "cannot drop future write end without first writing a value"
                    ))
                }),
            ),
        }
    }

    /// Copy `count` items from `read_address` to `write_address` for the
    /// specified stream or future.
    fn copy<T: 'static>(
        self,
        mut store: StoreContextMut<T>,
        flat_abi: Option<FlatAbi>,
        write_ty: TableIndex,
        write_options: &Options,
        write_address: usize,
        read_ty: TableIndex,
        read_options: &Options,
        read_address: usize,
        count: usize,
        rep: u32,
    ) -> Result<()> {
        let types = self.id().get(store.0).component().types().clone();
        match (write_ty, read_ty) {
            (TableIndex::Future(write_ty), TableIndex::Future(read_ty)) => {
                assert_eq!(count, 1);

                let val = types[types[write_ty].ty]
                    .payload
                    .map(|ty| {
                        let abi = types.canonical_abi(&ty);
                        // FIXME: needs to read an i64 for memory64
                        if write_address % usize::try_from(abi.align32)? != 0 {
                            bail!("write pointer not aligned");
                        }

                        let lift =
                            &mut LiftContext::new(store.0.store_opaque_mut(), write_options, self);
                        let bytes = lift
                            .memory()
                            .get(write_address..)
                            .and_then(|b| b.get(..usize::try_from(abi.size32).unwrap()))
                            .ok_or_else(|| {
                                anyhow::anyhow!("write pointer out of bounds of memory")
                            })?;

                        Val::load(lift, ty, bytes)
                    })
                    .transpose()?;

                if let Some(val) = val {
                    let lower =
                        &mut LowerContext::new(store.as_context_mut(), read_options, &types, self);
                    let ty = types[types[read_ty].ty].payload.unwrap();
                    let ptr = func::validate_inbounds_dynamic(
                        types.canonical_abi(&ty),
                        lower.as_slice_mut(),
                        &ValRaw::u32(read_address.try_into().unwrap()),
                    )?;
                    val.store(lower, ty, ptr)?;
                }
            }
            (TableIndex::Stream(write_ty), TableIndex::Stream(read_ty)) => {
                if let Some(flat_abi) = flat_abi {
                    // Fast path memcpy for "flat" (i.e. no pointers or handles) payloads:
                    let length_in_bytes = usize::try_from(flat_abi.size).unwrap() * count;
                    if length_in_bytes > 0 {
                        if write_address % usize::try_from(flat_abi.align)? != 0 {
                            bail!("write pointer not aligned");
                        }
                        if read_address % usize::try_from(flat_abi.align)? != 0 {
                            bail!("read pointer not aligned");
                        }

                        let store_opaque = store.0.store_opaque_mut();

                        {
                            let src = write_options
                                .memory(store_opaque)
                                .get(write_address..)
                                .and_then(|b| b.get(..length_in_bytes))
                                .ok_or_else(|| {
                                    anyhow::anyhow!("write pointer out of bounds of memory")
                                })?
                                .as_ptr();
                            let dst = read_options
                                .memory_mut(store_opaque)
                                .get_mut(read_address..)
                                .and_then(|b| b.get_mut(..length_in_bytes))
                                .ok_or_else(|| {
                                    anyhow::anyhow!("read pointer out of bounds of memory")
                                })?
                                .as_mut_ptr();
                            // SAFETY: Both `src` and `dst` have been validated
                            // above.
                            unsafe { src.copy_to(dst, length_in_bytes) };
                        }
                    }
                } else {
                    let store_opaque = store.0.store_opaque_mut();
                    let lift = &mut LiftContext::new(store_opaque, write_options, self);
                    let ty = types[types[write_ty].ty].payload.unwrap();
                    let abi = lift.types.canonical_abi(&ty);
                    let size = usize::try_from(abi.size32).unwrap();
                    if write_address % usize::try_from(abi.align32)? != 0 {
                        bail!("write pointer not aligned");
                    }
                    let bytes = lift
                        .memory()
                        .get(write_address..)
                        .and_then(|b| b.get(..size * count))
                        .ok_or_else(|| anyhow::anyhow!("write pointer out of bounds of memory"))?;

                    let values = (0..count)
                        .map(|index| Val::load(lift, ty, &bytes[(index * size)..][..size]))
                        .collect::<Result<Vec<_>>>()?;

                    let id = TableId::<TransmitHandle>::new(rep);
                    log::trace!("copy values {values:?} for {id:?}");

                    let lower =
                        &mut LowerContext::new(store.as_context_mut(), read_options, &types, self);
                    let ty = types[types[read_ty].ty].payload.unwrap();
                    let abi = lower.types.canonical_abi(&ty);
                    if read_address % usize::try_from(abi.align32)? != 0 {
                        bail!("read pointer not aligned");
                    }
                    let size = usize::try_from(abi.size32).unwrap();
                    lower
                        .as_slice_mut()
                        .get_mut(read_address..)
                        .and_then(|b| b.get_mut(..size * count))
                        .ok_or_else(|| anyhow::anyhow!("read pointer out of bounds of memory"))?;
                    let mut ptr = read_address;
                    for value in values {
                        value.store(lower, ty, ptr)?;
                        ptr += size
                    }
                }
            }
            _ => unreachable!(),
        }

        Ok(())
    }

    /// Write to the specified stream or future from the guest.
    pub(super) fn guest_write<T: 'static>(
        self,
        mut store: StoreContextMut<T>,
        ty: TableIndex,
        options: OptionsIndex,
        flat_abi: Option<FlatAbi>,
        handle: u32,
        address: u32,
        count: u32,
    ) -> Result<ReturnCode> {
        let address = usize::try_from(address).unwrap();
        let count = usize::try_from(count).unwrap();
        let options = Options::new_index(store.0, self, options);
        if !options.async_() {
            bail!("synchronous stream and future writes not yet supported");
        }
        let concurrent_state = self.concurrent_state_mut(store.0);
        let (rep, state) = concurrent_state.get_mut_by_index(ty, handle)?;
        let StreamFutureState::Write { done } = *state else {
            bail!(
                "invalid handle {handle}; expected `Write`; got {:?}",
                *state
            );
        };

        if done {
            bail!("cannot write to stream after being notified that the readable end dropped");
        }

        *state = StreamFutureState::Busy;
        let transmit_handle = TableId::<TransmitHandle>::new(rep);
        let transmit_id = concurrent_state.get(transmit_handle)?.state;
        let transmit = concurrent_state.get_mut(transmit_id)?;
        log::trace!(
            "guest_write {transmit_handle:?} (handle {handle}; state {transmit_id:?}); {:?}",
            transmit.read
        );

        if transmit.done {
            bail!("cannot write to future after previous write succeeded or readable end dropped");
        }

        let new_state = if let ReadState::Dropped = &transmit.read {
            ReadState::Dropped
        } else {
            ReadState::Open
        };

        let set_guest_ready = |me: &mut ConcurrentState| {
            let transmit = me.get_mut(transmit_id)?;
            assert!(matches!(&transmit.write, WriteState::Open));
            transmit.write = WriteState::GuestReady {
                ty,
                flat_abi,
                options,
                address,
                count,
                handle,
                post_write: PostWrite::Continue,
            };
            Ok::<_, crate::Error>(())
        };

        let result = match mem::replace(&mut transmit.read, new_state) {
            ReadState::GuestReady {
                ty: read_ty,
                flat_abi: read_flat_abi,
                options: read_options,
                address: read_address,
                count: read_count,
                handle: read_handle,
            } => {
                assert_eq!(flat_abi, read_flat_abi);

                if let TableIndex::Future(_) = ty {
                    transmit.done = true;
                }

                // Note that zero-length reads and writes are handling specially
                // by the spec to allow each end to signal readiness to the
                // other.  Quoting the spec:
                //
                // ```
                // The meaning of a read or write when the length is 0 is that
                // the caller is querying the "readiness" of the other
                // side. When a 0-length read/write rendezvous with a
                // non-0-length read/write, only the 0-length read/write
                // completes; the non-0-length read/write is kept pending (and
                // ready for a subsequent rendezvous).
                //
                // In the corner case where a 0-length read and write
                // rendezvous, only the writer is notified of readiness. To
                // avoid livelock, the Canonical ABI requires that a writer must
                // (eventually) follow a completed 0-length write with a
                // non-0-length write that is allowed to block (allowing the
                // reader end to run and rendezvous with its own non-0-length
                // read).
                // ```

                let write_complete = count == 0 || read_count > 0;
                let read_complete = count > 0;
                let read_buffer_remaining = count < read_count;

                let read_handle_rep = transmit.read_handle.rep();

                let count = count.min(read_count);

                self.copy(
                    store.as_context_mut(),
                    flat_abi,
                    ty,
                    &options,
                    address,
                    read_ty,
                    &read_options,
                    read_address,
                    count,
                    rep,
                )?;

                let instance = self.id().get_mut(store.0);
                let types = instance.component().types();
                let item_size = payload(ty, types)
                    .map(|ty| usize::try_from(types.canonical_abi(&ty).size32).unwrap())
                    .unwrap_or(0);
                let concurrent_state = instance.concurrent_state_mut();
                if read_complete {
                    let count = u32::try_from(count).unwrap();
                    let total = if let Some(Event::StreamRead {
                        code: ReturnCode::Completed(old_total),
                        ..
                    }) = concurrent_state.take_event(read_handle_rep)?
                    {
                        count + old_total
                    } else {
                        count
                    };

                    let code = ReturnCode::completed(ty.kind(), total);

                    concurrent_state.set_event(
                        read_handle_rep,
                        match read_ty {
                            TableIndex::Future(ty) => Event::FutureRead {
                                code,
                                pending: Some((ty, read_handle)),
                            },
                            TableIndex::Stream(ty) => Event::StreamRead {
                                code,
                                pending: Some((ty, read_handle)),
                            },
                        },
                    )?;
                }

                if read_buffer_remaining {
                    let transmit = concurrent_state.get_mut(transmit_id)?;
                    transmit.read = ReadState::GuestReady {
                        ty: read_ty,
                        flat_abi: read_flat_abi,
                        options: read_options,
                        address: read_address + (count * item_size),
                        count: read_count - count,
                        handle: read_handle,
                    };
                }

                if write_complete {
                    ReturnCode::completed(ty.kind(), count.try_into().unwrap())
                } else {
                    set_guest_ready(concurrent_state)?;
                    ReturnCode::Blocked
                }
            }

            ReadState::HostReady { accept } => {
                if let TableIndex::Future(_) = ty {
                    transmit.done = true;
                }

                let lift = &mut LiftContext::new(store.0.store_opaque_mut(), &options, self);
                accept(Writer::Guest {
                    ty: payload(ty, lift.types),
                    lift,
                    address,
                    count,
                })?
            }

            ReadState::Open => {
                set_guest_ready(concurrent_state)?;
                ReturnCode::Blocked
            }

            ReadState::Dropped => {
                if let TableIndex::Future(_) = ty {
                    transmit.done = true;
                }

                ReturnCode::Dropped(0)
            }
        };

        if result != ReturnCode::Blocked {
            let state = self.concurrent_state_mut(store.0);
            *state.get_mut_by_index(ty, handle)?.1 = StreamFutureState::Write {
                done: matches!(
                    (result, ty),
                    (ReturnCode::Dropped(_), TableIndex::Stream(_))
                ),
            };
        }

        Ok(result)
    }

    /// Read from the specified stream or future from the guest.
    pub(super) fn guest_read<T: 'static>(
        self,
        mut store: StoreContextMut<T>,
        ty: TableIndex,
        options: OptionsIndex,
        flat_abi: Option<FlatAbi>,
        handle: u32,
        address: u32,
        count: u32,
    ) -> Result<ReturnCode> {
        let address = usize::try_from(address).unwrap();
        let options = Options::new_index(store.0, self, options);
        if !options.async_() {
            bail!("synchronous stream and future reads not yet supported");
        }
        let concurrent_state = self.concurrent_state_mut(store.0);
        let (rep, state) = concurrent_state.get_mut_by_index(ty, handle)?;
        let StreamFutureState::Read { done } = *state else {
            bail!("invalid handle {handle}; expected `Read`; got {:?}", *state);
        };

        if done {
            bail!("cannot read from stream after being notified that the writable end dropped");
        }

        *state = StreamFutureState::Busy;
        let transmit_handle = TableId::<TransmitHandle>::new(rep);
        let transmit_id = concurrent_state.get(transmit_handle)?.state;
        let transmit = concurrent_state.get_mut(transmit_id)?;
        log::trace!(
            "guest_read {transmit_handle:?} (handle {handle}; state {transmit_id:?}); {:?}",
            transmit.write
        );

        if transmit.done {
            bail!("cannot read from future after previous read succeeded");
        }

        let new_state = if let WriteState::Dropped = &transmit.write {
            WriteState::Dropped
        } else {
            WriteState::Open
        };

        let set_guest_ready = |me: &mut ConcurrentState| {
            let transmit = me.get_mut(transmit_id)?;
            assert!(matches!(&transmit.read, ReadState::Open));
            transmit.read = ReadState::GuestReady {
                ty,
                flat_abi,
                options,
                address,
                count: usize::try_from(count).unwrap(),
                handle,
            };
            Ok::<_, crate::Error>(())
        };

        let result = match mem::replace(&mut transmit.write, new_state) {
            WriteState::GuestReady {
                ty: write_ty,
                flat_abi: write_flat_abi,
                options: write_options,
                address: write_address,
                count: write_count,
                handle: write_handle,
                post_write,
            } => {
                assert_eq!(flat_abi, write_flat_abi);

                if let TableIndex::Future(_) = ty {
                    transmit.done = true;
                }

                let write_handle_rep = transmit.write_handle.rep();

                // See the comment in `guest_write` for the
                // `ReadState::GuestReady` case concerning zero-length reads and
                // writes.

                let count = usize::try_from(count).unwrap();

                let write_complete = write_count == 0 || count > 0;
                let read_complete = write_count > 0;
                let write_buffer_remaining = count < write_count;

                let count = count.min(write_count);

                self.copy(
                    store.as_context_mut(),
                    flat_abi,
                    write_ty,
                    &write_options,
                    write_address,
                    ty,
                    &options,
                    address,
                    count,
                    rep,
                )?;

                let instance = self.id().get_mut(store.0);
                let types = instance.component().types();
                let item_size = payload(ty, types)
                    .map(|ty| usize::try_from(types.canonical_abi(&ty).size32).unwrap())
                    .unwrap_or(0);
                let concurrent_state = instance.concurrent_state_mut();
                let pending = if let PostWrite::Drop = post_write {
                    concurrent_state.get_mut(transmit_id)?.write = WriteState::Dropped;
                    false
                } else {
                    true
                };

                if write_complete {
                    let count = u32::try_from(count).unwrap();
                    let total = if let Some(Event::StreamWrite {
                        code: ReturnCode::Completed(old_total),
                        ..
                    }) = concurrent_state.take_event(write_handle_rep)?
                    {
                        count + old_total
                    } else {
                        count
                    };

                    let code = ReturnCode::completed(ty.kind(), total);

                    concurrent_state.set_event(
                        write_handle_rep,
                        match write_ty {
                            TableIndex::Future(ty) => Event::FutureWrite {
                                code,
                                pending: pending.then_some((ty, write_handle)),
                            },
                            TableIndex::Stream(ty) => Event::StreamWrite {
                                code,
                                pending: pending.then_some((ty, write_handle)),
                            },
                        },
                    )?;
                }

                if write_buffer_remaining {
                    let transmit = concurrent_state.get_mut(transmit_id)?;
                    transmit.write = WriteState::GuestReady {
                        ty: write_ty,
                        flat_abi: write_flat_abi,
                        options: write_options,
                        address: write_address + (count * item_size),
                        count: write_count - count,
                        handle: write_handle,
                        post_write,
                    };
                }

                if read_complete {
                    ReturnCode::completed(ty.kind(), count.try_into().unwrap())
                } else {
                    set_guest_ready(concurrent_state)?;
                    ReturnCode::Blocked
                }
            }

            WriteState::HostReady { accept, post_write } => {
                if let TableIndex::Future(_) = ty {
                    transmit.done = true;
                }

                let code = accept(
                    store.0.traitobj_mut(),
                    self,
                    Reader::Guest {
                        options: &options,
                        ty,
                        address,
                        count: count.try_into().unwrap(),
                    },
                )?;

                if let PostWrite::Drop = post_write {
                    self.concurrent_state_mut(store.0)
                        .get_mut(transmit_id)?
                        .write = WriteState::Dropped;
                }

                code
            }

            WriteState::Open => {
                set_guest_ready(concurrent_state)?;
                ReturnCode::Blocked
            }

            WriteState::Dropped => ReturnCode::Dropped(0),
        };

        if result != ReturnCode::Blocked {
            let state = self.concurrent_state_mut(store.0);
            *state.get_mut_by_index(ty, handle)?.1 = StreamFutureState::Read {
                done: matches!(
                    (result, ty),
                    (ReturnCode::Dropped(_), TableIndex::Stream(_))
                ),
            };
        }

        Ok(result)
    }

    /// Drop the readable end of the specified stream or future from the guest.
    fn guest_drop_readable(
        self,
        store: &mut dyn VMStore,
        ty: TableIndex,
        reader: u32,
    ) -> Result<()> {
        let concurrent_state = self.concurrent_state_mut(store);
        let (rep, state) = concurrent_state.state_table(ty).remove_by_index(reader)?;
        let (state, kind) = match state {
            WaitableState::Stream(_, state) => (state, TransmitKind::Stream),
            WaitableState::Future(_, state) => (state, TransmitKind::Future),
            _ => {
                bail!("invalid stream or future handle");
            }
        };
        match state {
            StreamFutureState::Read { .. } => {}
            StreamFutureState::Write { .. } => {
                bail!("passed write end to `{{stream|future}}.drop-readable`")
            }
            StreamFutureState::Busy => bail!("cannot drop busy stream or future"),
        }
        let id = TableId::<TransmitHandle>::new(rep);
        log::trace!("guest_drop_readable: drop reader {id:?}");
        self.host_drop_reader(store, id, kind)
    }

    /// Create a new error context for the given component.
    pub(crate) fn error_context_new(
        self,
        store: &mut StoreOpaque,
        ty: TypeComponentLocalErrorContextTableIndex,
        options: OptionsIndex,
        debug_msg_address: u32,
        debug_msg_len: u32,
    ) -> Result<u32> {
        let options = Options::new_index(store, self, options);
        let lift_ctx = &mut LiftContext::new(store, &options, self);
        //  Read string from guest memory
        let address = usize::try_from(debug_msg_address)?;
        let len = usize::try_from(debug_msg_len)?;
        lift_ctx
            .memory()
            .get(address..)
            .and_then(|b| b.get(..len))
            .ok_or_else(|| anyhow::anyhow!("invalid debug message pointer: out of bounds"))?;
        let message = WasmStr::new(address, len, lift_ctx)?;

        // Create a new ErrorContext that is tracked along with other concurrent state
        let err_ctx = ErrorContextState {
            debug_msg: message
                .to_str_from_memory(options.memory(store))?
                .to_string(),
        };
        let state = self.concurrent_state_mut(store);
        let table_id = state.push(err_ctx)?;
        let global_ref_count_idx =
            TypeComponentGlobalErrorContextTableIndex::from_u32(table_id.rep());

        // Add to the global error context ref counts
        let _ = state
            .global_error_context_ref_counts
            .insert(global_ref_count_idx, GlobalErrorContextRefCount(1));

        // Error context are tracked both locally (to a single component instance) and globally
        // the counts for both must stay in sync.
        //
        // Here we reflect the newly created global concurrent error context state into the
        // component instance's locally tracked count, along with the appropriate key into the global
        // ref tracking data structures to enable later lookup
        let local_tbl = &mut state.error_context_tables[ty];

        assert!(
            !local_tbl.has_handle(table_id.rep()),
            "newly created error context state already tracked by component"
        );
        let local_idx = local_tbl.insert(table_id.rep(), LocalErrorContextRefCount(1))?;

        Ok(local_idx)
    }

    /// Retrieve the debug message from the specified error context.
    pub(super) fn error_context_debug_message<T>(
        self,
        store: StoreContextMut<T>,
        ty: TypeComponentLocalErrorContextTableIndex,
        options: OptionsIndex,
        err_ctx_handle: u32,
        debug_msg_address: u32,
    ) -> Result<()> {
        // Retrieve the error context and internal debug message
        let state = self.concurrent_state_mut(store.0);
        let (state_table_id_rep, _) = state
            .error_context_tables
            .get_mut(ty)
            .context("error context table index present in (sub)component lookup during debug_msg")?
            .get_mut_by_index(err_ctx_handle)?;

        // Get the state associated with the error context
        let ErrorContextState { debug_msg } =
            state.get_mut(TableId::<ErrorContextState>::new(state_table_id_rep))?;
        let debug_msg = debug_msg.clone();

        let options = Options::new_index(store.0, self, options);
        let types = self.id().get(store.0).component().types().clone();
        let lower_cx = &mut LowerContext::new(store, &options, &types, self);
        let debug_msg_address = usize::try_from(debug_msg_address)?;
        // Lower the string into the component's memory
        let offset = lower_cx
            .as_slice_mut()
            .get(debug_msg_address..)
            .and_then(|b| b.get(..debug_msg.bytes().len()))
            .map(|_| debug_msg_address)
            .ok_or_else(|| anyhow::anyhow!("invalid debug message pointer: out of bounds"))?;
        debug_msg
            .as_str()
            .linear_lower_to_memory(lower_cx, InterfaceType::String, offset)?;

        Ok(())
    }

    /// Implements the `future.drop-readable` intrinsic.
    pub(crate) fn future_drop_readable(
        self,
        store: &mut dyn VMStore,
        ty: TypeFutureTableIndex,
        reader: u32,
    ) -> Result<()> {
        self.guest_drop_readable(store, TableIndex::Future(ty), reader)
    }

    /// Implements the `stream.drop-readable` intrinsic.
    pub(crate) fn stream_drop_readable(
        self,
        store: &mut dyn VMStore,
        ty: TypeStreamTableIndex,
        reader: u32,
    ) -> Result<()> {
        self.guest_drop_readable(store, TableIndex::Stream(ty), reader)
    }
}

impl ConcurrentState {
    fn take_event(&mut self, waitable: u32) -> Result<Option<Event>> {
        Waitable::Transmit(TableId::<TransmitHandle>::new(waitable)).take_event(self)
    }

    fn set_event(&mut self, waitable: u32, event: Event) -> Result<()> {
        Waitable::Transmit(TableId::<TransmitHandle>::new(waitable)).set_event(self, Some(event))
    }

    /// Set or update the event for the specified waitable.
    ///
    /// If there is already an event set for this waitable, we assert that it is
    /// of the same variant as the new one and reuse the `ReturnCode` count and
    /// the `pending` field if applicable.
    // TODO: This is a bit awkward due to how
    // `Event::{Stream,Future}{Write,Read}` and
    // `ReturnCode::{Completed,Dropped,Cancelled}` are currently represented.
    // Consider updating those representations in a way that allows this
    // function to be simplified.
    fn update_event(&mut self, waitable: u32, event: Event) -> Result<()> {
        let waitable = Waitable::Transmit(TableId::<TransmitHandle>::new(waitable));

        fn update_code(old: ReturnCode, new: ReturnCode) -> ReturnCode {
            let (ReturnCode::Completed(count)
            | ReturnCode::Dropped(count)
            | ReturnCode::Cancelled(count)) = old
            else {
                unreachable!()
            };

            match new {
                ReturnCode::Dropped(0) => ReturnCode::Dropped(count),
                ReturnCode::Cancelled(0) => ReturnCode::Cancelled(count),
                _ => unreachable!(),
            }
        }

        let event = match (waitable.take_event(self)?, event) {
            (None, _) => event,
            (Some(old @ Event::FutureWrite { .. }), Event::FutureWrite { .. }) => old,
            (Some(old @ Event::FutureRead { .. }), Event::FutureRead { .. }) => old,
            (
                Some(Event::StreamWrite {
                    code: old_code,
                    pending: old_pending,
                }),
                Event::StreamWrite { code, pending },
            ) => Event::StreamWrite {
                code: update_code(old_code, code),
                pending: old_pending.or(pending),
            },
            (
                Some(Event::StreamRead {
                    code: old_code,
                    pending: old_pending,
                }),
                Event::StreamRead { code, pending },
            ) => Event::StreamRead {
                code: update_code(old_code, code),
                pending: old_pending.or(pending),
            },
            _ => unreachable!(),
        };

        waitable.set_event(self, Some(event))
    }

    fn get_mut_by_index(
        &mut self,
        ty: TableIndex,
        index: u32,
    ) -> Result<(u32, &mut StreamFutureState)> {
        get_mut_by_index_from(self.state_table(ty), ty, index)
    }

    /// Allocate a new future or stream, including the `TransmitState` and the
    /// `TransmitHandle`s corresponding to the read and write ends.
    fn new_transmit(&mut self) -> Result<(TableId<TransmitHandle>, TableId<TransmitHandle>)> {
        let state_id = self.push(TransmitState::default())?;

        let write = self.push(TransmitHandle::new(state_id))?;
        let read = self.push(TransmitHandle::new(state_id))?;

        let state = self.get_mut(state_id)?;
        state.write_handle = write;
        state.read_handle = read;

        log::trace!("new transmit: state {state_id:?}; write {write:?}; read {read:?}",);

        Ok((write, read))
    }

    /// Delete the specified future or stream, including the read and write ends.
    fn delete_transmit(&mut self, state_id: TableId<TransmitState>) -> Result<()> {
        let state = self.delete(state_id)?;
        self.delete(state.write_handle)?;
        self.delete(state.read_handle)?;

        log::trace!(
            "delete transmit: state {state_id:?}; write {:?}; read {:?}",
            state.write_handle,
            state.read_handle,
        );

        Ok(())
    }

    fn state_table(&mut self, ty: TableIndex) -> &mut StateTable<WaitableState> {
        let runtime_instance = match ty {
            TableIndex::Stream(ty) => self.component.types()[ty].instance,
            TableIndex::Future(ty) => self.component.types()[ty].instance,
        };
        &mut self.waitable_tables[runtime_instance]
    }

    /// Allocate a new future or stream and grant ownership of both the read and
    /// write ends to the (sub-)component instance to which the specified
    /// `TableIndex` belongs.
    fn guest_new(&mut self, ty: TableIndex) -> Result<ResourcePair> {
        let (write, read) = self.new_transmit()?;
        let read = self.state_table(ty).insert(
            read.rep(),
            waitable_state(ty, StreamFutureState::Read { done: false }),
        )?;
        let write = self.state_table(ty).insert(
            write.rep(),
            waitable_state(ty, StreamFutureState::Write { done: false }),
        )?;
        Ok(ResourcePair { write, read })
    }

    /// Cancel a pending stream or future write from the host.
    ///
    /// # Arguments
    ///
    /// * `rep` - The `TransmitState` rep for the stream or future.
    fn host_cancel_write(&mut self, rep: u32) -> Result<ReturnCode> {
        let transmit_id = TableId::<TransmitState>::new(rep);
        let transmit = self.get_mut(transmit_id)?;
        log::trace!(
            "host_cancel_write state {transmit_id:?}; write state {:?} read state {:?}",
            transmit.read,
            transmit.write
        );

        let code = if let Some(event) =
            Waitable::Transmit(transmit.write_handle).take_event(self)?
        {
            let (Event::FutureWrite { code, .. } | Event::StreamWrite { code, .. }) = event else {
                unreachable!();
            };
            match (code, event) {
                (ReturnCode::Completed(count), Event::StreamWrite { .. }) => {
                    ReturnCode::Cancelled(count)
                }
                (ReturnCode::Dropped(_) | ReturnCode::Completed(_), _) => code,
                _ => unreachable!(),
            }
        } else {
            ReturnCode::Cancelled(0)
        };

        let transmit = self.get_mut(transmit_id)?;

        match &transmit.write {
            WriteState::GuestReady { .. } | WriteState::HostReady { .. } => {
                transmit.write = WriteState::Open;
            }

            WriteState::Open | WriteState::Dropped => {}
        }

        log::trace!("cancelled write {transmit_id:?}");

        Ok(code)
    }

    /// Cancel a pending stream or future read from the host.
    ///
    /// # Arguments
    ///
    /// * `rep` - The `TransmitState` rep for the stream or future.
    fn host_cancel_read(&mut self, rep: u32) -> Result<ReturnCode> {
        let transmit_id = TableId::<TransmitState>::new(rep);
        let transmit = self.get_mut(transmit_id)?;
        log::trace!(
            "host_cancel_read state {transmit_id:?}; read state {:?} write state {:?}",
            transmit.read,
            transmit.write
        );

        let code = if let Some(event) = Waitable::Transmit(transmit.read_handle).take_event(self)? {
            let (Event::FutureRead { code, .. } | Event::StreamRead { code, .. }) = event else {
                unreachable!();
            };
            match (code, event) {
                (ReturnCode::Completed(count), Event::StreamRead { .. }) => {
                    ReturnCode::Cancelled(count)
                }
                (ReturnCode::Dropped(_) | ReturnCode::Completed(_), _) => code,
                _ => unreachable!(),
            }
        } else {
            ReturnCode::Cancelled(0)
        };

        let transmit = self.get_mut(transmit_id)?;

        match &transmit.read {
            ReadState::GuestReady { .. } | ReadState::HostReady { .. } => {
                transmit.read = ReadState::Open;
            }

            ReadState::Open | ReadState::Dropped => {}
        }

        log::trace!("cancelled read {transmit_id:?}");

        Ok(code)
    }

    /// Cancel a pending write for the specified stream or future from the guest.
    fn guest_cancel_write(
        &mut self,
        ty: TableIndex,
        writer: u32,
        _async_: bool,
    ) -> Result<ReturnCode> {
        let (rep, WaitableState::Stream(_, state) | WaitableState::Future(_, state)) =
            self.state_table(ty).get_mut_by_index(writer)?
        else {
            bail!("invalid stream or future handle");
        };
        let id = TableId::<TransmitHandle>::new(rep);
        log::trace!("guest cancel write {id:?} (handle {writer})");
        match state {
            StreamFutureState::Write { .. } => {
                bail!("stream or future write cancelled when no write is pending")
            }
            StreamFutureState::Read { .. } => {
                bail!("passed read end to `{{stream|future}}.cancel-write`")
            }
            StreamFutureState::Busy => {
                *state = StreamFutureState::Write { done: false };
            }
        }
        let rep = self.get(id)?.state.rep();
        self.host_cancel_write(rep)
    }

    /// Cancel a pending read for the specified stream or future from the guest.
    fn guest_cancel_read(
        &mut self,
        ty: TableIndex,
        reader: u32,
        _async_: bool,
    ) -> Result<ReturnCode> {
        let (rep, WaitableState::Stream(_, state) | WaitableState::Future(_, state)) =
            self.state_table(ty).get_mut_by_index(reader)?
        else {
            bail!("invalid stream or future handle");
        };
        let id = TableId::<TransmitHandle>::new(rep);
        log::trace!("guest cancel read {id:?} (handle {reader})");
        match state {
            StreamFutureState::Read { .. } => {
                bail!("stream or future read cancelled when no read is pending")
            }
            StreamFutureState::Write { .. } => {
                bail!("passed write end to `{{stream|future}}.cancel-read`")
            }
            StreamFutureState::Busy => {
                *state = StreamFutureState::Read { done: false };
            }
        }
        let rep = self.get(id)?.state.rep();
        self.host_cancel_read(rep)
    }

    /// Drop the specified error context.
    pub(crate) fn error_context_drop(
        &mut self,
        ty: TypeComponentLocalErrorContextTableIndex,
        error_context: u32,
    ) -> Result<()> {
        let local_state_table = self
            .error_context_tables
            .get_mut(ty)
            .context("error context table index present in (sub)component table during drop")?;

        // Reduce the local (sub)component ref count, removing tracking if necessary
        let (rep, local_ref_removed) = {
            let (rep, LocalErrorContextRefCount(local_ref_count)) =
                local_state_table.get_mut_by_index(error_context)?;
            assert!(*local_ref_count > 0);
            *local_ref_count -= 1;
            let mut local_ref_removed = false;
            if *local_ref_count == 0 {
                local_ref_removed = true;
                local_state_table
                    .remove_by_index(error_context)
                    .context("removing error context from component-local tracking")?;
            }
            (rep, local_ref_removed)
        };

        let global_ref_count_idx = TypeComponentGlobalErrorContextTableIndex::from_u32(rep);

        let GlobalErrorContextRefCount(global_ref_count) = self
            .global_error_context_ref_counts
            .get_mut(&global_ref_count_idx)
            .expect("retrieve concurrent state for error context during drop");

        // Reduce the component-global ref count, removing tracking if necessary
        assert!(*global_ref_count >= 1);
        *global_ref_count -= 1;
        if *global_ref_count == 0 {
            assert!(local_ref_removed);

            self.global_error_context_ref_counts
                .remove(&global_ref_count_idx);

            self.delete(TableId::<ErrorContextState>::new(rep))
                .context("deleting component-global error context data")?;
        }

        Ok(())
    }

    /// Transfer ownership of the specified stream or future read end from one
    /// guest to another.
    fn guest_transfer<U: PartialEq + Eq + std::fmt::Debug>(
        &mut self,
        src_idx: u32,
        src: U,
        src_instance: RuntimeComponentInstanceIndex,
        dst: U,
        dst_instance: RuntimeComponentInstanceIndex,
        match_state: impl Fn(&mut WaitableState) -> Result<(U, &mut StreamFutureState)>,
        make_state: impl Fn(U, StreamFutureState) -> WaitableState,
    ) -> Result<u32> {
        let src_table = &mut self.waitable_tables[src_instance];
        let (_rep, src_state) = src_table.get_mut_by_index(src_idx)?;
        let (src_ty, _) = match_state(src_state)?;
        if src_ty != src {
            bail!("invalid future handle");
        }

        let src_table = &mut self.waitable_tables[src_instance];
        let (rep, src_state) = src_table.get_mut_by_index(src_idx)?;
        let (_, src_state) = match_state(src_state)?;

        match src_state {
            StreamFutureState::Read { done: true } => {
                bail!("cannot lift stream after being notified that the writable end dropped")
            }
            StreamFutureState::Read { done: false } => {
                src_table.remove_by_index(src_idx)?;

                let dst_table = &mut self.waitable_tables[dst_instance];
                dst_table.insert(
                    rep,
                    make_state(dst, StreamFutureState::Read { done: false }),
                )
            }
            StreamFutureState::Write { .. } => {
                bail!("cannot transfer write end of stream or future")
            }
            StreamFutureState::Busy => bail!("cannot transfer busy stream or future"),
        }
    }

    /// Implements the `future.new` intrinsic.
    pub(crate) fn future_new(&mut self, ty: TypeFutureTableIndex) -> Result<ResourcePair> {
        self.guest_new(TableIndex::Future(ty))
    }

    /// Implements the `future.cancel-write` intrinsic.
    pub(crate) fn future_cancel_write(
        &mut self,
        ty: TypeFutureTableIndex,
        async_: bool,
        writer: u32,
    ) -> Result<u32> {
        self.guest_cancel_write(TableIndex::Future(ty), writer, async_)
            .map(|result| result.encode())
    }

    /// Implements the `future.cancel-read` intrinsic.
    pub(crate) fn future_cancel_read(
        &mut self,
        ty: TypeFutureTableIndex,
        async_: bool,
        reader: u32,
    ) -> Result<u32> {
        self.guest_cancel_read(TableIndex::Future(ty), reader, async_)
            .map(|result| result.encode())
    }

    /// Implements the `stream.new` intrinsic.
    pub(crate) fn stream_new(&mut self, ty: TypeStreamTableIndex) -> Result<ResourcePair> {
        self.guest_new(TableIndex::Stream(ty))
    }

    /// Implements the `stream.cancel-write` intrinsic.
    pub(crate) fn stream_cancel_write(
        &mut self,
        ty: TypeStreamTableIndex,
        async_: bool,
        writer: u32,
    ) -> Result<u32> {
        self.guest_cancel_write(TableIndex::Stream(ty), writer, async_)
            .map(|result| result.encode())
    }

    /// Implements the `stream.cancel-read` intrinsic.
    pub(crate) fn stream_cancel_read(
        &mut self,
        ty: TypeStreamTableIndex,
        async_: bool,
        reader: u32,
    ) -> Result<u32> {
        self.guest_cancel_read(TableIndex::Stream(ty), reader, async_)
            .map(|result| result.encode())
    }

    /// Transfer ownership of the specified future read end from one guest to
    /// another.
    pub(crate) fn future_transfer(
        &mut self,
        src_idx: u32,
        src: TypeFutureTableIndex,
        dst: TypeFutureTableIndex,
    ) -> Result<u32> {
        self.guest_transfer(
            src_idx,
            src,
            self.component.types()[src].instance,
            dst,
            self.component.types()[dst].instance,
            |state| {
                if let WaitableState::Future(ty, state) = state {
                    Ok((*ty, state))
                } else {
                    Err(anyhow!("invalid future handle"))
                }
            },
            WaitableState::Future,
        )
    }

    /// Transfer ownership of the specified stream read end from one guest to
    /// another.
    pub(crate) fn stream_transfer(
        &mut self,
        src_idx: u32,
        src: TypeStreamTableIndex,
        dst: TypeStreamTableIndex,
    ) -> Result<u32> {
        self.guest_transfer(
            src_idx,
            src,
            self.component.types()[src].instance,
            dst,
            self.component.types()[dst].instance,
            |state| {
                if let WaitableState::Stream(ty, state) = state {
                    Ok((*ty, state))
                } else {
                    Err(anyhow!("invalid stream handle"))
                }
            },
            WaitableState::Stream,
        )
    }

    /// Copy the specified error context from one component to another.
    pub(crate) fn error_context_transfer(
        &mut self,
        src_idx: u32,
        src: TypeComponentLocalErrorContextTableIndex,
        dst: TypeComponentLocalErrorContextTableIndex,
    ) -> Result<u32> {
        let (rep, _) = {
            let rep = self
                .error_context_tables
                .get_mut(src)
                .context("error context table index present in (sub)component lookup")?
                .get_mut_by_index(src_idx)?;
            rep
        };
        let dst = self
            .error_context_tables
            .get_mut(dst)
            .context("error context table index present in (sub)component lookup")?;

        // Update the component local for the destination
        let updated_count = if let Some((dst_idx, count)) = dst.get_mut_by_rep(rep) {
            (*count).0 += 1;
            dst_idx
        } else {
            dst.insert(rep, LocalErrorContextRefCount(1))?
        };

        // Update the global (cross-subcomponent) count for error contexts
        // as the new component has essentially created a new reference that will
        // be dropped/handled independently
        let global_ref_count = self
            .global_error_context_ref_counts
            .get_mut(&TypeComponentGlobalErrorContextTableIndex::from_u32(rep))
            .context("global ref count present for existing (sub)component error context")?;
        global_ref_count.0 += 1;

        Ok(updated_count)
    }
}

pub(crate) struct ResourcePair {
    pub(crate) write: u32,
    pub(crate) read: u32,
}<|MERGE_RESOLUTION|>--- conflicted
+++ resolved
@@ -572,7 +572,6 @@
     /// back.
     pub fn into_future(self) -> FutureWriter<T> {
         self.into()
-<<<<<<< HEAD
     }
 }
 
@@ -587,29 +586,10 @@
 }
 
 impl<T, A> Drop for GuardedFutureWriter<T, A>
-=======
-    }
-}
-
-impl<T, A> From<GuardedFutureWriter<T, A>> for FutureWriter<T>
->>>>>>> 7ae053f5
 where
     T: func::Lower + Send + Sync + 'static,
     A: AsAccessor,
 {
-<<<<<<< HEAD
-=======
-    fn from(mut guard: GuardedFutureWriter<T, A>) -> Self {
-        guard.writer.take().unwrap()
-    }
-}
-
-impl<T, A> Drop for GuardedFutureWriter<T, A>
-where
-    T: func::Lower + Send + Sync + 'static,
-    A: AsAccessor,
-{
->>>>>>> 7ae053f5
     fn drop(&mut self) {
         if let Some(writer) = &mut self.writer {
             writer.close_with(&self.accessor)
@@ -931,7 +911,6 @@
     /// back.
     pub fn into_future(self) -> FutureReader<T> {
         self.into()
-<<<<<<< HEAD
     }
 }
 
@@ -948,24 +927,6 @@
 where
     A: AsAccessor,
 {
-=======
-    }
-}
-
-impl<T, A> From<GuardedFutureReader<T, A>> for FutureReader<T>
-where
-    A: AsAccessor,
-{
-    fn from(mut guard: GuardedFutureReader<T, A>) -> Self {
-        guard.reader.take().unwrap()
-    }
-}
-
-impl<T, A> Drop for GuardedFutureReader<T, A>
-where
-    A: AsAccessor,
-{
->>>>>>> 7ae053f5
     fn drop(&mut self) {
         if let Some(reader) = &mut self.reader {
             reader.close_with(&self.accessor)
