use crate::component::func::HostFunc;
use crate::component::matching::InstanceType;
use crate::component::store::{ComponentInstanceId, StoreComponentInstanceId};
use crate::component::{
    Component, ComponentExportIndex, ComponentNamedList, Func, Lift, Lower, ResourceType,
    TypedFunc, types::ComponentItem,
};
use crate::instance::OwnedImports;
use crate::linker::DefinitionType;
use crate::prelude::*;
<<<<<<< HEAD
use crate::runtime::vm::component::{
    CallContexts, ComponentInstance, OwnedComponentInstance, ResourceTables, TypedResource,
    TypedResourceIndex,
};
use crate::runtime::vm::{CompiledModuleId, VMFuncRef};
use crate::store::{StoreOpaque, Stored};
use crate::{AsContext, AsContextMut, Engine, Module, StoreContextMut, VMStore};
=======
use crate::runtime::vm::VMFuncRef;
use crate::runtime::vm::component::{ComponentInstance, OwnedComponentInstance};
use crate::store::StoreOpaque;
use crate::{AsContext, AsContextMut, Engine, Module, StoreContextMut};
>>>>>>> 59e62ac5
use alloc::sync::Arc;
use core::marker;
use core::ptr::NonNull;
use wasmtime_environ::{EngineOrModuleTypeIndex, component::*};
use wasmtime_environ::{EntityType, PrimaryMap};

/// An instantiated component.
///
/// This type represents an instantiated [`Component`](super::Component).
/// Instances have exports which can be accessed through functions such as
/// [`Instance::get_func`] or [`Instance::get_export`]. Instances are owned by a
/// [`Store`](crate::Store) and all methods require a handle to the store.
///
/// Component instances are created through
/// [`Linker::instantiate`](super::Linker::instantiate) and its family of
/// methods.
///
/// This type is similar to the core wasm version
/// [`wasmtime::Instance`](crate::Instance) except that it represents an
/// instantiated component instead of an instantiated module.
#[derive(Copy, Clone, Debug)]
#[repr(transparent)]
pub struct Instance {
    id: StoreComponentInstanceId,
}

<<<<<<< HEAD
    pub(crate) state: OwnedComponentInstance,
=======
// Double-check that the C representation in `component/instance.h` matches our
// in-Rust representation here in terms of size/alignment/etc.
const _: () = {
    #[repr(C)]
    struct C(u64, u32);
    assert!(core::mem::size_of::<C>() == core::mem::size_of::<Instance>());
    assert!(core::mem::align_of::<C>() == core::mem::align_of::<Instance>());
    assert!(core::mem::offset_of!(Instance, id) == 0);
};
>>>>>>> 59e62ac5

impl Instance {
    /// Creates a raw `Instance` from the internal identifiers within the store.
    ///
    /// # Safety
    ///
    /// The safety of this function relies on `id` belonging to the instance
    /// within `store`.
    pub(crate) unsafe fn from_wasmtime(store: &StoreOpaque, id: ComponentInstanceId) -> Instance {
        Instance {
            id: StoreComponentInstanceId::new(store.id(), id),
        }
    }

    /// Looks up an exported function by name within this [`Instance`].
    ///
    /// The `store` argument provided must be the store that this instance
    /// lives within and the `name` argument is the lookup key by which to find
    /// the exported function. If the function is found then `Some` is returned
    /// and otherwise `None` is returned.
    ///
    /// The `name` here can be a string such as `&str` or it can be a
    /// [`ComponentExportIndex`] which is loaded prior from a [`Component`].
    ///
    /// # Panics
    ///
    /// Panics if `store` does not own this instance.
    ///
    /// # Examples
    ///
    /// Looking up a function which is exported from the root of a component:
    ///
    /// ```
    /// use wasmtime::{Engine, Store};
    /// use wasmtime::component::{Component, Linker};
    ///
    /// # fn main() -> wasmtime::Result<()> {
    /// let engine = Engine::default();
    /// let component = Component::new(
    ///     &engine,
    ///     r#"
    ///         (component
    ///             (core module $m
    ///                 (func (export "f"))
    ///             )
    ///             (core instance $i (instantiate $m))
    ///             (func (export "f")
    ///                 (canon lift (core func $i "f")))
    ///         )
    ///     "#,
    /// )?;
    ///
    /// // Look up the function by name
    /// let mut store = Store::new(&engine, ());
    /// let instance = Linker::new(&engine).instantiate(&mut store, &component)?;
    /// let func = instance.get_func(&mut store, "f").unwrap();
    ///
    /// // The function can also be looked up by an index via a precomputed index.
    /// let export = component.get_export_index(None, "f").unwrap();
    /// let func = instance.get_func(&mut store, &export).unwrap();
    /// # Ok(())
    /// # }
    /// ```
    ///
    /// Looking up a function which is exported from a nested instance:
    ///
    /// ```
    /// use wasmtime::{Engine, Store};
    /// use wasmtime::component::{Component, Linker};
    ///
    /// # fn main() -> wasmtime::Result<()> {
    /// let engine = Engine::default();
    /// let component = Component::new(
    ///     &engine,
    ///     r#"
    ///         (component
    ///             (core module $m
    ///                 (func (export "f"))
    ///             )
    ///             (core instance $i (instantiate $m))
    ///             (func $f
    ///                 (canon lift (core func $i "f")))
    ///
    ///             (instance $i
    ///                 (export "f" (func $f)))
    ///             (export "i" (instance $i))
    ///         )
    ///     "#,
    /// )?;
    ///
    /// // First look up the exported instance, then use that to lookup the
    /// // exported function.
    /// let instance_index = component.get_export_index(None, "i").unwrap();
    /// let func_index = component.get_export_index(Some(&instance_index), "f").unwrap();
    ///
    /// // Then use `func_index` at runtime.
    /// let mut store = Store::new(&engine, ());
    /// let instance = Linker::new(&engine).instantiate(&mut store, &component)?;
    /// let func = instance.get_func(&mut store, &func_index).unwrap();
    ///
    /// // Alternatively the `instance` can be used directly in conjunction with
    /// // the `get_export_index` method.
    /// let instance_index = instance.get_export_index(&mut store, None, "i").unwrap();
    /// let func_index = instance.get_export_index(&mut store, Some(&instance_index), "f").unwrap();
    /// let func = instance.get_func(&mut store, &func_index).unwrap();
    /// # Ok(())
    /// # }
    /// ```
    pub fn get_func(
        &self,
        mut store: impl AsContextMut,
        name: impl InstanceExportLookup,
    ) -> Option<Func> {
        let store = store.as_context_mut().0;
        let instance = &store[self.id];
        let component = instance.component();

        // Validate that `name` exists within `self.`
        let index = name.lookup(component)?;

        // Validate that `index` is indeed a lifted function.
        match &component.env_component().export_items[index] {
            Export::LiftedFunction { .. } => {}
            _ => return None,
        }

        // And package up the indices!
        Some(Func::from_lifted_func(*self, index))
    }

    /// Looks up an exported [`Func`] value by name and with its type.
    ///
    /// This function is a convenience wrapper over [`Instance::get_func`] and
    /// [`Func::typed`]. For more information see the linked documentation.
    ///
    /// Returns an error if `name` isn't a function export or if the export's
    /// type did not match `Params` or `Results`
    ///
    /// # Panics
    ///
    /// Panics if `store` does not own this instance.
    pub fn get_typed_func<Params, Results>(
        &self,
        mut store: impl AsContextMut,
        name: impl InstanceExportLookup,
    ) -> Result<TypedFunc<Params, Results>>
    where
        Params: ComponentNamedList + Lower,
        Results: ComponentNamedList + Lift,
    {
        let f = self
            .get_func(store.as_context_mut(), name)
            .ok_or_else(|| anyhow!("failed to find function export"))?;
        Ok(f.typed::<Params, Results>(store)
            .with_context(|| format!("failed to convert function to given type"))?)
    }

    /// Looks up an exported module by name within this [`Instance`].
    ///
    /// The `store` argument provided must be the store that this instance
    /// lives within and the `name` argument is the lookup key by which to find
    /// the exported module. If the module is found then `Some` is returned
    /// and otherwise `None` is returned.
    ///
    /// The `name` here can be a string such as `&str` or it can be a
    /// [`ComponentExportIndex`] which is loaded prior from a [`Component`].
    ///
    /// For some examples see [`Instance::get_func`] for loading values from a
    /// component.
    ///
    /// # Panics
    ///
    /// Panics if `store` does not own this instance.
    pub fn get_module(
        &self,
        mut store: impl AsContextMut,
        name: impl InstanceExportLookup,
    ) -> Option<Module> {
        let store = store.as_context_mut().0;
        let (instance, export) = self.lookup_export(store, name)?;
        match export {
            Export::ModuleStatic { index, .. } => {
                Some(instance.component().static_module(*index).clone())
            }
            Export::ModuleImport { import, .. } => match instance.runtime_import(*import) {
                RuntimeImport::Module(m) => Some(m.clone()),
                _ => unreachable!(),
            },
            _ => None,
        }
    }

    /// Looks up an exported resource type by name within this [`Instance`].
    ///
    /// The `store` argument provided must be the store that this instance
    /// lives within and the `name` argument is the lookup key by which to find
    /// the exported resource. If the resource is found then `Some` is returned
    /// and otherwise `None` is returned.
    ///
    /// The `name` here can be a string such as `&str` or it can be a
    /// [`ComponentExportIndex`] which is loaded prior from a [`Component`].
    ///
    /// For some examples see [`Instance::get_func`] for loading values from a
    /// component.
    ///
    /// # Panics
    ///
    /// Panics if `store` does not own this instance.
    pub fn get_resource(
        &self,
        mut store: impl AsContextMut,
        name: impl InstanceExportLookup,
    ) -> Option<ResourceType> {
        let store = store.as_context_mut().0;
        let (instance, export) = self.lookup_export(store, name)?;
        match export {
            Export::Type(TypeDef::Resource(id)) => {
                Some(InstanceType::new(instance).resource_type(*id))
            }
            Export::Type(_)
            | Export::LiftedFunction { .. }
            | Export::ModuleStatic { .. }
            | Export::ModuleImport { .. }
            | Export::Instance { .. } => None,
        }
    }

    /// A methods similar to [`Component::get_export`] except for this
    /// instance.
    ///
    /// This method will lookup the `name` provided within the `instance`
    /// provided and return a [`ComponentItem`] describing the export,
    /// and [`ComponentExportIndex`] which can be passed other `get_*`
    /// functions like [`Instance::get_func`].
    ///
    /// The [`ComponentItem`] is more expensive to compute than the
    /// [`ComponentExportIndex`]. If you are not consuming the
    /// [`ComponentItem`], use [`Instance::get_export_index`] instead.
    ///
    /// # Panics
    ///
    /// Panics if `store` does not own this instance.
    pub fn get_export(
        &self,
        mut store: impl AsContextMut,
        instance: Option<&ComponentExportIndex>,
        name: &str,
    ) -> Option<(ComponentItem, ComponentExportIndex)> {
        self._get_export(store.as_context_mut().0, instance, name)
    }

    fn _get_export(
        &self,
        store: &StoreOpaque,
        instance: Option<&ComponentExportIndex>,
        name: &str,
    ) -> Option<(ComponentItem, ComponentExportIndex)> {
        let data = self.instance(store);
        let component = data.component();
        let index = component.lookup_export_index(instance, name)?;
        let item = ComponentItem::from_export(
            &store.engine(),
            &component.env_component().export_items[index],
            &InstanceType::new(data),
        );
        Some((
            item,
            ComponentExportIndex {
                id: data.component().id(),
                index,
            },
        ))
    }

    /// A methods similar to [`Component::get_export_index`] except for this
    /// instance.
    ///
    /// This method will lookup the `name` provided within the `instance`
    /// provided and return a [`ComponentExportIndex`] which can be passed
    /// other `get_*` functions like [`Instance::get_func`].
    ///
    /// If you need the [`ComponentItem`] corresponding to this export, use
    /// the [`Instance::get_export`] instead.
    ///
    /// # Panics
    ///
    /// Panics if `store` does not own this instance.
    pub fn get_export_index(
        &self,
        mut store: impl AsContextMut,
        instance: Option<&ComponentExportIndex>,
        name: &str,
    ) -> Option<ComponentExportIndex> {
        let data = self.instance(store.as_context_mut().0);
        let index = data.component().lookup_export_index(instance, name)?;
        Some(ComponentExportIndex {
            id: data.component().id(),
            index,
        })
    }

    fn lookup_export<'a>(
        &self,
        store: &'a StoreOpaque,
        name: impl InstanceExportLookup,
    ) -> Option<(&'a ComponentInstance, &'a Export)> {
        let data = self.instance(store);
        let index = name.lookup(data.component())?;
        Some((data, &data.component().env_component().export_items[index]))
    }

    /// Returns the [`InstancePre`] that was used to create this instance.
    pub fn instance_pre<T>(&self, store: impl AsContext<Data = T>) -> InstancePre<T> {
        // This indexing operation asserts the Store owns the Instance.
        // Therefore, the InstancePre<T> must match the Store<T>.
        let data = self.instance(store.as_context().0);

        // SAFETY: calling this method safely here relies on matching the `T`
        // in `InstancePre<T>` to the store itself, which is happening in the
        // type signature just above by ensuring the store's data is `T` which
        // matches the return value.
        unsafe { data.instance_pre() }
    }

    /// Returns the VM/runtime state for this instance as belonging to the
    /// store provided.
    pub(crate) fn instance<'a>(&self, store: &'a StoreOpaque) -> &'a ComponentInstance {
        &store[self.id]
    }

    /// Returns the VM/runtime state for this instance as belonging to the
    /// store provided.
    pub(crate) fn instance_ptr(&self, store: &StoreOpaque) -> NonNull<ComponentInstance> {
        self.id.assert_belongs_to(store.id());
        store.component_instance_ptr(self.id.instance())
    }

    pub(crate) fn id(&self) -> StoreComponentInstanceId {
        self.id
    }

    /// Implementation of the `resource.new` intrinsic for `i32`
    /// representations.
    pub(crate) fn resource_new32(
        self,
        store: &mut dyn VMStore,
        ty: TypeResourceTableIndex,
        rep: u32,
    ) -> Result<u32> {
        let (calls, _, _, instance) = store
            .store_opaque_mut()
            .component_resource_state_with_instance(self);
        resource_tables(calls, instance).resource_new(TypedResource::Component { ty, rep })
    }

    /// Implementation of the `resource.rep` intrinsic for `i32`
    /// representations.
    pub(crate) fn resource_rep32(
        self,
        store: &mut dyn VMStore,
        ty: TypeResourceTableIndex,
        index: u32,
    ) -> Result<u32> {
        let (calls, _, _, instance) = store
            .store_opaque_mut()
            .component_resource_state_with_instance(self);
        resource_tables(calls, instance).resource_rep(TypedResourceIndex::Component { ty, index })
    }

    /// Implementation of the `resource.drop` intrinsic.
    pub(crate) fn resource_drop(
        self,
        store: &mut dyn VMStore,
        ty: TypeResourceTableIndex,
        index: u32,
    ) -> Result<Option<u32>> {
        let (calls, _, _, instance) = store
            .store_opaque_mut()
            .component_resource_state_with_instance(self);
        resource_tables(calls, instance).resource_drop(TypedResourceIndex::Component { ty, index })
    }

    pub(crate) fn resource_transfer_own(
        self,
        store: &mut dyn VMStore,
        index: u32,
        src: TypeResourceTableIndex,
        dst: TypeResourceTableIndex,
    ) -> Result<u32> {
        let (calls, _, _, instance) = store
            .store_opaque_mut()
            .component_resource_state_with_instance(self);
        let mut tables = resource_tables(calls, instance);
        let rep = tables.resource_lift_own(TypedResourceIndex::Component { ty: src, index })?;
        tables.resource_lower_own(TypedResource::Component { ty: dst, rep })
    }

    pub(crate) fn resource_transfer_borrow(
        self,
        store: &mut dyn VMStore,
        index: u32,
        src: TypeResourceTableIndex,
        dst: TypeResourceTableIndex,
    ) -> Result<u32> {
        let dst_owns_resource = store
            .store_opaque()
            .component_instance(self)
            .resource_owned_by_own_instance(dst);
        let (calls, _, _, instance) = store
            .store_opaque_mut()
            .component_resource_state_with_instance(self);
        let mut tables = resource_tables(calls, instance);
        let rep = tables.resource_lift_borrow(TypedResourceIndex::Component { ty: src, index })?;
        // Implement `lower_borrow`'s special case here where if a borrow's
        // resource type is owned by `dst` then the destination receives the
        // representation directly rather than a handle to the representation.
        //
        // This can perhaps become a different libcall in the future to avoid
        // this check at runtime since we know at compile time whether the
        // destination type owns the resource, but that's left as a future
        // refactoring if truly necessary.
        if dst_owns_resource {
            return Ok(rep);
        }
        tables.resource_lower_borrow(TypedResource::Component { ty: dst, rep })
    }

    pub(crate) fn resource_enter_call(self, store: &mut dyn VMStore) {
        let (calls, _, _, instance) = store
            .store_opaque_mut()
            .component_resource_state_with_instance(self);
        resource_tables(calls, instance).enter_call()
    }

    pub(crate) fn resource_exit_call(self, store: &mut dyn VMStore) -> Result<()> {
        let (calls, _, _, instance) = store
            .store_opaque_mut()
            .component_resource_state_with_instance(self);
        resource_tables(calls, instance).exit_call()
    }
}

fn resource_tables<'a>(
    calls: &'a mut CallContexts,
    instance: &'a mut ComponentInstance,
) -> ResourceTables<'a> {
    ResourceTables {
        host_table: None,
        calls,
        guest: Some(instance.guest_tables()),
    }
}

/// Trait used to lookup the export of a component instance.
///
/// This trait is used as an implementation detail of [`Instance::get_func`]
/// and related `get_*` methods. Notable implementors of this trait are:
///
/// * `str`
/// * `String`
/// * [`ComponentExportIndex`]
///
/// Note that this is intended to be a `wasmtime`-sealed trait so it shouldn't
/// need to be implemented externally.
pub trait InstanceExportLookup {
    #[doc(hidden)]
    fn lookup(&self, component: &Component) -> Option<ExportIndex>;
}

impl<T> InstanceExportLookup for &T
where
    T: InstanceExportLookup + ?Sized,
{
    fn lookup(&self, component: &Component) -> Option<ExportIndex> {
        T::lookup(self, component)
    }
}

impl InstanceExportLookup for str {
    fn lookup(&self, component: &Component) -> Option<ExportIndex> {
        component
            .env_component()
            .exports
            .get(self, &NameMapNoIntern)
            .copied()
    }
}

impl InstanceExportLookup for String {
    fn lookup(&self, component: &Component) -> Option<ExportIndex> {
        str::lookup(self, component)
    }
}

struct Instantiator<'a> {
    component: &'a Component,
<<<<<<< HEAD
    instance: Instance,
=======
    instance: OwnedComponentInstance,
>>>>>>> 59e62ac5
    core_imports: OwnedImports,
    imports: &'a PrimaryMap<RuntimeImportIndex, RuntimeImport>,
}

pub(crate) enum RuntimeImport {
    Func(Arc<HostFunc>),
    Module(Module),
    Resource {
        ty: ResourceType,

        // A strong reference to the host function that represents the
        // destructor for this resource. At this time all resources here are
        // host-defined resources. Note that this is itself never read because
        // the funcref below points to it.
        //
        // Also note that the `Arc` here is used to support the same host
        // function being used across multiple instances simultaneously. Or
        // otherwise this makes `InstancePre::instantiate` possible to create
        // separate instances all sharing the same host function.
        _dtor: Arc<crate::func::HostFunc>,

        // A raw function which is filled out (including `wasm_call`) which
        // points to the internals of the `_dtor` field. This is read and
        // possibly executed by wasm.
        dtor_funcref: VMFuncRef,
    },
}

pub type ImportedResources = PrimaryMap<ResourceIndex, ResourceType>;

impl<'a> Instantiator<'a> {
    fn new(
        component: &'a Component,
        store: &mut StoreOpaque,
        imports: &'a Arc<PrimaryMap<RuntimeImportIndex, RuntimeImport>>,
    ) -> Instantiator<'a> {
        let env_component = component.env_component();
        store.modules_mut().register_component(component);
        let imported_resources: ImportedResources =
            PrimaryMap::with_capacity(env_component.imported_resources.len());
        let instance = Instance(store.store_data_mut().insert(None));
        store[instance.0] = Some(Box::new(InstanceData {
            instances: PrimaryMap::with_capacity(env_component.num_runtime_instances as usize),
            component: component.clone(),
            state: OwnedComponentInstance::new(
                component.runtime_info(),
                Arc::new(imported_resources),
                store.traitobj(),
                instance,
            ),
            imports: imports.clone(),
        }));

        Instantiator {
            component,
            imports,
            core_imports: OwnedImports::empty(),
<<<<<<< HEAD
            instance,
=======
            instance: OwnedComponentInstance::new(
                store.store_data().components.next_component_instance_id(),
                component,
                Arc::new(imported_resources),
                imports,
                store.traitobj(),
            ),
>>>>>>> 59e62ac5
        }
    }

    fn data<'b>(&self, store: &'b mut StoreOpaque) -> &'b mut InstanceData {
        store[self.instance.0].as_mut().unwrap()
    }

    fn with_data<R>(
        &self,
        store: &mut StoreOpaque,
        fun: impl FnOnce(&mut StoreOpaque, &mut InstanceData) -> R,
    ) -> R {
        let mut data = store[self.instance.0].take().unwrap();
        let result = fun(store, &mut data);
        store[self.instance.0] = Some(data);
        result
    }

    fn run<T>(&mut self, store: &mut StoreContextMut<'_, T>) -> Result<()> {
        let env_component = self.component.env_component();

        // Before all initializers are processed configure all destructors for
        // host-defined resources. No initializer will correspond to these and
        // it's required to happen before they're needed, so execute this first.
        for (idx, import) in env_component.imported_resources.iter() {
            let (ty, func_ref) = match &self.imports[*import] {
                RuntimeImport::Resource {
                    ty, dtor_funcref, ..
                } => (*ty, NonNull::from(dtor_funcref)),
                _ => unreachable!(),
            };
<<<<<<< HEAD
            let i = self.data(store.0).resource_types_mut().push(ty);
            assert_eq!(i, idx);
            self.data(store.0)
                .state
                .set_resource_destructor(idx, Some(func_ref));
=======
            let i = self.instance_resource_types_mut().push(ty);
            assert_eq!(i, idx);
            self.instance.set_resource_destructor(idx, Some(func_ref));
>>>>>>> 59e62ac5
        }

        // Next configure all `VMFuncRef`s for trampolines that this component
        // will require. These functions won't actually get used until their
        // associated state has been initialized through the global initializers
        // below, but the funcrefs can all be configured here.
        for (idx, sig) in env_component.trampolines.iter() {
            let ptrs = self.component.trampoline_ptrs(idx);
            let signature = match self.component.signatures().shared_type(*sig) {
                Some(s) => s,
                None => panic!("found unregistered signature: {sig:?}"),
            };

<<<<<<< HEAD
            self.data(store.0).state.set_trampoline(
                idx,
                ptrs.wasm_call,
                ptrs.array_call,
                signature,
            );
=======
            self.instance
                .set_trampoline(idx, ptrs.wasm_call, ptrs.array_call, signature);
>>>>>>> 59e62ac5
        }

        for initializer in env_component.initializers.iter() {
            match initializer {
                GlobalInitializer::InstantiateModule(m) => {
                    let module;
                    let imports = match m {
                        // Since upvars are statically know we know that the
                        // `args` list is already in the right order.
                        InstantiateModule::Static(idx, args) => {
                            module = self.component.static_module(*idx);
                            self.build_imports(store.0, module, args.iter())
                        }

                        // With imports, unlike upvars, we need to do runtime
                        // lookups with strings to determine the order of the
                        // imports since it's whatever the actual module
                        // requires.
                        //
                        // FIXME: see the note in `ExportItem::Name` handling
                        // above for how we ideally shouldn't do string lookup
                        // here.
                        InstantiateModule::Import(idx, args) => {
                            module = match &self.imports[*idx] {
                                RuntimeImport::Module(m) => m,
                                _ => unreachable!(),
                            };
                            let args = module
                                .imports()
                                .map(|import| &args[import.module()][import.name()]);
                            self.build_imports(store.0, module, args)
                        }
                    };

                    // Note that the unsafety here should be ok because the
                    // validity of the component means that type-checks have
                    // already been performed. This means that the unsafety due
                    // to imports having the wrong type should not happen here.
                    //
                    // Also note we are calling new_started_impl because we have
                    // already checked for asyncness and are running on a fiber
                    // if required.

                    let i = unsafe {
                        crate::Instance::new_started_impl(store, module, imports.as_ref())?
                    };
<<<<<<< HEAD
                    self.data(store.0).instances.push(i);
=======
                    self.instance.push_instance_id(i.id());
>>>>>>> 59e62ac5
                }

                GlobalInitializer::LowerImport { import, index } => {
                    let func = match &self.imports[*import] {
                        RuntimeImport::Func(func) => func,
                        _ => unreachable!(),
                    };
<<<<<<< HEAD
                    self.data(store.0)
                        .state
                        .set_lowering(*index, func.lowering());
=======
                    self.instance.set_lowering(*index, func.lowering());
>>>>>>> 59e62ac5
                }

                GlobalInitializer::ExtractTable(table) => self.extract_table(store.0, table),

                GlobalInitializer::ExtractMemory(mem) => self.extract_memory(store.0, mem),

                GlobalInitializer::ExtractRealloc(realloc) => {
                    self.extract_realloc(store.0, realloc)
                }

                GlobalInitializer::ExtractCallback(callback) => {
                    self.extract_callback(store.0, callback)
                }

                GlobalInitializer::ExtractPostReturn(post_return) => {
                    self.extract_post_return(store.0, post_return)
                }

                GlobalInitializer::Resource(r) => self.resource(store.0, r),
            }
        }
        Ok(())
    }

<<<<<<< HEAD
    fn resource(&mut self, store: &mut StoreOpaque, resource: &Resource) {
        let dtor = self.with_data(store, |store, data| {
            resource
                .dtor
                .as_ref()
                .map(|dtor| data.lookup_def(store, dtor))
        });
=======
    fn resource(&mut self, store: &StoreOpaque, resource: &Resource) {
        let dtor = resource
            .dtor
            .as_ref()
            .map(|dtor| self.instance.lookup_def(store, dtor));
>>>>>>> 59e62ac5
        let dtor = dtor.map(|export| match export {
            crate::runtime::vm::Export::Function(f) => f.func_ref,
            _ => unreachable!(),
        });
        let index = self
            .component
            .env_component()
            .resource_index(resource.index);
<<<<<<< HEAD
        self.data(store).state.set_resource_destructor(index, dtor);
        let ty = ResourceType::guest(store.id(), &self.data(store).state, resource.index);
        let i = self.data(store).resource_types_mut().push(ty);
        debug_assert_eq!(i, index);
    }

    fn extract_memory(&mut self, store: &mut StoreOpaque, memory: &ExtractMemory) {
        self.with_data(store, |store, data| {
            let mem = match data.lookup_export(store, &memory.export) {
                crate::runtime::vm::Export::Memory(m) => m,
                _ => unreachable!(),
            };
            data.state.set_runtime_memory(memory.index, mem.definition);
        });
    }

    fn extract_realloc(&mut self, store: &mut StoreOpaque, realloc: &ExtractRealloc) {
        self.with_data(store, |store, data| {
            let func_ref = match data.lookup_def(store, &realloc.def) {
                crate::runtime::vm::Export::Function(f) => f.func_ref,
                _ => unreachable!(),
            };
            data.state.set_runtime_realloc(realloc.index, func_ref);
        });
    }

    fn extract_callback(&mut self, store: &mut StoreOpaque, callback: &ExtractCallback) {
        self.with_data(store, |store, data| {
            let func_ref = match data.lookup_def(store, &callback.def) {
                crate::runtime::vm::Export::Function(f) => f.func_ref,
                _ => unreachable!(),
            };
            data.state.set_runtime_callback(callback.index, func_ref);
        });
    }

    fn extract_post_return(&mut self, store: &mut StoreOpaque, post_return: &ExtractPostReturn) {
        self.with_data(store, |store, data| {
            let func_ref = match data.lookup_def(store, &post_return.def) {
                crate::runtime::vm::Export::Function(f) => f.func_ref,
                _ => unreachable!(),
            };
            data.state
                .set_runtime_post_return(post_return.index, func_ref);
        });
    }

    fn extract_table(&mut self, store: &mut StoreOpaque, table: &ExtractTable) {
        self.with_data(store, |store, data| {
            let export = match data.lookup_export(store, &table.export) {
                crate::runtime::vm::Export::Table(t) => t,
                _ => unreachable!(),
            };
            data.state
                .set_runtime_table(table.index, export.definition, export.vmctx);
        });
=======
        self.instance.set_resource_destructor(index, dtor);
        let ty = ResourceType::guest(store.id(), &self.instance, resource.index);
        let i = self.instance_resource_types_mut().push(ty);
        debug_assert_eq!(i, index);
    }

    fn extract_memory(&mut self, store: &StoreOpaque, memory: &ExtractMemory) {
        let mem = match self.instance.lookup_export(store, &memory.export) {
            crate::runtime::vm::Export::Memory(m) => m,
            _ => unreachable!(),
        };
        self.instance
            .set_runtime_memory(memory.index, mem.definition);
    }

    fn extract_realloc(&mut self, store: &StoreOpaque, realloc: &ExtractRealloc) {
        let func_ref = match self.instance.lookup_def(store, &realloc.def) {
            crate::runtime::vm::Export::Function(f) => f.func_ref,
            _ => unreachable!(),
        };
        self.instance.set_runtime_realloc(realloc.index, func_ref);
    }

    fn extract_callback(&mut self, store: &StoreOpaque, callback: &ExtractCallback) {
        let func_ref = match self.instance.lookup_def(store, &callback.def) {
            crate::runtime::vm::Export::Function(f) => f.func_ref,
            _ => unreachable!(),
        };
        self.instance.set_runtime_callback(callback.index, func_ref);
    }

    fn extract_post_return(&mut self, store: &StoreOpaque, post_return: &ExtractPostReturn) {
        let func_ref = match self.instance.lookup_def(store, &post_return.def) {
            crate::runtime::vm::Export::Function(f) => f.func_ref,
            _ => unreachable!(),
        };
        self.instance
            .set_runtime_post_return(post_return.index, func_ref);
    }

    fn extract_table(&mut self, store: &StoreOpaque, table: &ExtractTable) {
        let export = match self.instance.lookup_export(store, &table.export) {
            crate::runtime::vm::Export::Table(t) => t,
            _ => unreachable!(),
        };
        self.instance
            .set_runtime_table(table.index, export.definition, export.vmctx, export.index);
>>>>>>> 59e62ac5
    }

    fn build_imports<'b>(
        &mut self,
        store: &StoreOpaque,
        module: &Module,
        args: impl Iterator<Item = &'b CoreDef>,
    ) -> &OwnedImports {
        self.core_imports.clear();
        self.core_imports.reserve(module);
        let mut imports = module.compiled_module().module().imports();

        for arg in args {
            // The general idea of Wasmtime is that at runtime type-checks for
            // core wasm instantiations internally within a component are
            // unnecessary and superfluous. Naturally though mistakes may be
            // made, so double-check this property of wasmtime in debug mode.

            if cfg!(debug_assertions) {
                let (imp_module, imp_name, expected) = imports.next().unwrap();
                self.assert_type_matches(store, module, arg, imp_module, imp_name, expected);
            }

            // The unsafety here should be ok since the `export` is loaded
            // directly from an instance which should only give us valid export
            // items.
<<<<<<< HEAD
            let export = self.with_data(store, |store, data| data.lookup_def(store, arg));
=======
            let export = self.instance.lookup_def(store, arg);
>>>>>>> 59e62ac5
            unsafe {
                self.core_imports.push_export(&export);
            }
        }
        debug_assert!(imports.next().is_none());

        &self.core_imports
    }

    fn assert_type_matches(
        &self,
        store: &StoreOpaque,
        module: &Module,
        arg: &CoreDef,
        imp_module: &str,
        imp_name: &str,
        expected: EntityType,
    ) {
<<<<<<< HEAD
        let export = self.with_data(store, |store, data| data.lookup_def(store, arg));
=======
        let export = self.instance.lookup_def(store, arg);
>>>>>>> 59e62ac5

        // If this value is a core wasm function then the type check is inlined
        // here. This can otherwise fail `Extern::from_wasmtime_export` because
        // there's no guarantee that there exists a trampoline for `f` so this
        // can't fall through to the case below
        if let crate::runtime::vm::Export::Function(f) = &export {
            let expected = match expected.unwrap_func() {
                EngineOrModuleTypeIndex::Engine(e) => Some(e),
                EngineOrModuleTypeIndex::Module(m) => module.signatures().shared_type(m),
                EngineOrModuleTypeIndex::RecGroup(_) => unreachable!(),
            };
            let actual = unsafe { f.func_ref.as_ref().type_index };
            assert_eq!(
                expected,
                Some(actual),
                "type mismatch for import {imp_module:?} {imp_name:?}!!!\n\n\
                 expected {:#?}\n\n\
                 found {:#?}",
                expected.and_then(|e| store.engine().signatures().borrow(e)),
                store.engine().signatures().borrow(actual)
            );
            return;
        }

        let val = unsafe { crate::Extern::from_wasmtime_export(export, store) };
        let ty = DefinitionType::from(store, &val);
        crate::types::matching::MatchCx::new(module.engine())
            .definition(&expected, &ty)
            .expect("unexpected typecheck failure");
    }

    // NB: This method is only intended to be called during the instantiation
    // process because the `Arc::get_mut` here is fallible and won't generally
    // succeed once the instance has been handed to the embedder. Before that
    // though it should be guaranteed that the single owning reference currently
    // lives within the `ComponentInstance` that's being built.
    fn instance_resource_types_mut(&mut self) -> &mut ImportedResources {
        Arc::get_mut(self.instance.resource_types_mut()).unwrap()
    }
}

/// A "pre-instantiated" [`Instance`] which has all of its arguments already
/// supplied and is ready to instantiate.
///
/// This structure represents an efficient form of instantiation where import
/// type-checking and import lookup has all been resolved by the time that this
/// type is created. This type is primarily created through the
/// [`Linker::instantiate_pre`](crate::component::Linker::instantiate_pre)
/// method.
pub struct InstancePre<T: 'static> {
    component: Component,
    imports: Arc<PrimaryMap<RuntimeImportIndex, RuntimeImport>>,
    resource_types: Arc<PrimaryMap<ResourceIndex, ResourceType>>,
    _marker: marker::PhantomData<fn() -> T>,
}

// `InstancePre`'s clone does not require `T: Clone`
impl<T: 'static> Clone for InstancePre<T> {
    fn clone(&self) -> Self {
        Self {
            component: self.component.clone(),
            imports: self.imports.clone(),
            resource_types: self.resource_types.clone(),
            _marker: self._marker,
        }
    }
}

impl<T: 'static> InstancePre<T> {
    /// This function is `unsafe` since there's no guarantee that the
    /// `RuntimeImport` items provided are guaranteed to work with the `T` of
    /// the store.
    ///
    /// Additionally there is no static guarantee that the `imports` provided
    /// satisfy the imports of the `component` provided.
    pub(crate) unsafe fn new_unchecked(
        component: Component,
        imports: Arc<PrimaryMap<RuntimeImportIndex, RuntimeImport>>,
        resource_types: Arc<PrimaryMap<ResourceIndex, ResourceType>>,
    ) -> InstancePre<T> {
        InstancePre {
            component,
            imports,
            resource_types,
            _marker: marker::PhantomData,
        }
    }

    /// Returns the underlying component that will be instantiated.
    pub fn component(&self) -> &Component {
        &self.component
    }

    #[doc(hidden)]
    /// Returns the type at which the underlying component will be
    /// instantiated. This contains the instantiated type information which
    /// was determined by the Linker.
    pub fn instance_type(&self) -> InstanceType<'_> {
        InstanceType {
            types: &self.component.types(),
            resources: &self.resource_types,
        }
    }

    /// Returns the underlying engine.
    pub fn engine(&self) -> &Engine {
        self.component.engine()
    }

    /// Performs the instantiation process into the store specified.
    //
    // TODO: needs more docs
    pub fn instantiate(&self, store: impl AsContextMut<Data = T>) -> Result<Instance> {
        assert!(
            !store.as_context().async_support(),
            "must use async instantiation when async support is enabled"
        );
        self.instantiate_impl(store)
    }
    /// Performs the instantiation process into the store specified.
    ///
    /// Exactly like [`Self::instantiate`] except for use on async stores.
    //
    // TODO: needs more docs
    #[cfg(feature = "async")]
    pub async fn instantiate_async(
        &self,
        mut store: impl AsContextMut<Data = T>,
    ) -> Result<Instance>
    where
        T: Send,
    {
        let store = store.as_context_mut();
        assert!(
            store.0.async_support(),
            "must use sync instantiation when async support is disabled"
        );
        #[cfg(feature = "component-model-async")]
        {
            crate::component::concurrent::on_fiber(store, move |store| self.instantiate_impl(store))
                .await?
        }
        #[cfg(not(feature = "component-model-async"))]
        {
            let mut store = store;
            store.on_fiber(|store| self.instantiate_impl(store)).await?
        }
    }

    fn instantiate_impl(&self, mut store: impl AsContextMut<Data = T>) -> Result<Instance> {
        let mut store = store.as_context_mut();
        store
            .engine()
            .allocator()
            .increment_component_instance_count()?;
        let mut instantiator = Instantiator::new(&self.component, store.0, &self.imports);
        instantiator.run(&mut store).map_err(|e| {
            store
                .engine()
                .allocator()
                .decrement_component_instance_count();
            e
        })?;
<<<<<<< HEAD
        store.0.push_component_instance(instantiator.instance);
        Ok(instantiator.instance)
=======
        let id = store
            .0
            .store_data_mut()
            .push_component_instance(instantiator.instance);
        // SAFETY: `from_wasmtime` requires that `id` belongs to the store
        // provided, and it was just inserted above so the condition should be
        // satisfied.
        let instance = unsafe { Instance::from_wasmtime(store.0, id) };
        store.0.push_component_instance(instance);
        Ok(instance)
>>>>>>> 59e62ac5
    }
}<|MERGE_RESOLUTION|>--- conflicted
+++ resolved
@@ -8,7 +8,6 @@
 use crate::instance::OwnedImports;
 use crate::linker::DefinitionType;
 use crate::prelude::*;
-<<<<<<< HEAD
 use crate::runtime::vm::component::{
     CallContexts, ComponentInstance, OwnedComponentInstance, ResourceTables, TypedResource,
     TypedResourceIndex,
@@ -16,12 +15,6 @@
 use crate::runtime::vm::{CompiledModuleId, VMFuncRef};
 use crate::store::{StoreOpaque, Stored};
 use crate::{AsContext, AsContextMut, Engine, Module, StoreContextMut, VMStore};
-=======
-use crate::runtime::vm::VMFuncRef;
-use crate::runtime::vm::component::{ComponentInstance, OwnedComponentInstance};
-use crate::store::StoreOpaque;
-use crate::{AsContext, AsContextMut, Engine, Module, StoreContextMut};
->>>>>>> 59e62ac5
 use alloc::sync::Arc;
 use core::marker;
 use core::ptr::NonNull;
@@ -48,9 +41,6 @@
     id: StoreComponentInstanceId,
 }
 
-<<<<<<< HEAD
-    pub(crate) state: OwnedComponentInstance,
-=======
 // Double-check that the C representation in `component/instance.h` matches our
 // in-Rust representation here in terms of size/alignment/etc.
 const _: () = {
@@ -60,7 +50,6 @@
     assert!(core::mem::align_of::<C>() == core::mem::align_of::<Instance>());
     assert!(core::mem::offset_of!(Instance, id) == 0);
 };
->>>>>>> 59e62ac5
 
 impl Instance {
     /// Creates a raw `Instance` from the internal identifiers within the store.
@@ -557,11 +546,7 @@
 
 struct Instantiator<'a> {
     component: &'a Component,
-<<<<<<< HEAD
-    instance: Instance,
-=======
     instance: OwnedComponentInstance,
->>>>>>> 59e62ac5
     core_imports: OwnedImports,
     imports: &'a PrimaryMap<RuntimeImportIndex, RuntimeImport>,
 }
@@ -619,9 +604,6 @@
             component,
             imports,
             core_imports: OwnedImports::empty(),
-<<<<<<< HEAD
-            instance,
-=======
             instance: OwnedComponentInstance::new(
                 store.store_data().components.next_component_instance_id(),
                 component,
@@ -629,7 +611,6 @@
                 imports,
                 store.traitobj(),
             ),
->>>>>>> 59e62ac5
         }
     }
 
@@ -661,17 +642,9 @@
                 } => (*ty, NonNull::from(dtor_funcref)),
                 _ => unreachable!(),
             };
-<<<<<<< HEAD
-            let i = self.data(store.0).resource_types_mut().push(ty);
-            assert_eq!(i, idx);
-            self.data(store.0)
-                .state
-                .set_resource_destructor(idx, Some(func_ref));
-=======
             let i = self.instance_resource_types_mut().push(ty);
             assert_eq!(i, idx);
             self.instance.set_resource_destructor(idx, Some(func_ref));
->>>>>>> 59e62ac5
         }
 
         // Next configure all `VMFuncRef`s for trampolines that this component
@@ -685,17 +658,8 @@
                 None => panic!("found unregistered signature: {sig:?}"),
             };
 
-<<<<<<< HEAD
-            self.data(store.0).state.set_trampoline(
-                idx,
-                ptrs.wasm_call,
-                ptrs.array_call,
-                signature,
-            );
-=======
             self.instance
                 .set_trampoline(idx, ptrs.wasm_call, ptrs.array_call, signature);
->>>>>>> 59e62ac5
         }
 
         for initializer in env_component.initializers.iter() {
@@ -742,11 +706,7 @@
                     let i = unsafe {
                         crate::Instance::new_started_impl(store, module, imports.as_ref())?
                     };
-<<<<<<< HEAD
-                    self.data(store.0).instances.push(i);
-=======
                     self.instance.push_instance_id(i.id());
->>>>>>> 59e62ac5
                 }
 
                 GlobalInitializer::LowerImport { import, index } => {
@@ -754,13 +714,7 @@
                         RuntimeImport::Func(func) => func,
                         _ => unreachable!(),
                     };
-<<<<<<< HEAD
-                    self.data(store.0)
-                        .state
-                        .set_lowering(*index, func.lowering());
-=======
                     self.instance.set_lowering(*index, func.lowering());
->>>>>>> 59e62ac5
                 }
 
                 GlobalInitializer::ExtractTable(table) => self.extract_table(store.0, table),
@@ -785,21 +739,11 @@
         Ok(())
     }
 
-<<<<<<< HEAD
-    fn resource(&mut self, store: &mut StoreOpaque, resource: &Resource) {
-        let dtor = self.with_data(store, |store, data| {
-            resource
-                .dtor
-                .as_ref()
-                .map(|dtor| data.lookup_def(store, dtor))
-        });
-=======
     fn resource(&mut self, store: &StoreOpaque, resource: &Resource) {
         let dtor = resource
             .dtor
             .as_ref()
             .map(|dtor| self.instance.lookup_def(store, dtor));
->>>>>>> 59e62ac5
         let dtor = dtor.map(|export| match export {
             crate::runtime::vm::Export::Function(f) => f.func_ref,
             _ => unreachable!(),
@@ -808,64 +752,6 @@
             .component
             .env_component()
             .resource_index(resource.index);
-<<<<<<< HEAD
-        self.data(store).state.set_resource_destructor(index, dtor);
-        let ty = ResourceType::guest(store.id(), &self.data(store).state, resource.index);
-        let i = self.data(store).resource_types_mut().push(ty);
-        debug_assert_eq!(i, index);
-    }
-
-    fn extract_memory(&mut self, store: &mut StoreOpaque, memory: &ExtractMemory) {
-        self.with_data(store, |store, data| {
-            let mem = match data.lookup_export(store, &memory.export) {
-                crate::runtime::vm::Export::Memory(m) => m,
-                _ => unreachable!(),
-            };
-            data.state.set_runtime_memory(memory.index, mem.definition);
-        });
-    }
-
-    fn extract_realloc(&mut self, store: &mut StoreOpaque, realloc: &ExtractRealloc) {
-        self.with_data(store, |store, data| {
-            let func_ref = match data.lookup_def(store, &realloc.def) {
-                crate::runtime::vm::Export::Function(f) => f.func_ref,
-                _ => unreachable!(),
-            };
-            data.state.set_runtime_realloc(realloc.index, func_ref);
-        });
-    }
-
-    fn extract_callback(&mut self, store: &mut StoreOpaque, callback: &ExtractCallback) {
-        self.with_data(store, |store, data| {
-            let func_ref = match data.lookup_def(store, &callback.def) {
-                crate::runtime::vm::Export::Function(f) => f.func_ref,
-                _ => unreachable!(),
-            };
-            data.state.set_runtime_callback(callback.index, func_ref);
-        });
-    }
-
-    fn extract_post_return(&mut self, store: &mut StoreOpaque, post_return: &ExtractPostReturn) {
-        self.with_data(store, |store, data| {
-            let func_ref = match data.lookup_def(store, &post_return.def) {
-                crate::runtime::vm::Export::Function(f) => f.func_ref,
-                _ => unreachable!(),
-            };
-            data.state
-                .set_runtime_post_return(post_return.index, func_ref);
-        });
-    }
-
-    fn extract_table(&mut self, store: &mut StoreOpaque, table: &ExtractTable) {
-        self.with_data(store, |store, data| {
-            let export = match data.lookup_export(store, &table.export) {
-                crate::runtime::vm::Export::Table(t) => t,
-                _ => unreachable!(),
-            };
-            data.state
-                .set_runtime_table(table.index, export.definition, export.vmctx);
-        });
-=======
         self.instance.set_resource_destructor(index, dtor);
         let ty = ResourceType::guest(store.id(), &self.instance, resource.index);
         let i = self.instance_resource_types_mut().push(ty);
@@ -913,7 +799,6 @@
         };
         self.instance
             .set_runtime_table(table.index, export.definition, export.vmctx, export.index);
->>>>>>> 59e62ac5
     }
 
     fn build_imports<'b>(
@@ -940,11 +825,7 @@
             // The unsafety here should be ok since the `export` is loaded
             // directly from an instance which should only give us valid export
             // items.
-<<<<<<< HEAD
-            let export = self.with_data(store, |store, data| data.lookup_def(store, arg));
-=======
             let export = self.instance.lookup_def(store, arg);
->>>>>>> 59e62ac5
             unsafe {
                 self.core_imports.push_export(&export);
             }
@@ -963,11 +844,7 @@
         imp_name: &str,
         expected: EntityType,
     ) {
-<<<<<<< HEAD
-        let export = self.with_data(store, |store, data| data.lookup_def(store, arg));
-=======
         let export = self.instance.lookup_def(store, arg);
->>>>>>> 59e62ac5
 
         // If this value is a core wasm function then the type check is inlined
         // here. This can otherwise fail `Extern::from_wasmtime_export` because
@@ -1131,10 +1008,6 @@
                 .decrement_component_instance_count();
             e
         })?;
-<<<<<<< HEAD
-        store.0.push_component_instance(instantiator.instance);
-        Ok(instantiator.instance)
-=======
         let id = store
             .0
             .store_data_mut()
@@ -1145,6 +1018,5 @@
         let instance = unsafe { Instance::from_wasmtime(store.0, id) };
         store.0.push_component_instance(instance);
         Ok(instance)
->>>>>>> 59e62ac5
     }
 }