--- conflicted
+++ resolved
@@ -199,7 +199,6 @@
             .copied()
             .unwrap_or_else(|| ResourceType::uninstantiated(&self.types, index))
     }
-<<<<<<< HEAD
 
     pub fn future_type(&self, index: TypeFutureTableIndex) -> FutureType {
         FutureType::from(self.types[index].ty, self)
@@ -208,20 +207,4 @@
     pub fn stream_type(&self, index: TypeStreamTableIndex) -> StreamType {
         StreamType::from(self.types[index].ty, self)
     }
-}
-
-/// Small helper method to downcast an `Arc` borrow into a borrow of a concrete
-/// type within the `Arc`.
-///
-/// Note that this is different than `downcast_ref` which projects out `&T`
-/// where here we want `&Arc<T>`.
-fn downcast_arc_ref<T: 'static>(arc: &Arc<dyn Any + Send + Sync>) -> &Arc<T> {
-    // First assert that the payload of the `Any` is indeed a `T`
-    let _ = arc.downcast_ref::<T>();
-
-    // Next do an unsafe pointer cast to convert the `Any` into `T` which should
-    // be safe given the above check.
-    unsafe { &*(arc as *const Arc<dyn Any + Send + Sync> as *const Arc<T>) }
-=======
->>>>>>> 3932e8f1
 }