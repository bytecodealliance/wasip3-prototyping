--- conflicted
+++ resolved
@@ -1,6 +1,5 @@
 use {
     crate::{
-<<<<<<< HEAD
         component::func::{self, Func, Lower as _, LowerContext, Options},
         store::StoreInner,
         vm::{
@@ -47,19 +46,6 @@
         fact,
     },
     wasmtime_fiber::{Fiber, Suspend},
-=======
-        store::StoreInner,
-        vm::{component::ComponentInstance, VMFuncRef, VMMemoryDefinition},
-        AsContextMut, ValRaw,
-    },
-    anyhow::Result,
-    futures::{stream::FuturesUnordered, FutureExt},
-    std::{boxed::Box, future::Future, mem::MaybeUninit, pin::Pin},
-    wasmtime_environ::component::{
-        RuntimeComponentInstanceIndex, TypeComponentLocalErrorContextTableIndex,
-        TypeFutureTableIndex, TypeStreamTableIndex, TypeTupleIndex,
-    },
->>>>>>> e929b63d
 };
 
 pub use futures_and_streams::{
@@ -402,8 +388,8 @@
 /// Trait representing component model ABI async intrinsics and fused adapter
 /// helper functions.
 pub unsafe trait VMComponentAsyncStore {
-    /// The `task.backpressure` intrinsic.
-    fn task_backpressure(
+    /// The `backpressure.set` intrinsic.
+    fn backpressure_set(
         &mut self,
         caller_instance: RuntimeComponentInstanceIndex,
         enabled: u32,
@@ -418,28 +404,54 @@
         storage_len: usize,
     ) -> Result<()>;
 
-    /// The `task.wait` intrinsic.
-    fn task_wait(
+    /// The `waitable-set.new` intrinsic.
+    fn waitable_set_new(
         &mut self,
         instance: &mut ComponentInstance,
         caller_instance: RuntimeComponentInstanceIndex,
+    ) -> Result<u32>;
+
+    /// The `waitable-set.wait` intrinsic.
+    fn waitable_set_wait(
+        &mut self,
+        instance: &mut ComponentInstance,
+        caller_instance: RuntimeComponentInstanceIndex,
+        set: u32,
         async_: bool,
         memory: *mut VMMemoryDefinition,
         payload: u32,
     ) -> Result<u32>;
 
-    /// The `task.poll` intrinsic.
-    fn task_poll(
+    /// The `waitable-set.poll` intrinsic.
+    fn waitable_set_poll(
         &mut self,
         instance: &mut ComponentInstance,
         caller_instance: RuntimeComponentInstanceIndex,
+        set: u32,
         async_: bool,
         memory: *mut VMMemoryDefinition,
         payload: u32,
     ) -> Result<u32>;
 
-    /// The `task.yield` intrinsic.
-    fn task_yield(&mut self, instance: &mut ComponentInstance, async_: bool) -> Result<()>;
+    /// The `waitable-set.drop` intrinsic.
+    fn waitable_set_drop(
+        &mut self,
+        instance: &mut ComponentInstance,
+        caller_instance: RuntimeComponentInstanceIndex,
+        set: u32,
+    ) -> Result<()>;
+
+    /// The `waitable.join` intrinsic.
+    fn waitable_join(
+        &mut self,
+        instance: &mut ComponentInstance,
+        caller_instance: RuntimeComponentInstanceIndex,
+        set: u32,
+        waitable: u32,
+    ) -> Result<()>;
+
+    /// The `yield` intrinsic.
+    fn yield_(&mut self, instance: &mut ComponentInstance, async_: bool) -> Result<()>;
 
     /// The `subtask.drop` intrinsic.
     fn subtask_drop(
@@ -518,6 +530,7 @@
         realloc: *mut VMFuncRef,
         string_encoding: u8,
         ty: TypeFutureTableIndex,
+        err_ctx_ty: TypeComponentLocalErrorContextTableIndex,
         future: u32,
         address: u32,
     ) -> Result<u32>;
@@ -568,7 +581,9 @@
         &mut self,
         instance: &mut ComponentInstance,
         ty: TypeFutureTableIndex,
+        err_ctx_ty: TypeComponentLocalErrorContextTableIndex,
         reader: u32,
+        error: u32,
     ) -> Result<()>;
 
     /// The `stream.new` intrinsic.
@@ -580,19 +595,6 @@
 
     /// The `stream.write` intrinsic.
     fn stream_write(
-        &mut self,
-        instance: &mut ComponentInstance,
-        memory: *mut VMMemoryDefinition,
-        realloc: *mut VMFuncRef,
-        string_encoding: u8,
-        ty: TypeStreamTableIndex,
-        stream: u32,
-        address: u32,
-        count: u32,
-    ) -> Result<u32>;
-
-    /// The `stream.read` intrinsic.
-    fn stream_read(
         &mut self,
         instance: &mut ComponentInstance,
         memory: *mut VMMemoryDefinition,
@@ -605,6 +607,20 @@
         count: u32,
     ) -> Result<u32>;
 
+    /// The `stream.read` intrinsic.
+    fn stream_read(
+        &mut self,
+        instance: &mut ComponentInstance,
+        memory: *mut VMMemoryDefinition,
+        realloc: *mut VMFuncRef,
+        string_encoding: u8,
+        ty: TypeStreamTableIndex,
+        err_ctx_ty: TypeComponentLocalErrorContextTableIndex,
+        stream: u32,
+        address: u32,
+        count: u32,
+    ) -> Result<u32>;
+
     /// The `stream.cancel-write` intrinsic.
     fn stream_cancel_write(
         &mut self,
@@ -638,27 +654,14 @@
         &mut self,
         instance: &mut ComponentInstance,
         ty: TypeStreamTableIndex,
+        err_ctx_ty: TypeComponentLocalErrorContextTableIndex,
         reader: u32,
+        error: u32,
     ) -> Result<()>;
 
     /// The "fast-path" implementation of the `stream.write` intrinsic for
     /// "flat" (i.e. memcpy-able) payloads.
     fn flat_stream_write(
-        &mut self,
-        instance: &mut ComponentInstance,
-        memory: *mut VMMemoryDefinition,
-        realloc: *mut VMFuncRef,
-        ty: TypeStreamTableIndex,
-        payload_size: u32,
-        payload_align: u32,
-        stream: u32,
-        address: u32,
-        count: u32,
-    ) -> Result<u32>;
-
-    /// The "fast-path" implementation of the `stream.read` intrinsic for "flat"
-    /// (i.e. memcpy-able) payloads.
-    fn flat_stream_read(
         &mut self,
         instance: &mut ComponentInstance,
         memory: *mut VMMemoryDefinition,
@@ -672,6 +675,22 @@
         count: u32,
     ) -> Result<u32>;
 
+    /// The "fast-path" implementation of the `stream.read` intrinsic for "flat"
+    /// (i.e. memcpy-able) payloads.
+    fn flat_stream_read(
+        &mut self,
+        instance: &mut ComponentInstance,
+        memory: *mut VMMemoryDefinition,
+        realloc: *mut VMFuncRef,
+        ty: TypeStreamTableIndex,
+        err_ctx_ty: TypeComponentLocalErrorContextTableIndex,
+        payload_size: u32,
+        payload_align: u32,
+        stream: u32,
+        address: u32,
+        count: u32,
+    ) -> Result<u32>;
+
     /// The `error-context.new` intrinsic.
     fn error_context_new(
         &mut self,
@@ -706,7 +725,7 @@
 }
 
 unsafe impl<T> VMComponentAsyncStore for StoreInner<T> {
-    fn task_backpressure(
+    fn backpressure_set(
         &mut self,
         caller_instance: RuntimeComponentInstanceIndex,
         enabled: u32,
@@ -778,14 +797,26 @@
         Ok(())
     }
 
-    fn task_wait(
+    fn waitable_set_new(
         &mut self,
         instance: &mut ComponentInstance,
         caller_instance: RuntimeComponentInstanceIndex,
+    ) -> Result<u32> {
+        _ = (instance, caller_instance);
+        todo!();
+    }
+
+    fn waitable_set_wait(
+        &mut self,
+        instance: &mut ComponentInstance,
+        caller_instance: RuntimeComponentInstanceIndex,
+        set: u32,
         async_: bool,
         memory: *mut VMMemoryDefinition,
         payload: u32,
     ) -> Result<u32> {
+        // TODO: implement waitable sets
+        _ = set;
         task_check(
             StoreContextMut(self),
             instance,
@@ -794,14 +825,17 @@
         )
     }
 
-    fn task_poll(
+    fn waitable_set_poll(
         &mut self,
         instance: &mut ComponentInstance,
         caller_instance: RuntimeComponentInstanceIndex,
+        set: u32,
         async_: bool,
         memory: *mut VMMemoryDefinition,
         payload: u32,
     ) -> Result<u32> {
+        // TODO: implement waitable sets
+        _ = set;
         task_check(
             StoreContextMut(self),
             instance,
@@ -810,7 +844,28 @@
         )
     }
 
-    fn task_yield(&mut self, instance: &mut ComponentInstance, async_: bool) -> Result<()> {
+    fn waitable_set_drop(
+        &mut self,
+        instance: &mut ComponentInstance,
+        caller_instance: RuntimeComponentInstanceIndex,
+        set: u32,
+    ) -> Result<()> {
+        _ = (instance, caller_instance, set);
+        todo!();
+    }
+
+    fn waitable_join(
+        &mut self,
+        instance: &mut ComponentInstance,
+        caller_instance: RuntimeComponentInstanceIndex,
+        set: u32,
+        waitable: u32,
+    ) -> Result<()> {
+        _ = (instance, caller_instance, set, waitable);
+        todo!();
+    }
+
+    fn yield_(&mut self, instance: &mut ComponentInstance, async_: bool) -> Result<()> {
         task_check(StoreContextMut(self), instance, async_, TaskCheck::Yield).map(drop)
     }
 
@@ -958,6 +1013,7 @@
         realloc: *mut VMFuncRef,
         string_encoding: u8,
         ty: TypeFutureTableIndex,
+        err_ctx_ty: TypeComponentLocalErrorContextTableIndex,
         future: u32,
         address: u32,
     ) -> Result<u32> {
@@ -968,6 +1024,7 @@
             realloc,
             string_encoding,
             TableIndex::Future(ty),
+            err_ctx_ty,
             None,
             future,
             address,
@@ -1055,13 +1112,17 @@
         &mut self,
         instance: &mut ComponentInstance,
         ty: TypeFutureTableIndex,
+        err_ctx_ty: TypeComponentLocalErrorContextTableIndex,
         reader: u32,
+        error: u32,
     ) -> Result<()> {
         futures_and_streams::guest_close_readable(
             StoreContextMut(self),
             instance,
             TableIndex::Future(ty),
+            err_ctx_ty,
             reader,
+            error,
         )
     }
 
@@ -1080,6 +1141,7 @@
         realloc: *mut VMFuncRef,
         string_encoding: u8,
         ty: TypeStreamTableIndex,
+        err_ctx_ty: TypeComponentLocalErrorContextTableIndex,
         stream: u32,
         address: u32,
         count: u32,
@@ -1091,6 +1153,7 @@
             realloc,
             string_encoding,
             TableIndex::Stream(ty),
+            err_ctx_ty,
             None,
             stream,
             address,
@@ -1179,13 +1242,17 @@
         &mut self,
         instance: &mut ComponentInstance,
         ty: TypeStreamTableIndex,
+        err_ctx_ty: TypeComponentLocalErrorContextTableIndex,
         reader: u32,
+        error: u32,
     ) -> Result<()> {
         futures_and_streams::guest_close_readable(
             StoreContextMut(self),
             instance,
             TableIndex::Stream(ty),
+            err_ctx_ty,
             reader,
+            error,
         )
     }
 
@@ -1195,6 +1262,7 @@
         memory: *mut VMMemoryDefinition,
         realloc: *mut VMFuncRef,
         ty: TypeStreamTableIndex,
+        err_ctx_ty: TypeComponentLocalErrorContextTableIndex,
         payload_size: u32,
         payload_align: u32,
         stream: u32,
@@ -1208,6 +1276,7 @@
             realloc,
             StringEncoding::Utf8 as u8,
             TableIndex::Stream(ty),
+            err_ctx_ty,
             Some(FlatAbi {
                 size: payload_size,
                 align: payload_align,
@@ -1536,7 +1605,7 @@
         } else {
             Some(Self {
                 current_suspend: store.concurrent_state().async_state.current_suspend.get(),
-                current_stack_limit: store.0.runtime_limits().stack_limit.get(),
+                current_stack_limit: store.0.vm_store_context().stack_limit.get(),
                 current_poll_cx,
                 track_pkey_context_switch: store.has_pkey(),
             })
@@ -2444,7 +2513,7 @@
         state: Some(AsyncWasmCallState::new()),
         engine,
         suspend: store.concurrent_state().async_state.current_suspend.get(),
-        stack_limit: store.0.runtime_limits().stack_limit.get(),
+        stack_limit: store.0.vm_store_context().stack_limit.get(),
         instance,
     })
 }
@@ -3402,835 +3471,4 @@
     } else {
         Ok(((status as u32) << 30) | call)
     }
-}
-
-/// Trait representing component model ABI async intrinsics and fused adapter
-/// helper functions.
-pub unsafe trait VMComponentAsyncStore {
-    /// The `backpressure.set` intrinsic.
-    fn backpressure_set(
-        &mut self,
-        caller_instance: RuntimeComponentInstanceIndex,
-        enabled: u32,
-    ) -> Result<()>;
-
-    /// The `task.return` intrinsic.
-    fn task_return(
-        &mut self,
-        instance: &mut ComponentInstance,
-        ty: TypeTupleIndex,
-        storage: *mut ValRaw,
-        storage_len: usize,
-    ) -> Result<()>;
-
-    /// The `waitable-set.new` intrinsic.
-    fn waitable_set_new(
-        &mut self,
-        instance: &mut ComponentInstance,
-        caller_instance: RuntimeComponentInstanceIndex,
-    ) -> Result<u32>;
-
-    /// The `waitable-set.wait` intrinsic.
-    fn waitable_set_wait(
-        &mut self,
-        instance: &mut ComponentInstance,
-        caller_instance: RuntimeComponentInstanceIndex,
-        set: u32,
-        async_: bool,
-        memory: *mut VMMemoryDefinition,
-        payload: u32,
-    ) -> Result<u32>;
-
-    /// The `waitable-set.poll` intrinsic.
-    fn waitable_set_poll(
-        &mut self,
-        instance: &mut ComponentInstance,
-        caller_instance: RuntimeComponentInstanceIndex,
-        set: u32,
-        async_: bool,
-        memory: *mut VMMemoryDefinition,
-        payload: u32,
-    ) -> Result<u32>;
-
-    /// The `waitable-set.drop` intrinsic.
-    fn waitable_set_drop(
-        &mut self,
-        instance: &mut ComponentInstance,
-        caller_instance: RuntimeComponentInstanceIndex,
-        set: u32,
-    ) -> Result<()>;
-
-    /// The `waitable.join` intrinsic.
-    fn waitable_join(
-        &mut self,
-        instance: &mut ComponentInstance,
-        caller_instance: RuntimeComponentInstanceIndex,
-        set: u32,
-        waitable: u32,
-    ) -> Result<()>;
-
-    /// The `yield` intrinsic.
-    fn yield_(&mut self, instance: &mut ComponentInstance, async_: bool) -> Result<()>;
-
-    /// The `subtask.drop` intrinsic.
-    fn subtask_drop(
-        &mut self,
-        instance: &mut ComponentInstance,
-        caller_instance: RuntimeComponentInstanceIndex,
-        task_id: u32,
-    ) -> Result<()>;
-
-    /// A helper function for fused adapter modules involving calls where the
-    /// caller is sync-lowered but the callee is async-lifted.
-    fn sync_enter(
-        &mut self,
-        start: *mut VMFuncRef,
-        return_: *mut VMFuncRef,
-        caller_instance: RuntimeComponentInstanceIndex,
-        task_return_type: TypeTupleIndex,
-        result_count: u32,
-        storage: *mut ValRaw,
-        storage_len: usize,
-    ) -> Result<()>;
-
-    /// A helper function for fused adapter modules involving calls where the
-    /// caller is sync-lowered but the callee is async-lifted.
-    fn sync_exit(
-        &mut self,
-        instance: &mut ComponentInstance,
-        callback: *mut VMFuncRef,
-        caller_instance: RuntimeComponentInstanceIndex,
-        callee: *mut VMFuncRef,
-        callee_instance: RuntimeComponentInstanceIndex,
-        param_count: u32,
-        storage: *mut MaybeUninit<ValRaw>,
-        storage_len: usize,
-    ) -> Result<()>;
-
-    /// A helper function for fused adapter modules involving calls where the
-    /// caller is async-lowered.
-    fn async_enter(
-        &mut self,
-        start: *mut VMFuncRef,
-        return_: *mut VMFuncRef,
-        caller_instance: RuntimeComponentInstanceIndex,
-        task_return_type: TypeTupleIndex,
-        params: u32,
-        results: u32,
-    ) -> Result<()>;
-
-    /// A helper function for fused adapter modules involving calls where the
-    /// caller is async-lowered.
-    fn async_exit(
-        &mut self,
-        instance: &mut ComponentInstance,
-        callback: *mut VMFuncRef,
-        post_return: *mut VMFuncRef,
-        caller_instance: RuntimeComponentInstanceIndex,
-        callee: *mut VMFuncRef,
-        callee_instance: RuntimeComponentInstanceIndex,
-        param_count: u32,
-        result_count: u32,
-        flags: u32,
-    ) -> Result<u32>;
-
-    /// The `future.new` intrinsic.
-    fn future_new(
-        &mut self,
-        instance: &mut ComponentInstance,
-        ty: TypeFutureTableIndex,
-    ) -> Result<u32>;
-
-    /// The `future.write` intrinsic.
-    fn future_write(
-        &mut self,
-        instance: &mut ComponentInstance,
-        memory: *mut VMMemoryDefinition,
-        realloc: *mut VMFuncRef,
-        string_encoding: u8,
-        ty: TypeFutureTableIndex,
-        future: u32,
-        address: u32,
-    ) -> Result<u32>;
-
-    /// The `future.read` intrinsic.
-    fn future_read(
-        &mut self,
-        instance: &mut ComponentInstance,
-        memory: *mut VMMemoryDefinition,
-        realloc: *mut VMFuncRef,
-        string_encoding: u8,
-        ty: TypeFutureTableIndex,
-        err_ctx_ty: TypeComponentLocalErrorContextTableIndex,
-        future: u32,
-        address: u32,
-    ) -> Result<u32>;
-
-    /// The `future.cancel-write` intrinsic.
-    fn future_cancel_write(
-        &mut self,
-        instance: &mut ComponentInstance,
-        ty: TypeFutureTableIndex,
-        async_: bool,
-        writer: u32,
-    ) -> Result<u32>;
-
-    /// The `future.cancel-read` intrinsic.
-    fn future_cancel_read(
-        &mut self,
-        instance: &mut ComponentInstance,
-        ty: TypeFutureTableIndex,
-        async_: bool,
-        reader: u32,
-    ) -> Result<u32>;
-
-    /// The `future.close-writable` intrinsic.
-    fn future_close_writable(
-        &mut self,
-        instance: &mut ComponentInstance,
-        ty: TypeFutureTableIndex,
-        err_ctx_ty: TypeComponentLocalErrorContextTableIndex,
-        writer: u32,
-        error: u32,
-    ) -> Result<()>;
-
-    /// The `future.close-readable` intrinsic.
-    fn future_close_readable(
-        &mut self,
-        instance: &mut ComponentInstance,
-        ty: TypeFutureTableIndex,
-        reader: u32,
-        error: u32,
-    ) -> Result<()>;
-
-    /// The `stream.new` intrinsic.
-    fn stream_new(
-        &mut self,
-        instance: &mut ComponentInstance,
-        ty: TypeStreamTableIndex,
-    ) -> Result<u32>;
-
-    /// The `stream.write` intrinsic.
-    fn stream_write(
-        &mut self,
-        instance: &mut ComponentInstance,
-        memory: *mut VMMemoryDefinition,
-        realloc: *mut VMFuncRef,
-        string_encoding: u8,
-        ty: TypeStreamTableIndex,
-        stream: u32,
-        address: u32,
-        count: u32,
-    ) -> Result<u32>;
-
-    /// The `stream.read` intrinsic.
-    fn stream_read(
-        &mut self,
-        instance: &mut ComponentInstance,
-        memory: *mut VMMemoryDefinition,
-        realloc: *mut VMFuncRef,
-        string_encoding: u8,
-        ty: TypeStreamTableIndex,
-        err_ctx_ty: TypeComponentLocalErrorContextTableIndex,
-        stream: u32,
-        address: u32,
-        count: u32,
-    ) -> Result<u32>;
-
-    /// The `stream.cancel-write` intrinsic.
-    fn stream_cancel_write(
-        &mut self,
-        instance: &mut ComponentInstance,
-        ty: TypeStreamTableIndex,
-        async_: bool,
-        writer: u32,
-    ) -> Result<u32>;
-
-    /// The `stream.cancel-read` intrinsic.
-    fn stream_cancel_read(
-        &mut self,
-        instance: &mut ComponentInstance,
-        ty: TypeStreamTableIndex,
-        async_: bool,
-        reader: u32,
-    ) -> Result<u32>;
-
-    /// The `stream.close-writable` intrinsic.
-    fn stream_close_writable(
-        &mut self,
-        instance: &mut ComponentInstance,
-        ty: TypeStreamTableIndex,
-        err_ctx_ty: TypeComponentLocalErrorContextTableIndex,
-        writer: u32,
-        error: u32,
-    ) -> Result<()>;
-
-    /// The `stream.close-readable` intrinsic.
-    fn stream_close_readable(
-        &mut self,
-        instance: &mut ComponentInstance,
-        ty: TypeStreamTableIndex,
-        reader: u32,
-        error: u32,
-    ) -> Result<()>;
-
-    /// The "fast-path" implementation of the `stream.write` intrinsic for
-    /// "flat" (i.e. memcpy-able) payloads.
-    fn flat_stream_write(
-        &mut self,
-        instance: &mut ComponentInstance,
-        memory: *mut VMMemoryDefinition,
-        realloc: *mut VMFuncRef,
-        ty: TypeStreamTableIndex,
-        payload_size: u32,
-        payload_align: u32,
-        stream: u32,
-        address: u32,
-        count: u32,
-    ) -> Result<u32>;
-
-    /// The "fast-path" implementation of the `stream.read` intrinsic for "flat"
-    /// (i.e. memcpy-able) payloads.
-    fn flat_stream_read(
-        &mut self,
-        instance: &mut ComponentInstance,
-        memory: *mut VMMemoryDefinition,
-        realloc: *mut VMFuncRef,
-        ty: TypeStreamTableIndex,
-        err_ctx_ty: TypeComponentLocalErrorContextTableIndex,
-        payload_size: u32,
-        payload_align: u32,
-        stream: u32,
-        address: u32,
-        count: u32,
-    ) -> Result<u32>;
-
-    /// The `error-context.new` intrinsic.
-    fn error_context_new(
-        &mut self,
-        instance: &mut ComponentInstance,
-        memory: *mut VMMemoryDefinition,
-        realloc: *mut VMFuncRef,
-        string_encoding: u8,
-        ty: TypeComponentLocalErrorContextTableIndex,
-        debug_msg_address: u32,
-        debug_msg_len: u32,
-    ) -> Result<u32>;
-
-    /// The `error-context.debug-message` intrinsic.
-    fn error_context_debug_message(
-        &mut self,
-        instance: &mut ComponentInstance,
-        memory: *mut VMMemoryDefinition,
-        realloc: *mut VMFuncRef,
-        string_encoding: u8,
-        ty: TypeComponentLocalErrorContextTableIndex,
-        err_ctx_handle: u32,
-        debug_msg_address: u32,
-    ) -> Result<()>;
-
-    /// The `error-context.drop` intrinsic.
-    fn error_context_drop(
-        &mut self,
-        instance: &mut ComponentInstance,
-        ty: TypeComponentLocalErrorContextTableIndex,
-        err_ctx_handle: u32,
-    ) -> Result<()>;
-}
-
-unsafe impl<T> VMComponentAsyncStore for StoreInner<T> {
-    fn backpressure_set(
-        &mut self,
-        caller_instance: RuntimeComponentInstanceIndex,
-        enabled: u32,
-    ) -> Result<()> {
-        _ = (caller_instance, enabled);
-        todo!()
-    }
-
-    fn task_return(
-        &mut self,
-        instance: &mut ComponentInstance,
-        ty: TypeTupleIndex,
-        storage: *mut ValRaw,
-        storage_len: usize,
-    ) -> Result<()> {
-        _ = (instance, ty, storage, storage_len);
-        todo!()
-    }
-
-    fn waitable_set_new(
-        &mut self,
-        instance: &mut ComponentInstance,
-        caller_instance: RuntimeComponentInstanceIndex,
-    ) -> Result<u32> {
-        _ = (instance, caller_instance);
-        todo!();
-    }
-
-    fn waitable_set_wait(
-        &mut self,
-        instance: &mut ComponentInstance,
-        caller_instance: RuntimeComponentInstanceIndex,
-        set: u32,
-        async_: bool,
-        memory: *mut VMMemoryDefinition,
-        payload: u32,
-    ) -> Result<u32> {
-        _ = (instance, caller_instance, set, async_, memory, payload);
-        todo!();
-    }
-
-    fn waitable_set_poll(
-        &mut self,
-        instance: &mut ComponentInstance,
-        caller_instance: RuntimeComponentInstanceIndex,
-        set: u32,
-        async_: bool,
-        memory: *mut VMMemoryDefinition,
-        payload: u32,
-    ) -> Result<u32> {
-        _ = (instance, caller_instance, set, async_, memory, payload);
-        todo!();
-    }
-
-    fn waitable_set_drop(
-        &mut self,
-        instance: &mut ComponentInstance,
-        caller_instance: RuntimeComponentInstanceIndex,
-        set: u32,
-    ) -> Result<()> {
-        _ = (instance, caller_instance, set);
-        todo!();
-    }
-
-    fn waitable_join(
-        &mut self,
-        instance: &mut ComponentInstance,
-        caller_instance: RuntimeComponentInstanceIndex,
-        set: u32,
-        waitable: u32,
-    ) -> Result<()> {
-        _ = (instance, caller_instance, set, waitable);
-        todo!();
-    }
-
-    fn yield_(&mut self, instance: &mut ComponentInstance, async_: bool) -> Result<()> {
-        _ = (instance, async_);
-        todo!()
-    }
-
-    fn subtask_drop(
-        &mut self,
-        instance: &mut ComponentInstance,
-        caller_instance: RuntimeComponentInstanceIndex,
-        task_id: u32,
-    ) -> Result<()> {
-        _ = (instance, caller_instance, task_id);
-        todo!()
-    }
-
-    fn sync_enter(
-        &mut self,
-        start: *mut VMFuncRef,
-        return_: *mut VMFuncRef,
-        caller_instance: RuntimeComponentInstanceIndex,
-        task_return_type: TypeTupleIndex,
-        result_count: u32,
-        storage: *mut ValRaw,
-        storage_len: usize,
-    ) -> Result<()> {
-        _ = (
-            start,
-            return_,
-            caller_instance,
-            task_return_type,
-            result_count,
-            storage,
-            storage_len,
-        );
-        todo!()
-    }
-
-    fn sync_exit(
-        &mut self,
-        instance: &mut ComponentInstance,
-        callback: *mut VMFuncRef,
-        caller_instance: RuntimeComponentInstanceIndex,
-        callee: *mut VMFuncRef,
-        callee_instance: RuntimeComponentInstanceIndex,
-        param_count: u32,
-        storage: *mut MaybeUninit<ValRaw>,
-        storage_len: usize,
-    ) -> Result<()> {
-        _ = (
-            instance,
-            callback,
-            caller_instance,
-            callee,
-            callee_instance,
-            param_count,
-            storage,
-            storage_len,
-        );
-        todo!()
-    }
-
-    fn async_enter(
-        &mut self,
-        start: *mut VMFuncRef,
-        return_: *mut VMFuncRef,
-        caller_instance: RuntimeComponentInstanceIndex,
-        task_return_type: TypeTupleIndex,
-        params: u32,
-        results: u32,
-    ) -> Result<()> {
-        _ = (
-            start,
-            return_,
-            caller_instance,
-            task_return_type,
-            params,
-            results,
-        );
-        todo!()
-    }
-
-    fn async_exit(
-        &mut self,
-        instance: &mut ComponentInstance,
-        callback: *mut VMFuncRef,
-        post_return: *mut VMFuncRef,
-        caller_instance: RuntimeComponentInstanceIndex,
-        callee: *mut VMFuncRef,
-        callee_instance: RuntimeComponentInstanceIndex,
-        param_count: u32,
-        result_count: u32,
-        flags: u32,
-    ) -> Result<u32> {
-        _ = (
-            instance,
-            callback,
-            post_return,
-            caller_instance,
-            callee,
-            callee_instance,
-            param_count,
-            result_count,
-            flags,
-        );
-        todo!()
-    }
-
-    fn future_new(
-        &mut self,
-        instance: &mut ComponentInstance,
-        ty: TypeFutureTableIndex,
-    ) -> Result<u32> {
-        _ = (instance, ty);
-        todo!()
-    }
-
-    fn future_write(
-        &mut self,
-        instance: &mut ComponentInstance,
-        memory: *mut VMMemoryDefinition,
-        realloc: *mut VMFuncRef,
-        string_encoding: u8,
-        ty: TypeFutureTableIndex,
-        future: u32,
-        address: u32,
-    ) -> Result<u32> {
-        _ = (
-            instance,
-            memory,
-            realloc,
-            string_encoding,
-            ty,
-            future,
-            address,
-        );
-        todo!()
-    }
-
-    fn future_read(
-        &mut self,
-        instance: &mut ComponentInstance,
-        memory: *mut VMMemoryDefinition,
-        realloc: *mut VMFuncRef,
-        string_encoding: u8,
-        ty: TypeFutureTableIndex,
-        err_ctx_ty: TypeComponentLocalErrorContextTableIndex,
-        future: u32,
-        address: u32,
-    ) -> Result<u32> {
-        _ = (
-            instance,
-            memory,
-            realloc,
-            string_encoding,
-            ty,
-            err_ctx_ty,
-            future,
-            address,
-        );
-        todo!()
-    }
-
-    fn future_cancel_write(
-        &mut self,
-        instance: &mut ComponentInstance,
-        ty: TypeFutureTableIndex,
-        async_: bool,
-        writer: u32,
-    ) -> Result<u32> {
-        _ = (instance, ty, async_, writer);
-        todo!()
-    }
-
-    fn future_cancel_read(
-        &mut self,
-        instance: &mut ComponentInstance,
-        ty: TypeFutureTableIndex,
-        async_: bool,
-        reader: u32,
-    ) -> Result<u32> {
-        _ = (instance, ty, async_, reader);
-        todo!()
-    }
-
-    fn future_close_writable(
-        &mut self,
-        instance: &mut ComponentInstance,
-        ty: TypeFutureTableIndex,
-        err_ctx_ty: TypeComponentLocalErrorContextTableIndex,
-        writer: u32,
-        error: u32,
-    ) -> Result<()> {
-        _ = (instance, ty, err_ctx_ty, writer, error);
-        todo!()
-    }
-
-    fn future_close_readable(
-        &mut self,
-        instance: &mut ComponentInstance,
-        ty: TypeFutureTableIndex,
-        reader: u32,
-        error: u32,
-    ) -> Result<()> {
-        _ = (instance, ty, reader, error);
-        todo!()
-    }
-
-    fn stream_new(
-        &mut self,
-        instance: &mut ComponentInstance,
-        ty: TypeStreamTableIndex,
-    ) -> Result<u32> {
-        _ = (instance, ty);
-        todo!()
-    }
-
-    fn stream_write(
-        &mut self,
-        instance: &mut ComponentInstance,
-        memory: *mut VMMemoryDefinition,
-        realloc: *mut VMFuncRef,
-        string_encoding: u8,
-        ty: TypeStreamTableIndex,
-        stream: u32,
-        address: u32,
-        count: u32,
-    ) -> Result<u32> {
-        _ = (
-            instance,
-            memory,
-            realloc,
-            string_encoding,
-            ty,
-            stream,
-            address,
-            count,
-        );
-        todo!()
-    }
-
-    fn stream_read(
-        &mut self,
-        instance: &mut ComponentInstance,
-        memory: *mut VMMemoryDefinition,
-        realloc: *mut VMFuncRef,
-        string_encoding: u8,
-        ty: TypeStreamTableIndex,
-        err_ctx_ty: TypeComponentLocalErrorContextTableIndex,
-        stream: u32,
-        address: u32,
-        count: u32,
-    ) -> Result<u32> {
-        _ = (
-            instance,
-            memory,
-            realloc,
-            string_encoding,
-            ty,
-            err_ctx_ty,
-            stream,
-            address,
-            count,
-        );
-        todo!()
-    }
-
-    fn stream_cancel_write(
-        &mut self,
-        instance: &mut ComponentInstance,
-        ty: TypeStreamTableIndex,
-        async_: bool,
-        writer: u32,
-    ) -> Result<u32> {
-        _ = (instance, ty, async_, writer);
-        todo!()
-    }
-
-    fn stream_cancel_read(
-        &mut self,
-        instance: &mut ComponentInstance,
-        ty: TypeStreamTableIndex,
-        async_: bool,
-        reader: u32,
-    ) -> Result<u32> {
-        _ = (instance, ty, async_, reader);
-        todo!()
-    }
-
-    fn stream_close_writable(
-        &mut self,
-        instance: &mut ComponentInstance,
-        ty: TypeStreamTableIndex,
-        err_ctx_ty: TypeComponentLocalErrorContextTableIndex,
-        writer: u32,
-        error: u32,
-    ) -> Result<()> {
-        _ = (instance, ty, err_ctx_ty, writer, error);
-        todo!()
-    }
-
-    fn stream_close_readable(
-        &mut self,
-        instance: &mut ComponentInstance,
-        ty: TypeStreamTableIndex,
-        reader: u32,
-        error: u32,
-    ) -> Result<()> {
-        _ = (instance, ty, reader, error);
-        todo!()
-    }
-
-    fn flat_stream_write(
-        &mut self,
-        instance: &mut ComponentInstance,
-        memory: *mut VMMemoryDefinition,
-        realloc: *mut VMFuncRef,
-        ty: TypeStreamTableIndex,
-        payload_size: u32,
-        payload_align: u32,
-        stream: u32,
-        address: u32,
-        count: u32,
-    ) -> Result<u32> {
-        _ = (
-            instance,
-            memory,
-            realloc,
-            ty,
-            payload_size,
-            payload_align,
-            stream,
-            address,
-            count,
-        );
-        todo!()
-    }
-
-    fn flat_stream_read(
-        &mut self,
-        instance: &mut ComponentInstance,
-        memory: *mut VMMemoryDefinition,
-        realloc: *mut VMFuncRef,
-        ty: TypeStreamTableIndex,
-        err_ctx_ty: TypeComponentLocalErrorContextTableIndex,
-        payload_size: u32,
-        payload_align: u32,
-        stream: u32,
-        address: u32,
-        count: u32,
-    ) -> Result<u32> {
-        _ = (
-            instance,
-            memory,
-            realloc,
-            ty,
-            err_ctx_ty,
-            payload_size,
-            payload_align,
-            stream,
-            address,
-            count,
-        );
-        todo!()
-    }
-
-    fn error_context_new(
-        &mut self,
-        instance: &mut ComponentInstance,
-        memory: *mut VMMemoryDefinition,
-        realloc: *mut VMFuncRef,
-        string_encoding: u8,
-        ty: TypeComponentLocalErrorContextTableIndex,
-        debug_msg_address: u32,
-        debug_msg_len: u32,
-    ) -> Result<u32> {
-        _ = (
-            instance,
-            memory,
-            realloc,
-            string_encoding,
-            ty,
-            debug_msg_address,
-            debug_msg_len,
-        );
-        todo!()
-    }
-
-    fn error_context_debug_message(
-        &mut self,
-        instance: &mut ComponentInstance,
-        memory: *mut VMMemoryDefinition,
-        realloc: *mut VMFuncRef,
-        string_encoding: u8,
-        ty: TypeComponentLocalErrorContextTableIndex,
-        err_ctx_handle: u32,
-        debug_msg_address: u32,
-    ) -> Result<()> {
-        _ = (
-            instance,
-            memory,
-            realloc,
-            string_encoding,
-            ty,
-            err_ctx_handle,
-            debug_msg_address,
-        );
-        todo!()
-    }
-
-    fn error_context_drop(
-        &mut self,
-        instance: &mut ComponentInstance,
-        ty: TypeComponentLocalErrorContextTableIndex,
-        err_ctx_handle: u32,
-    ) -> Result<()> {
-        _ = (instance, ty, err_ctx_handle);
-        todo!()
-    }
 }