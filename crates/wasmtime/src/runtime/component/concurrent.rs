--- conflicted
+++ resolved
@@ -613,12 +613,6 @@
     mut future: Pin<&mut F>,
 ) -> Poll<F::Output> {
     with_local_instance(|store, instance| {
-<<<<<<< HEAD
-        let store_ptr = store.traitobj();
-        let mut store_cx = token.as_context_mut(store);
-
-=======
->>>>>>> ae2e65ca
         let result = {
             let old_state = STATE.with(|v| {
                 v.replace(Some(State {
@@ -633,18 +627,13 @@
             poll_with_local_instance(unsafe { &mut *get_store() }, instance, &mut future, cx)
         };
 
-<<<<<<< HEAD
-        let spawned_tasks = mem::take(&mut store_cx.0.concurrent_async_state().spawned_tasks);
-        let instance = &mut store_cx[instance.id()];
-=======
         let spawned_tasks = mem::take(
             &mut store
                 .store_opaque_mut()
                 .concurrent_async_state()
                 .spawned_tasks,
         );
-        let instance = instance.instance(store.store_opaque_mut());
->>>>>>> ae2e65ca
+        let instance = &mut store[instance.id()];
         for spawned in spawned_tasks {
             instance.push_future(spawned);
         }
@@ -1548,7 +1537,7 @@
         T: 'static,
         D: HasData,
     {
-        let store = store.as_context_mut();
+        let mut store = store.as_context_mut();
 
         // Here a `future` is created with a connection to the `handle` being
         // returned such that if the `handle` is dropped then the future will be
