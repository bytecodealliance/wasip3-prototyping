use crate::component::instance::Instance;
use crate::component::matching::InstanceType;
use crate::component::storage::storage_as_slice;
use crate::component::types::Type;
use crate::component::values::Val;
use crate::prelude::*;
use crate::runtime::vm::component::{ComponentInstance, ResourceTables};
use crate::runtime::vm::{Export, ExportFunction};
use crate::store::StoreOpaque;
use crate::{AsContext, AsContextMut, StoreContextMut, ValRaw};
use core::mem::{self, MaybeUninit};
use core::ptr::NonNull;
use wasmtime_environ::component::{
    ExportIndex, InterfaceType, MAX_FLAT_PARAMS, MAX_FLAT_RESULTS, TypeFuncIndex, TypeTuple,
};

#[cfg(feature = "component-model-async")]
use crate::component::concurrent::{self, PreparedCall};
#[cfg(feature = "component-model-async")]
use core::any::Any;
#[cfg(feature = "component-model-async")]
use core::future::{self, Future};
#[cfg(feature = "component-model-async")]
use core::pin::Pin;
#[cfg(feature = "component-model-async")]
use core::sync::atomic::Ordering::Relaxed;

mod host;
mod options;
mod typed;
pub use self::host::*;
pub use self::options::*;
pub use self::typed::*;

#[repr(C)]
union ParamsAndResults<Params: Copy, Return: Copy> {
    params: Params,
    ret: Return,
}

/// A WebAssembly component function which can be called.
///
/// This type is the dual of [`wasmtime::Func`](crate::Func) for component
/// functions. An instance of [`Func`] represents a component function from a
/// component [`Instance`](crate::component::Instance). Like with
/// [`wasmtime::Func`](crate::Func) it's possible to call functions either
/// synchronously or asynchronously and either typed or untyped.
#[derive(Copy, Clone, Debug)]
<<<<<<< HEAD
pub struct Func(pub(crate) Stored<FuncData>);

#[doc(hidden)]
pub struct FuncData {
    pub(crate) export: ExportFunction,
    pub(crate) ty: TypeFuncIndex,
    pub(crate) types: Arc<ComponentTypes>,
    pub(crate) options: Options,
    pub(crate) instance: Instance,
    pub(crate) component_instance: RuntimeComponentInstanceIndex,
    pub(crate) post_return: Option<ExportFunction>,
    post_return_arg: Option<ValRaw>,
=======
#[repr(C)] // here for the C API.
pub struct Func {
    instance: Instance,
    index: ExportIndex,
>>>>>>> 59e62ac5
}

// Double-check that the C representation in `component/instance.h` matches our
// in-Rust representation here in terms of size/alignment/etc.
const _: () = {
    #[repr(C)]
    struct T(u64, u32);
    #[repr(C)]
    struct C(T, u32);
    assert!(core::mem::size_of::<C>() == core::mem::size_of::<Func>());
    assert!(core::mem::align_of::<C>() == core::mem::align_of::<Func>());
    assert!(core::mem::offset_of!(Func, instance) == 0);
};

impl Func {
<<<<<<< HEAD
    pub(crate) fn from_lifted_func(
        store: &mut StoreOpaque,
        instance: &Instance,
        data: &InstanceData,
        ty: TypeFuncIndex,
        func: &CoreDef,
        options: &CanonicalOptions,
    ) -> Func {
        let export = match data.lookup_def(store, func) {
            Export::Function(f) => f,
            _ => unreachable!(),
        };
        let memory = options
            .memory
            .map(|i| NonNull::new(data.instance().runtime_memory(i)).unwrap());
        let realloc = options.realloc.map(|i| data.instance().runtime_realloc(i));
        let post_return = options.post_return.map(|i| {
            let func_ref = data.instance().runtime_post_return(i);
            ExportFunction { func_ref }
        });
        let component_instance = options.instance;
        let callback = options
            .callback
            .map(|i| data.instance().runtime_callback(i));
        let options = unsafe {
            Options::new(
                store.id(),
                memory,
                realloc,
                options.string_encoding,
                options.async_,
                callback,
            )
        };
        Func(store.store_data_mut().insert(FuncData {
            export,
            options,
            ty,
            types: data.component_types().clone(),
            instance: *instance,
            component_instance,
            post_return,
            post_return_arg: None,
        }))
=======
    pub(crate) fn from_lifted_func(instance: Instance, index: ExportIndex) -> Func {
        Func { instance, index }
>>>>>>> 59e62ac5
    }

    /// Attempt to cast this [`Func`] to a statically typed [`TypedFunc`] with
    /// the provided `Params` and `Return`.
    ///
    /// This function will perform a type-check at runtime that the [`Func`]
    /// takes `Params` as parameters and returns `Return`. If the type-check
    /// passes then a [`TypedFunc`] will be returned which can be used to
    /// invoke the function in an efficient, statically-typed, and ergonomic
    /// manner.
    ///
    /// The `Params` type parameter here is a tuple of the parameters to the
    /// function. A function which takes no arguments should use `()`, a
    /// function with one argument should use `(T,)`, etc. Note that all
    /// `Params` must also implement the [`Lower`] trait since they're going
    /// into wasm.
    ///
    /// The `Return` type parameter is the return value of this function. A
    /// return value of `()` means that there's no return (similar to a Rust
    /// unit return) and otherwise a type `T` can be specified. Note that the
    /// `Return` must also implement the [`Lift`] trait since it's coming from
    /// wasm.
    ///
    /// Types specified here must implement the [`ComponentType`] trait. This
    /// trait is implemented for built-in types to Rust such as integer
    /// primitives, floats, `Option<T>`, `Result<T, E>`, strings, `Vec<T>`, and
    /// more. As parameters you'll be passing native Rust types.
    ///
    /// See the documentation for [`ComponentType`] for more information about
    /// supported types.
    ///
    /// # Errors
    ///
    /// If the function does not actually take `Params` as its parameters or
    /// return `Return` then an error will be returned.
    ///
    /// # Panics
    ///
    /// This function will panic if `self` is not owned by the `store`
    /// specified.
    ///
    /// # Examples
    ///
    /// Calling a function which takes no parameters and has no return value:
    ///
    /// ```
    /// # use wasmtime::component::Func;
    /// # use wasmtime::Store;
    /// # fn foo(func: &Func, store: &mut Store<()>) -> anyhow::Result<()> {
    /// let typed = func.typed::<(), ()>(&store)?;
    /// typed.call(store, ())?;
    /// # Ok(())
    /// # }
    /// ```
    ///
    /// Calling a function which takes one string parameter and returns a
    /// string:
    ///
    /// ```
    /// # use wasmtime::component::Func;
    /// # use wasmtime::Store;
    /// # fn foo(func: &Func, mut store: Store<()>) -> anyhow::Result<()> {
    /// let typed = func.typed::<(&str,), (String,)>(&store)?;
    /// let ret = typed.call(&mut store, ("Hello, ",))?.0;
    /// println!("returned string was: {}", ret);
    /// # Ok(())
    /// # }
    /// ```
    ///
    /// Calling a function which takes multiple parameters and returns a boolean:
    ///
    /// ```
    /// # use wasmtime::component::Func;
    /// # use wasmtime::Store;
    /// # fn foo(func: &Func, mut store: Store<()>) -> anyhow::Result<()> {
    /// let typed = func.typed::<(u32, Option<&str>, &[u8]), (bool,)>(&store)?;
    /// let ok: bool = typed.call(&mut store, (1, Some("hello"), b"bytes!"))?.0;
    /// println!("return value was: {ok}");
    /// # Ok(())
    /// # }
    /// ```
    pub fn typed<Params, Return>(&self, store: impl AsContext) -> Result<TypedFunc<Params, Return>>
    where
        Params: ComponentNamedList + Lower,
        Return: ComponentNamedList + Lift,
    {
        self._typed(store.as_context().0, None)
    }

    pub(crate) fn _typed<Params, Return>(
        &self,
        store: &StoreOpaque,
        instance: Option<&ComponentInstance>,
    ) -> Result<TypedFunc<Params, Return>>
    where
        Params: ComponentNamedList + Lower,
        Return: ComponentNamedList + Lift,
    {
        self.typecheck::<Params, Return>(store, instance)?;
        unsafe { Ok(TypedFunc::new_unchecked(*self)) }
    }

    fn typecheck<Params, Return>(
        &self,
        store: &StoreOpaque,
        instance: Option<&ComponentInstance>,
    ) -> Result<()>
    where
        Params: ComponentNamedList + Lower,
        Return: ComponentNamedList + Lift,
    {
        let cx = InstanceType::new(instance.unwrap_or_else(|| &store[self.instance.id()]));
        let ty = &cx.types[self.ty(store)];

        Params::typecheck(&InterfaceType::Tuple(ty.params), &cx)
            .context("type mismatch with parameters")?;
        Return::typecheck(&InterfaceType::Tuple(ty.results), &cx)
            .context("type mismatch with results")?;

        Ok(())
    }

    /// Get the parameter names and types for this function.
    pub fn params(&self, store: impl AsContext) -> Box<[(String, Type)]> {
        let store = store.as_context();
        let instance = &store[self.instance.id()];
        let types = instance.component().types();
        let func_ty = &types[self.ty(store.0)];
        types[func_ty.params]
            .types
            .iter()
            .zip(&func_ty.param_names)
            .map(|(ty, name)| (name.clone(), Type::from(ty, &InstanceType::new(instance))))
            .collect()
    }

    /// Get the result types for this function.
    pub fn results(&self, store: impl AsContext) -> Box<[Type]> {
        let store = store.as_context();
        let instance = &store[self.instance.id()];
        let types = instance.component().types();
        let ty = self.ty(store.0);
        types[types[ty].results]
            .types
            .iter()
            .map(|ty| Type::from(ty, &InstanceType::new(instance)))
            .collect()
    }

    fn ty(&self, store: &StoreOpaque) -> TypeFuncIndex {
        let instance = &store[self.instance.id()];
        let (ty, _, _) = instance.component().export_lifted_function(self.index);
        ty
    }

    /// Invokes this function with the `params` given and returns the result.
    ///
    /// The `params` provided must match the parameters that this function takes
    /// in terms of their types and the number of parameters. Results will be
    /// written to the `results` slice provided if the call completes
    /// successfully. The initial types of the values in `results` are ignored
    /// and values are overwritten to write the result. It's required that the
    /// size of `results` exactly matches the number of results that this
    /// function produces.
    ///
    /// Note that after a function is invoked the embedder needs to invoke
    /// [`Func::post_return`] to execute any final cleanup required by the
    /// guest. This function call is required to either call the function again
    /// or to call another function.
    ///
    /// For more detailed information see the documentation of
    /// [`TypedFunc::call`].
    ///
    /// # Errors
    ///
    /// Returns an error in situations including but not limited to:
    ///
    /// * `params` is not the right size or if the values have the wrong type
    /// * `results` is not the right size
    /// * A trap occurs while executing the function
    /// * The function calls a host function which returns an error
    ///
    /// See [`TypedFunc::call`] for more information in addition to
    /// [`wasmtime::Func::call`](crate::Func::call).
    ///
    /// # Panics
    ///
    /// Panics if this is called on a function in an asynchronous store. This
    /// only works with functions defined within a synchronous store. Also
    /// panics if `store` does not own this function.
    pub fn call(
        &self,
        mut store: impl AsContextMut<Data: Send>,
        params: &[Val],
        results: &mut [Val],
    ) -> Result<()> {
        let mut store = store.as_context_mut();
        assert!(
            !store.0.async_support(),
            "must use `call_async` when async support is enabled on the config"
        );
        self.call_impl(&mut store.as_context_mut(), params, results)
    }

    /// Exactly like [`Self::call`] except for use on async stores.
    ///
    /// Note that after this [`Func::post_return_async`] will be used instead of
    /// the synchronous version at [`Func::post_return`].
    ///
    /// # Panics
    ///
    /// Panics if this is called on a function in a synchronous store. This
    /// only works with functions defined within an asynchronous store. Also
    /// panics if `store` does not own this function.
    #[cfg(feature = "async")]
    pub async fn call_async(
        &self,
        mut store: impl AsContextMut<Data: Send>,
        params: &[Val],
        results: &mut [Val],
    ) -> Result<()> {
        let store = store.as_context_mut();
        assert!(
            store.0.async_support(),
            "cannot use `call_async` without enabling async support in the config"
        );
        #[cfg(feature = "component-model-async")]
        {
            let mut store = store;
            let instance = store.0[self.0].instance;
            let call =
                self.call_concurrent(store.as_context_mut(), params.iter().cloned().collect());
            let result_vec = instance.run(store, call).await??;
            for (result, slot) in result_vec.into_iter().zip(results) {
                *slot = result;
            }
            Ok(())
        }
        #[cfg(not(feature = "component-model-async"))]
        {
            let mut store = store;
            store
                .on_fiber(|store| self.call_impl(store, params, results))
                .await?
        }
    }

    #[cfg(feature = "component-model-async")]
    fn check_param_count<T>(&self, store: StoreContextMut<T>, count: usize) -> Result<()> {
        let param_tys = self.params(&store);
        if param_tys.len() != count {
            bail!("expected {} argument(s), got {count}", param_tys.len(),);
        }

        Ok(())
    }

    /// Start a concurrent call to this function.
    ///
    /// Unlike [`Self::call`] and [`Self::call_async`] (both of which require
    /// exclusive access to the store until the completion of the call), calls
    /// made using this method may run concurrently with other calls to the same
    /// instance.
    ///
    /// Note that the `Future` returned by this method will panic if polled or
    /// `.await`ed outside of the event loop of the component instance this
    /// function belongs to; use `Instance::run`, `Instance::run_with`, or
    /// `Instance::spawn` to poll it from within the event loop.  See
    /// [`Instance::run`] for examples.
    #[cfg(feature = "component-model-async")]
    pub fn call_concurrent<T: Send + 'static>(
        self,
        mut store: impl AsContextMut<Data = T>,
        params: Vec<Val>,
    ) -> Pin<Box<dyn Future<Output = Result<Vec<Val>>> + Send + 'static>> {
        let mut store = store.as_context_mut();
        assert!(
            store.0.async_support(),
            "cannot use `call_concurrent` when async support is not enabled on the config"
        );

        let result = (|| {
            self.check_param_count(store.as_context_mut(), params.len())?;
            // SAFETY: We uphold the contract documented in
            // `concurrent::prepare_call` by setting `PreparedCall::params` to a
            // valid pointer prior to polling the event loop for this function's
            // instance and providing a `drop_params` parameter which will
            // correctly dispose of it after lowering.
            let prepared = unsafe {
                self.prepare_call_dynamic(
                    store.as_context_mut(),
                    concurrent::drop_params::<Vec<Val>>,
                )
            }?;
            prepared
                .params()
                .store(Box::into_raw(Box::new(params)).cast(), Relaxed);
            concurrent::queue_call(store, prepared)
        })();

        match result {
            Ok(future) => Box::pin(future),
            Err(e) => Box::pin(future::ready(Err(e))),
        }
    }

    /// Calls `concurrent::prepare_call` with monomorphized functions for
    /// lowering the parameters and lifting the result.
    ///
    /// SAFETY: See `concurrent::prepare_call`.
    #[cfg(feature = "component-model-async")]
    unsafe fn prepare_call_dynamic<'a, T: Send + 'static>(
        self,
        mut store: StoreContextMut<'a, T>,
        drop_params: unsafe fn(*mut u8),
    ) -> Result<PreparedCall<Vec<Val>>> {
        let store = store.as_context_mut();

        let lower = Self::lower_args_fn::<T>;
        let lift = if store.0[self.0].options.async_() {
            Self::lift_results_async_fn::<T>
        } else {
            Self::lift_results_sync_fn::<T>
        };

        concurrent::prepare_call(store, lower, drop_params, lift, self, MAX_FLAT_PARAMS)
    }

    fn call_impl(
        &self,
        mut store: impl AsContextMut<Data: Send>,
        params: &[Val],
        results: &mut [Val],
    ) -> Result<()> {
        let store = store.as_context_mut();

        let param_tys = self.params(&store);
        let result_tys = self.results(&store);

        if param_tys.len() != params.len() {
            bail!(
                "expected {} argument(s), got {}",
                param_tys.len(),
                params.len()
            );
        }
        if result_tys.len() != results.len() {
            bail!(
                "expected {} result(s), got {}",
                result_tys.len(),
                results.len()
            );
        }

        if store.0[self.0].options.async_() {
            unreachable!(
                "async-lifted exports should have failed validation \
                 when `component-model-async` feature disabled"
            );
        }

        self.call_raw(
            store,
            &params.iter().cloned().collect::<Vec<_>>(),
            Self::lower_args,
            |cx, results_ty, src: &[ValRaw; MAX_FLAT_RESULTS]| {
                for (result, slot) in Self::lift_results_sync(cx, results_ty, src)?
                    .into_iter()
                    .zip(results)
                {
                    *slot = result;
                }
                Ok(())
            },
        )
    }

    /// Invokes the underlying wasm function, lowering arguments and lifting the
    /// result.
    ///
    /// The `lower` function and `lift` function provided here are what actually
    /// do the lowering and lifting. The `LowerParams` and `LowerReturn` types
    /// are what will be allocated on the stack for this function call. They
    /// should be appropriately sized for the lowering/lifting operation
    /// happening.
    fn call_raw<T, Params: ?Sized, Return, LowerParams, LowerReturn>(
        &self,
        mut store: StoreContextMut<'_, T>,
        params: &Params,
        lower: impl FnOnce(
            &mut LowerContext<'_, T>,
            &Params,
            InterfaceType,
            &mut MaybeUninit<LowerParams>,
        ) -> Result<()>,
        lift: impl FnOnce(&mut LiftContext<'_>, InterfaceType, &LowerReturn) -> Result<Return>,
    ) -> Result<Return>
    where
        LowerParams: Copy,
        LowerReturn: Copy,
    {
        let vminstance = self.instance.instance(store.0);
        let (ty, def, options) = vminstance.component().export_lifted_function(self.index);
        let export = match vminstance.lookup_def(store.0, def) {
            Export::Function(f) => f,
            _ => unreachable!(),
        };
        let component_instance = options.instance;
        let memory = options
            .memory
            .map(|i| NonNull::new(vminstance.runtime_memory(i)).unwrap());
        let realloc = options.realloc.map(|i| vminstance.runtime_realloc(i));
        let options =
            unsafe { Options::new(store.0.id(), memory, realloc, options.string_encoding) };

        let space = &mut MaybeUninit::<ParamsAndResults<LowerParams, LowerReturn>>::uninit();

        // Double-check the size/alignment of `space`, just in case.
        //
        // Note that this alone is not enough to guarantee the validity of the
        // `unsafe` block below, but it's definitely required. In any case LLVM
        // should be able to trivially see through these assertions and remove
        // them in release mode.
        let val_size = mem::size_of::<ValRaw>();
        let val_align = mem::align_of::<ValRaw>();
        assert!(mem::size_of_val(space) % val_size == 0);
        assert!(mem::size_of_val(map_maybe_uninit!(space.params)) % val_size == 0);
        assert!(mem::size_of_val(map_maybe_uninit!(space.ret)) % val_size == 0);
        assert!(mem::align_of_val(space) == val_align);
        assert!(mem::align_of_val(map_maybe_uninit!(space.params)) == val_align);
        assert!(mem::align_of_val(map_maybe_uninit!(space.ret)) == val_align);

<<<<<<< HEAD
        let instance_handle = instance;
        let instance = store.0[instance.0].as_ref().unwrap();
        let types = instance.component_types().clone();
        let mut flags = instance.instance().instance_flags(component_instance);
=======
        let types = vminstance.component().types().clone();
        let mut flags = vminstance.instance_flags(component_instance);
>>>>>>> 59e62ac5

        unsafe {
            // Test the "may enter" flag which is a "lock" on this instance.
            // This is immediately set to `false` afterwards and note that
            // there's no on-cleanup setting this flag back to true. That's an
            // intentional design aspect where if anything goes wrong internally
            // from this point on the instance is considered "poisoned" and can
            // never be entered again. The only time this flag is set to `true`
            // again is after post-return logic has completed successfully.
            if !flags.may_enter() {
                bail!(crate::Trap::CannotEnterComponent);
            }
            flags.set_may_enter(false);

            debug_assert!(flags.may_leave());
            flags.set_may_leave(false);
<<<<<<< HEAD
            let mut cx =
                LowerContext::new(store.as_context_mut(), &options, &types, instance_handle);
=======
            let instance_ptr = self.instance.instance_ptr(store.0).as_ptr();
            let mut cx = LowerContext::new(store.as_context_mut(), &options, &types, instance_ptr);
>>>>>>> 59e62ac5
            cx.enter_call();
            let result = lower(
                &mut cx,
                params,
                InterfaceType::Tuple(types[ty].params),
                map_maybe_uninit!(space.params),
            );
            flags.set_may_leave(true);
            result?;

            // This is unsafe as we are providing the guarantee that all the
            // inputs are valid. The various pointers passed in for the function
            // are all valid since they're coming from our store, and the
            // `params_and_results` should have the correct layout for the core
            // wasm function we're calling. Note that this latter point relies
            // on the correctness of this module and `ComponentType`
            // implementations, hence `ComponentType` being an `unsafe` trait.
            crate::Func::call_unchecked_raw(
                &mut store,
                export.func_ref,
                NonNull::new(core::ptr::slice_from_raw_parts_mut(
                    space.as_mut_ptr().cast(),
                    mem::size_of_val(space) / mem::size_of::<ValRaw>(),
                ))
                .unwrap(),
            )?;

            // Note that `.assume_init_ref()` here is unsafe but we're relying
            // on the correctness of the structure of `LowerReturn` and the
            // type-checking performed to acquire the `TypedFunc` to make this
            // safe. It should be the case that `LowerReturn` is the exact
            // representation of the return value when interpreted as
            // `[ValRaw]`, and additionally they should have the correct types
            // for the function we just called (which filled in the return
            // values).
            let ret = map_maybe_uninit!(space.ret).assume_init_ref();

            // Lift the result into the host while managing post-return state
            // here as well.
            //
            // After a successful lift the return value of the function, which
            // is currently required to be 0 or 1 values according to the
            // canonical ABI, is saved within the `Store`'s `FuncData`. This'll
            // later get used in post-return.
            flags.set_needs_post_return(true);
            let val = lift(
                &mut LiftContext::new(store.0, &options, &types, instance_handle),
                InterfaceType::Tuple(types[ty].results),
                ret,
            )?;
            let ret_slice = storage_as_slice(ret);
            (*instance_ptr).post_return_arg_set(
                self.index,
                match ret_slice.len() {
                    0 => ValRaw::i32(0),
                    1 => ret_slice[0],
                    _ => unreachable!(),
                },
            );
            return Ok(val);
        }
    }

    /// Invokes the `post-return` canonical ABI option, if specified, after a
    /// [`Func::call`] has finished.
    ///
    /// This function is a required method call after a [`Func::call`] completes
    /// successfully. After the embedder has finished processing the return
    /// value then this function must be invoked.
    ///
    /// # Errors
    ///
    /// This function will return an error in the case of a WebAssembly trap
    /// happening during the execution of the `post-return` function, if
    /// specified.
    ///
    /// # Panics
    ///
    /// This function will panic if it's not called under the correct
    /// conditions. This can only be called after a previous invocation of
    /// [`Func::call`] completes successfully, and this function can only
    /// be called for the same [`Func`] that was `call`'d.
    ///
    /// If this function is called when [`Func::call`] was not previously
    /// called, then it will panic. If a different [`Func`] for the same
    /// component instance was invoked then this function will also panic
    /// because the `post-return` needs to happen for the other function.
    ///
    /// Panics if this is called on a function in an asynchronous store.
    /// This only works with functions defined within a synchronous store.
    #[inline]
    pub fn post_return(&self, mut store: impl AsContextMut) -> Result<()> {
        let store = store.as_context_mut();
        assert!(
            !store.0.async_support(),
            "must use `post_return_async` when async support is enabled on the config"
        );
        self.post_return_impl(store)
    }

    /// Exactly like [`Self::post_return`] except for use on async stores.
    ///
    /// # Panics
    ///
    /// Panics if this is called on a function in a synchronous store. This
    /// only works with functions defined within an asynchronous store.
    #[cfg(feature = "async")]
    pub async fn post_return_async(&self, mut store: impl AsContextMut<Data: Send>) -> Result<()> {
        let mut store = store.as_context_mut();
        assert!(
            store.0.async_support(),
            "cannot use `call_async` without enabling async support in the config"
        );
        // Future optimization opportunity: conditionally use a fiber here since
        // some func's post_return will not need the async context (i.e. end up
        // calling async host functionality)
        store.on_fiber(|store| self.post_return_impl(store)).await?
    }

    fn post_return_impl(&self, mut store: impl AsContextMut) -> Result<()> {
        let mut store = store.as_context_mut();
<<<<<<< HEAD

        #[cfg(feature = "component-model-async")]
        if store.0.async_support() {
            // In this case, the post-return function will already have been
            // called.
            return Ok(());
        }

        let data = &mut store.0[self.0];
        let instance = data.instance;
        let post_return = data.post_return;
        let component_instance = data.component_instance;
        let post_return_arg = data.post_return_arg.take();
        let instance = store.0[instance.0].as_ref().unwrap().instance_ptr();
=======
        let index = self.index;
        let vminstance = &store.0[self.instance.id()];
        let (_ty, _def, options) = vminstance.component().export_lifted_function(index);
        let post_return = options.post_return.map(|i| {
            let func_ref = vminstance.runtime_post_return(i);
            ExportFunction { func_ref }
        });
        let instance = self.instance.instance_ptr(store.0).as_ptr();
>>>>>>> 59e62ac5

        unsafe {
            let post_return_arg = (*instance).post_return_arg_take(index);
            let mut flags = (*instance).instance_flags(options.instance);

            // First assert that the instance is in a "needs post return" state.
            // This will ensure that the previous action on the instance was a
            // function call above. This flag is only set after a component
            // function returns so this also can't be called (as expected)
            // during a host import for example.
            //
            // Note, though, that this assert is not sufficient because it just
            // means some function on this instance needs its post-return
            // called. We need a precise post-return for a particular function
            // which is the second assert here (the `.expect`). That will assert
            // that this function itself needs to have its post-return called.
            //
            // The theory at least is that these two asserts ensure component
            // model semantics are upheld where the host properly calls
            // `post_return` on the right function despite the call being a
            // separate step in the API.
            assert!(
                flags.needs_post_return(),
                "post_return can only be called after a function has previously been called",
            );
            let post_return_arg = post_return_arg.expect("calling post_return on wrong function");

            // This is a sanity-check assert which shouldn't ever trip.
            assert!(!flags.may_enter());

            // Unset the "needs post return" flag now that post-return is being
            // processed. This will cause future invocations of this method to
            // panic, even if the function call below traps.
            flags.set_needs_post_return(false);

            // If the function actually had a `post-return` configured in its
            // canonical options that's executed here.
            //
            // Note that if this traps (returns an error) this function
            // intentionally leaves the instance in a "poisoned" state where it
            // can no longer be entered because `may_enter` is `false`.
            if let Some(func) = post_return {
                crate::Func::call_unchecked_raw(
                    &mut store,
                    func.func_ref,
                    NonNull::new(core::ptr::slice_from_raw_parts(&post_return_arg, 1).cast_mut())
                        .unwrap(),
                )?;
            }

            // And finally if everything completed successfully then the "may
            // enter" flag is set to `true` again here which enables further use
            // of the component.
            flags.set_may_enter(true);

            let (calls, host_table, _) = store.0.component_resource_state();
            ResourceTables {
                calls,
                host_table: Some(host_table),
                guest: Some((*instance).guest_tables()),
            }
            .exit_call()?;
        }
        Ok(())
    }

    fn lower_args<T>(
        cx: &mut LowerContext<'_, T>,
        params: &Vec<Val>,
        params_ty: InterfaceType,
        dst: &mut MaybeUninit<[ValRaw; MAX_FLAT_PARAMS]>,
    ) -> Result<()> {
        let params_ty = match params_ty {
            InterfaceType::Tuple(i) => &cx.types[i],
            _ => unreachable!(),
        };
        if params_ty.abi.flat_count(MAX_FLAT_PARAMS).is_some() {
            let dst = &mut unsafe {
                mem::transmute::<_, &mut [MaybeUninit<ValRaw>; MAX_FLAT_PARAMS]>(dst)
            }
            .iter_mut();

            params
                .iter()
                .zip(params_ty.types.iter())
                .try_for_each(|(param, ty)| param.lower(cx, *ty, dst))
        } else {
            Self::store_args(cx, &params_ty, params, dst)
        }
    }

    /// Equivalent to `lower_args`, but with a monomorphic signature
    /// suitable for use with `concurrent::prepare_call`.
    ///
    /// SAFETY: `params_in` must be a valid pointer to a `MaybeUninit<[ValRaw;
    /// MAX_FLAT_PARAMS]>`.
    #[cfg(feature = "component-model-async")]
    unsafe fn lower_args_fn<T>(
        func: Func,
        store: StoreContextMut<T>,
        instance: Instance,
        params_in: *mut u8,
        params_out: &mut [MaybeUninit<ValRaw>],
    ) -> Result<()> {
        lower_params(
            store,
            instance,
            params_out,
            func,
            // SAFETY: Per this function's precondition, `params_in` is a valid
            // pointer to a `MaybeUninit<[ValRaw; MAX_FLAT_PARAMS]>`.
            unsafe { &*params_in.cast() },
            Self::lower_args::<T>,
        )
    }

    fn store_args<T>(
        cx: &mut LowerContext<'_, T>,
        params_ty: &TypeTuple,
        args: &[Val],
        dst: &mut MaybeUninit<[ValRaw; MAX_FLAT_PARAMS]>,
    ) -> Result<()> {
        let size = usize::try_from(params_ty.abi.size32).unwrap();
        let ptr = cx.realloc(0, 0, params_ty.abi.align32, size)?;
        let mut offset = ptr;
        for (ty, arg) in params_ty.types.iter().zip(args) {
            let abi = cx.types.canonical_abi(ty);
            arg.store(cx, *ty, abi.next_field32_size(&mut offset))?;
        }

        map_maybe_uninit!(dst[0]).write(ValRaw::i64(ptr as i64));

        Ok(())
    }

    fn lift_results_sync(
        cx: &mut LiftContext<'_>,
        results_ty: InterfaceType,
        src: &[ValRaw],
    ) -> Result<Vec<Val>> {
        Self::lift_results(cx, results_ty, src, false)
    }

    /// Equivalent to `lift_results_sync`, but with a monomorphic signature
    /// suitable for use with `concurrent::prepare_call`.
    #[cfg(feature = "component-model-async")]
    fn lift_results_sync_fn<T>(
        func: Func,
        store: StoreContextMut<T>,
        instance: Instance,
        results: &[ValRaw],
    ) -> Result<Box<dyn Any + Send + Sync>> {
        lift_results(store, instance, results, func, Self::lift_results_sync)
    }

    #[cfg(feature = "component-model-async")]
    fn lift_results_async(
        cx: &mut LiftContext<'_>,
        results_ty: InterfaceType,
        src: &[ValRaw],
    ) -> Result<Vec<Val>> {
        Self::lift_results(cx, results_ty, src, true)
    }

    /// Equivalent to `lift_results_async`, but with a monomorphic signature
    /// suitable for use with `concurrent::prepare_call`.
    #[cfg(feature = "component-model-async")]
    fn lift_results_async_fn<T>(
        func: Func,
        store: StoreContextMut<T>,
        instance: Instance,
        results: &[ValRaw],
    ) -> Result<Box<dyn Any + Send + Sync>> {
        lift_results(store, instance, results, func, Self::lift_results_async)
    }

    fn lift_results(
        cx: &mut LiftContext<'_>,
        results_ty: InterfaceType,
        src: &[ValRaw],
        async_: bool,
    ) -> Result<Vec<Val>> {
        let results_ty = match results_ty {
            InterfaceType::Tuple(i) => &cx.types[i],
            _ => unreachable!(),
        };
        let limit = if async_ {
            MAX_FLAT_PARAMS
        } else {
            MAX_FLAT_RESULTS
        };
        if results_ty.abi.flat_count(limit).is_some() {
            let mut flat = src.iter();
            results_ty
                .types
                .iter()
                .map(|ty| Val::lift(cx, *ty, &mut flat))
                .collect()
        } else {
            Self::load_results(cx, results_ty, &mut src.iter())
        }
    }

    fn load_results(
        cx: &mut LiftContext<'_>,
        results_ty: &TypeTuple,
        src: &mut core::slice::Iter<'_, ValRaw>,
    ) -> Result<Vec<Val>> {
        // FIXME(#4311): needs to read an i64 for memory64
        let ptr = usize::try_from(src.next().unwrap().get_u32())?;
        if ptr % usize::try_from(results_ty.abi.align32)? != 0 {
            bail!("return pointer not aligned");
        }

        let bytes = cx
            .memory()
            .get(ptr..)
            .and_then(|b| b.get(..usize::try_from(results_ty.abi.size32).unwrap()))
            .ok_or_else(|| anyhow::anyhow!("pointer out of bounds of memory"))?;

        let mut offset = 0;
        results_ty
            .types
            .iter()
            .map(|ty| {
                let abi = cx.types.canonical_abi(ty);
                let offset = abi.next_field32_size(&mut offset);
                Val::load(cx, *ty, &bytes[offset..][..abi.size32 as usize])
            })
            .collect()
    }
}

/// Lower parameters of the specified type using the specified function.
#[cfg(feature = "component-model-async")]
fn lower_params<
    Params,
    LowerParams,
    T,
    F: FnOnce(
            &mut LowerContext<T>,
            &Params,
            InterfaceType,
            &mut MaybeUninit<LowerParams>,
        ) -> Result<()>
        + Send
        + Sync,
>(
    mut store: StoreContextMut<T>,
    instance: Instance,
    lowered: &mut [MaybeUninit<ValRaw>],
    me: Func,
    params: &Params,
    lower: F,
) -> Result<()> {
    use crate::component::storage::slice_to_storage_mut;

    let FuncData {
        options,
        component_instance,
        ty,
        ..
    } = store.0[me.0];

    let reference = instance.instance(store.0);
    let types = reference.component_types().clone();
    let mut flags = reference.instance_flags(component_instance);

    if unsafe { !flags.may_enter() } {
        bail!(crate::Trap::CannotEnterComponent);
    }

    unsafe { flags.set_may_leave(false) };
    let mut cx = LowerContext::new(store.as_context_mut(), &options, &types, instance);
    let result = lower(
        &mut cx,
        params,
        InterfaceType::Tuple(types[ty].params),
        unsafe { slice_to_storage_mut(lowered) },
    );
    unsafe { flags.set_may_leave(true) };
    result?;

    if !options.async_() {
        unsafe {
            flags.set_may_enter(false);
            flags.set_needs_post_return(true);
        }
    }

    Ok(())
}

/// Lift results of the specified type using the specified function.
#[cfg(feature = "component-model-async")]
fn lift_results<
    Return: Send + Sync + 'static,
    T,
    F: FnOnce(&mut LiftContext, InterfaceType, &[ValRaw]) -> Result<Return> + Send + Sync,
>(
    store: StoreContextMut<T>,
    instance: Instance,
    lowered: &[ValRaw],
    me: Func,
    lift: F,
) -> Result<Box<dyn std::any::Any + Send + Sync>> {
    let FuncData { options, ty, .. } = store.0[me.0];
    let types = instance.instance(store.0).component_types().clone();
    Ok(Box::new(lift(
        &mut LiftContext::new(store.0, &options, &types, instance),
        InterfaceType::Tuple(types[ty].results),
        lowered,
    )?) as Box<dyn std::any::Any + Send + Sync>)
}<|MERGE_RESOLUTION|>--- conflicted
+++ resolved
@@ -46,25 +46,10 @@
 /// [`wasmtime::Func`](crate::Func) it's possible to call functions either
 /// synchronously or asynchronously and either typed or untyped.
 #[derive(Copy, Clone, Debug)]
-<<<<<<< HEAD
-pub struct Func(pub(crate) Stored<FuncData>);
-
-#[doc(hidden)]
-pub struct FuncData {
-    pub(crate) export: ExportFunction,
-    pub(crate) ty: TypeFuncIndex,
-    pub(crate) types: Arc<ComponentTypes>,
-    pub(crate) options: Options,
-    pub(crate) instance: Instance,
-    pub(crate) component_instance: RuntimeComponentInstanceIndex,
-    pub(crate) post_return: Option<ExportFunction>,
-    post_return_arg: Option<ValRaw>,
-=======
 #[repr(C)] // here for the C API.
 pub struct Func {
     instance: Instance,
     index: ExportIndex,
->>>>>>> 59e62ac5
 }
 
 // Double-check that the C representation in `component/instance.h` matches our
@@ -80,55 +65,8 @@
 };
 
 impl Func {
-<<<<<<< HEAD
-    pub(crate) fn from_lifted_func(
-        store: &mut StoreOpaque,
-        instance: &Instance,
-        data: &InstanceData,
-        ty: TypeFuncIndex,
-        func: &CoreDef,
-        options: &CanonicalOptions,
-    ) -> Func {
-        let export = match data.lookup_def(store, func) {
-            Export::Function(f) => f,
-            _ => unreachable!(),
-        };
-        let memory = options
-            .memory
-            .map(|i| NonNull::new(data.instance().runtime_memory(i)).unwrap());
-        let realloc = options.realloc.map(|i| data.instance().runtime_realloc(i));
-        let post_return = options.post_return.map(|i| {
-            let func_ref = data.instance().runtime_post_return(i);
-            ExportFunction { func_ref }
-        });
-        let component_instance = options.instance;
-        let callback = options
-            .callback
-            .map(|i| data.instance().runtime_callback(i));
-        let options = unsafe {
-            Options::new(
-                store.id(),
-                memory,
-                realloc,
-                options.string_encoding,
-                options.async_,
-                callback,
-            )
-        };
-        Func(store.store_data_mut().insert(FuncData {
-            export,
-            options,
-            ty,
-            types: data.component_types().clone(),
-            instance: *instance,
-            component_instance,
-            post_return,
-            post_return_arg: None,
-        }))
-=======
     pub(crate) fn from_lifted_func(instance: Instance, index: ExportIndex) -> Func {
         Func { instance, index }
->>>>>>> 59e62ac5
     }
 
     /// Attempt to cast this [`Func`] to a statically typed [`TypedFunc`] with
@@ -561,15 +499,8 @@
         assert!(mem::align_of_val(map_maybe_uninit!(space.params)) == val_align);
         assert!(mem::align_of_val(map_maybe_uninit!(space.ret)) == val_align);
 
-<<<<<<< HEAD
-        let instance_handle = instance;
-        let instance = store.0[instance.0].as_ref().unwrap();
-        let types = instance.component_types().clone();
-        let mut flags = instance.instance().instance_flags(component_instance);
-=======
         let types = vminstance.component().types().clone();
         let mut flags = vminstance.instance_flags(component_instance);
->>>>>>> 59e62ac5
 
         unsafe {
             // Test the "may enter" flag which is a "lock" on this instance.
@@ -586,13 +517,8 @@
 
             debug_assert!(flags.may_leave());
             flags.set_may_leave(false);
-<<<<<<< HEAD
-            let mut cx =
-                LowerContext::new(store.as_context_mut(), &options, &types, instance_handle);
-=======
             let instance_ptr = self.instance.instance_ptr(store.0).as_ptr();
             let mut cx = LowerContext::new(store.as_context_mut(), &options, &types, instance_ptr);
->>>>>>> 59e62ac5
             cx.enter_call();
             let result = lower(
                 &mut cx,
@@ -714,22 +640,6 @@
 
     fn post_return_impl(&self, mut store: impl AsContextMut) -> Result<()> {
         let mut store = store.as_context_mut();
-<<<<<<< HEAD
-
-        #[cfg(feature = "component-model-async")]
-        if store.0.async_support() {
-            // In this case, the post-return function will already have been
-            // called.
-            return Ok(());
-        }
-
-        let data = &mut store.0[self.0];
-        let instance = data.instance;
-        let post_return = data.post_return;
-        let component_instance = data.component_instance;
-        let post_return_arg = data.post_return_arg.take();
-        let instance = store.0[instance.0].as_ref().unwrap().instance_ptr();
-=======
         let index = self.index;
         let vminstance = &store.0[self.instance.id()];
         let (_ty, _def, options) = vminstance.component().export_lifted_function(index);
@@ -738,7 +648,6 @@
             ExportFunction { func_ref }
         });
         let instance = self.instance.instance_ptr(store.0).as_ptr();
->>>>>>> 59e62ac5
 
         unsafe {
             let post_return_arg = (*instance).post_return_arg_take(index);
