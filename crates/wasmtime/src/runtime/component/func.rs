--- conflicted
+++ resolved
@@ -18,19 +18,9 @@
 #[cfg(feature = "component-model-async")]
 use crate::component::concurrent::{self, PreparedCall};
 #[cfg(feature = "component-model-async")]
-<<<<<<< HEAD
-use core::any::Any;
-#[cfg(feature = "component-model-async")]
-use core::future::{self, Future};
-#[cfg(feature = "component-model-async")]
-use core::pin::Pin;
-#[cfg(feature = "component-model-async")]
-use core::sync::atomic::Ordering::Relaxed;
-=======
 use core::future::Future;
 #[cfg(feature = "component-model-async")]
 use core::pin::Pin;
->>>>>>> 4b518271
 
 mod host;
 mod options;
@@ -289,54 +279,34 @@
         params: &[Val],
         results: &mut [Val],
     ) -> Result<()> {
-        let store = store.as_context_mut();
+        let mut store = store.as_context_mut();
         assert!(
             store.0.async_support(),
             "cannot use `call_async` without enabling async support in the config"
         );
         #[cfg(feature = "component-model-async")]
         {
-<<<<<<< HEAD
-            let mut store = store;
-            let call =
-                self.call_concurrent(store.as_context_mut(), params.iter().cloned().collect());
-            let result_vec = self.instance.run(store, call).await??;
-            for (result, slot) in result_vec.into_iter().zip(results) {
-=======
             let future =
                 self.call_concurrent_dynamic(store.as_context_mut(), params.to_vec(), false);
             let run_results = self.instance.run(store, future).await??;
             assert_eq!(run_results.len(), results.len());
             for (result, slot) in run_results.into_iter().zip(results) {
->>>>>>> 4b518271
                 *slot = result;
             }
             Ok(())
         }
         #[cfg(not(feature = "component-model-async"))]
         {
-<<<<<<< HEAD
-            let mut store = store;
-=======
->>>>>>> 4b518271
             store
                 .on_fiber(|store| self.call_impl(store, params, results))
                 .await?
         }
     }
 
-<<<<<<< HEAD
-    #[cfg(feature = "component-model-async")]
-    fn check_param_count<T>(&self, store: StoreContextMut<T>, count: usize) -> Result<()> {
-        let param_tys = self.params(&store);
-        if param_tys.len() != count {
-            bail!("expected {} argument(s), got {count}", param_tys.len(),);
-=======
     fn check_param_count<T>(&self, store: StoreContextMut<T>, count: usize) -> Result<()> {
         let param_tys = self.params(&store);
         if param_tys.len() != count {
             bail!("expected {} argument(s), got {count}", param_tys.len());
->>>>>>> 4b518271
         }
 
         Ok(())
@@ -347,13 +317,9 @@
     /// Unlike [`Self::call`] and [`Self::call_async`] (both of which require
     /// exclusive access to the store until the completion of the call), calls
     /// made using this method may run concurrently with other calls to the same
-<<<<<<< HEAD
-    /// instance.
-=======
     /// instance.  In addition, the runtime will call the `post-return` function
     /// (if any) automatically when the guest task completes -- no need to
     /// explicitly call `Func::post_return` afterward.
->>>>>>> 4b518271
     ///
     /// Note that the `Future` returned by this method will panic if polled or
     /// `.await`ed outside of the event loop of the component instance this
@@ -366,41 +332,12 @@
         mut store: impl AsContextMut<Data = T>,
         params: Vec<Val>,
     ) -> Pin<Box<dyn Future<Output = Result<Vec<Val>>> + Send + 'static>> {
-<<<<<<< HEAD
-        let mut store = store.as_context_mut();
-=======
         let store = store.as_context_mut();
->>>>>>> 4b518271
         assert!(
             store.0.async_support(),
             "cannot use `call_concurrent` when async support is not enabled on the config"
         );
 
-<<<<<<< HEAD
-        let result = (|| {
-            self.check_param_count(store.as_context_mut(), params.len())?;
-            // SAFETY: We uphold the contract documented in
-            // `concurrent::prepare_call` by setting `PreparedCall::params` to a
-            // valid pointer prior to polling the event loop for this function's
-            // instance and providing a `drop_params` parameter which will
-            // correctly dispose of it after lowering.
-            let prepared = unsafe {
-                self.prepare_call_dynamic(
-                    store.as_context_mut(),
-                    concurrent::drop_params::<Vec<Val>>,
-                )
-            }?;
-            prepared
-                .params()
-                .store(Box::into_raw(Box::new(params)).cast(), Relaxed);
-            concurrent::queue_call(store, prepared)
-        })();
-
-        match result {
-            Ok(future) => Box::pin(future),
-            Err(e) => Box::pin(future::ready(Err(e))),
-        }
-=======
         self.call_concurrent_dynamic(store, params, true)
     }
 
@@ -423,31 +360,10 @@
         })();
 
         Box::pin(async move { result?.await })
->>>>>>> 4b518271
     }
 
     /// Calls `concurrent::prepare_call` with monomorphized functions for
     /// lowering the parameters and lifting the result.
-<<<<<<< HEAD
-    ///
-    /// SAFETY: See `concurrent::prepare_call`.
-    #[cfg(feature = "component-model-async")]
-    unsafe fn prepare_call_dynamic<'a, T: Send + 'static>(
-        self,
-        mut store: StoreContextMut<'a, T>,
-        drop_params: unsafe fn(*mut u8),
-    ) -> Result<PreparedCall<Vec<Val>>> {
-        let store = store.as_context_mut();
-
-        let lower = Self::lower_args_fn::<T>;
-        let lift = if self.abi_async(store.0) {
-            Self::lift_results_async_fn::<T>
-        } else {
-            Self::lift_results_sync_fn::<T>
-        };
-
-        concurrent::prepare_call(store, lower, drop_params, lift, self, MAX_FLAT_PARAMS)
-=======
     #[cfg(feature = "component-model-async")]
     fn prepare_call_dynamic<'a, T: Send + 'static>(
         self,
@@ -480,7 +396,6 @@
                 Ok(Box::new(results))
             },
         )
->>>>>>> 4b518271
     }
 
     fn call_impl(
@@ -489,13 +404,9 @@
         params: &[Val],
         results: &mut [Val],
     ) -> Result<()> {
-<<<<<<< HEAD
-        let store = store.as_context_mut();
-=======
         let mut store = store.as_context_mut();
 
         self.check_param_count(store.as_context_mut(), params.len())?;
->>>>>>> 4b518271
 
         let result_tys = self.results(&store);
 
@@ -514,22 +425,6 @@
             );
         }
 
-<<<<<<< HEAD
-        self.call_raw(
-            store,
-            &params.iter().cloned().collect::<Vec<_>>(),
-            Self::lower_args,
-            |cx, results_ty, src: &[ValRaw; MAX_FLAT_RESULTS]| {
-                for (result, slot) in Self::lift_results_sync(cx, results_ty, src)?
-                    .into_iter()
-                    .zip(results)
-                {
-                    *slot = result;
-                }
-                Ok(())
-            },
-        )
-=======
         // SAFETY: the chosen representations of type parameters to `call_raw`
         // here should be generally safe to work with:
         //
@@ -620,60 +515,6 @@
             )
         };
         (options, flags, ty, raw_options)
->>>>>>> 4b518271
-    }
-
-    pub(crate) fn lifted_core_func(&self, store: &mut StoreOpaque) -> NonNull<VMFuncRef> {
-        let def = {
-            let instance = self.instance.id().get(store);
-            let (_ty, def, _options) = instance.component().export_lifted_function(self.index);
-            def.clone()
-        };
-        match self.instance.lookup_vmdef(store, &def) {
-            Export::Function(f) => f.func_ref,
-            _ => unreachable!(),
-        }
-    }
-
-    pub(crate) fn post_return_core_func(&self, store: &StoreOpaque) -> Option<NonNull<VMFuncRef>> {
-        let instance = self.instance.id().get(store);
-        let (_ty, _def, options) = instance.component().export_lifted_function(self.index);
-        options.post_return.map(|i| instance.runtime_post_return(i))
-    }
-
-    pub(crate) fn abi_async(&self, store: &StoreOpaque) -> bool {
-        let instance = self.instance.id().get(store);
-        let (_ty, _def, options) = instance.component().export_lifted_function(self.index);
-        options.async_
-    }
-
-    pub(crate) fn abi_info<'a>(
-        &self,
-        store: &'a StoreOpaque,
-    ) -> (Options, InstanceFlags, TypeFuncIndex, &'a CanonicalOptions) {
-        let vminstance = self.instance.id().get(store);
-        let (ty, _def, raw_options) = vminstance.component().export_lifted_function(self.index);
-        let mem_opts = match raw_options.data_model {
-            CanonicalOptionsDataModel::Gc {} => todo!("CM+GC"),
-            CanonicalOptionsDataModel::LinearMemory(opts) => opts,
-        };
-        let memory = mem_opts
-            .memory
-            .map(|i| NonNull::new(vminstance.runtime_memory(i)).unwrap());
-        let realloc = mem_opts.realloc.map(|i| vminstance.runtime_realloc(i));
-        let flags = vminstance.instance_flags(raw_options.instance);
-        let callback = raw_options.callback.map(|i| vminstance.runtime_callback(i));
-        let options = unsafe {
-            Options::new(
-                store.id(),
-                memory,
-                realloc,
-                raw_options.string_encoding,
-                raw_options.async_,
-                callback,
-            )
-        };
-        (options, flags, ty, raw_options)
     }
 
     /// Invokes the underlying wasm function, lowering arguments and lifting the
@@ -694,10 +535,6 @@
     unsafe fn call_raw<T, Return, LowerParams, LowerReturn>(
         &self,
         mut store: StoreContextMut<'_, T>,
-<<<<<<< HEAD
-        params: &Params,
-=======
->>>>>>> 4b518271
         lower: impl FnOnce(
             &mut LowerContext<'_, T>,
             InterfaceType,
@@ -710,17 +547,12 @@
         LowerReturn: Copy,
     {
         let export = self.lifted_core_func(store.0);
-<<<<<<< HEAD
-        let vminstance = self.instance.id().get(store.0);
-        let (options, mut flags, ty, _) = self.abi_info(store.0);
-=======
 
         #[repr(C)]
         union Union<Params: Copy, Return: Copy> {
             params: Params,
             ret: Return,
         }
->>>>>>> 4b518271
 
         let space = &mut MaybeUninit::<Union<LowerParams, LowerReturn>>::uninit();
 
@@ -739,28 +571,7 @@
         assert!(mem::align_of_val(map_maybe_uninit!(space.params)) == val_align);
         assert!(mem::align_of_val(map_maybe_uninit!(space.ret)) == val_align);
 
-<<<<<<< HEAD
-        let types = vminstance.component().types().clone();
-
-        unsafe {
-            // Test the "may enter" flag which is a "lock" on this instance.
-            // This is immediately set to `false` afterwards and note that
-            // there's no on-cleanup setting this flag back to true. That's an
-            // intentional design aspect where if anything goes wrong internally
-            // from this point on the instance is considered "poisoned" and can
-            // never be entered again. The only time this flag is set to `true`
-            // again is after post-return logic has completed successfully.
-            if !flags.may_enter() {
-                bail!(crate::Trap::CannotEnterComponent);
-            }
-            flags.set_may_enter(false);
-
-            debug_assert!(flags.may_leave());
-            flags.set_may_leave(false);
-            let mut cx = LowerContext::new(store.as_context_mut(), &options, &types, self.instance);
-=======
         self.with_lower_context(store.as_context_mut(), false, |cx, ty| {
->>>>>>> 4b518271
             cx.enter_call();
             lower(cx, ty, map_maybe_uninit!(space.params))
         })?;
@@ -877,16 +688,6 @@
     fn post_return_impl(&self, mut store: impl AsContextMut) -> Result<()> {
         let mut store = store.as_context_mut();
 
-<<<<<<< HEAD
-        #[cfg(feature = "component-model-async")]
-        if store.0.async_support() {
-            // In this case, the post-return function will already have been
-            // called.
-            return Ok(());
-        }
-
-=======
->>>>>>> 4b518271
         let index = self.index;
         let vminstance = self.instance.id().get(store.0);
         let (_ty, _def, options) = vminstance.component().export_lifted_function(index);
@@ -961,29 +762,16 @@
 
     fn lower_args<T>(
         cx: &mut LowerContext<'_, T>,
-<<<<<<< HEAD
-        params: &Vec<Val>,
-        params_ty: InterfaceType,
-        dst: &mut MaybeUninit<[ValRaw; MAX_FLAT_PARAMS]>,
-=======
         params: &[Val],
         params_ty: InterfaceType,
         dst: &mut [MaybeUninit<ValRaw>],
->>>>>>> 4b518271
     ) -> Result<()> {
         let params_ty = match params_ty {
             InterfaceType::Tuple(i) => &cx.types[i],
             _ => unreachable!(),
         };
         if params_ty.abi.flat_count(MAX_FLAT_PARAMS).is_some() {
-<<<<<<< HEAD
-            let dst = &mut unsafe {
-                mem::transmute::<_, &mut [MaybeUninit<ValRaw>; MAX_FLAT_PARAMS]>(dst)
-            }
-            .iter_mut();
-=======
             let dst = &mut dst.iter_mut();
->>>>>>> 4b518271
 
             params
                 .iter()
@@ -994,34 +782,6 @@
         }
     }
 
-<<<<<<< HEAD
-    /// Equivalent to `lower_args`, but with a monomorphic signature
-    /// suitable for use with `concurrent::prepare_call`.
-    ///
-    /// SAFETY: `params_in` must be a valid pointer to a `MaybeUninit<[ValRaw;
-    /// MAX_FLAT_PARAMS]>`.
-    #[cfg(feature = "component-model-async")]
-    unsafe fn lower_args_fn<T>(
-        func: Func,
-        store: StoreContextMut<T>,
-        instance: Instance,
-        params_in: *mut u8,
-        params_out: &mut [MaybeUninit<ValRaw>],
-    ) -> Result<()> {
-        lower_params(
-            store,
-            instance,
-            params_out,
-            func,
-            // SAFETY: Per this function's precondition, `params_in` is a valid
-            // pointer to a `MaybeUninit<[ValRaw; MAX_FLAT_PARAMS]>`.
-            unsafe { &*params_in.cast() },
-            Self::lower_args::<T>,
-        )
-    }
-
-=======
->>>>>>> 4b518271
     fn store_args<T>(
         cx: &mut LowerContext<'_, T>,
         params_ty: &TypeTuple,
@@ -1041,90 +801,16 @@
         Ok(())
     }
 
-<<<<<<< HEAD
-    fn lift_results_sync(
-        cx: &mut LiftContext<'_>,
-        results_ty: InterfaceType,
-        src: &[ValRaw],
-    ) -> Result<Vec<Val>> {
-        Self::lift_results(cx, results_ty, src, false)
-    }
-
-    /// Equivalent to `lift_results_sync`, but with a monomorphic signature
-    /// suitable for use with `concurrent::prepare_call`.
-    #[cfg(feature = "component-model-async")]
-    fn lift_results_sync_fn<T>(
-        func: Func,
-        store: StoreContextMut<T>,
-        instance: Instance,
-        results: &[ValRaw],
-    ) -> Result<Box<dyn Any + Send + Sync>> {
-        lift_results(store, instance, results, func, Self::lift_results_sync)
-    }
-
-    #[cfg(feature = "component-model-async")]
-    fn lift_results_async(
-        cx: &mut LiftContext<'_>,
-        results_ty: InterfaceType,
-        src: &[ValRaw],
-    ) -> Result<Vec<Val>> {
-        Self::lift_results(cx, results_ty, src, true)
-    }
-
-    /// Equivalent to `lift_results_async`, but with a monomorphic signature
-    /// suitable for use with `concurrent::prepare_call`.
-    #[cfg(feature = "component-model-async")]
-    fn lift_results_async_fn<T>(
-        func: Func,
-        store: StoreContextMut<T>,
-        instance: Instance,
-        results: &[ValRaw],
-    ) -> Result<Box<dyn Any + Send + Sync>> {
-        lift_results(store, instance, results, func, Self::lift_results_async)
-    }
-
-    fn lift_results(
-        cx: &mut LiftContext<'_>,
-        results_ty: InterfaceType,
-        src: &[ValRaw],
-        async_: bool,
-    ) -> Result<Vec<Val>> {
-=======
     fn lift_results<'a, 'b>(
         cx: &'a mut LiftContext<'b>,
         results_ty: InterfaceType,
         src: &'a [ValRaw],
         max_flat: usize,
     ) -> Result<Box<dyn Iterator<Item = Result<Val>> + 'a>> {
->>>>>>> 4b518271
         let results_ty = match results_ty {
             InterfaceType::Tuple(i) => &cx.types[i],
             _ => unreachable!(),
         };
-<<<<<<< HEAD
-        let limit = if async_ {
-            MAX_FLAT_PARAMS
-        } else {
-            MAX_FLAT_RESULTS
-        };
-        if results_ty.abi.flat_count(limit).is_some() {
-            let mut flat = src.iter();
-            results_ty
-                .types
-                .iter()
-                .map(|ty| Val::lift(cx, *ty, &mut flat))
-                .collect()
-        } else {
-            Self::load_results(cx, results_ty, &mut src.iter())
-        }
-    }
-
-    fn load_results(
-        cx: &mut LiftContext<'_>,
-        results_ty: &TypeTuple,
-        src: &mut core::slice::Iter<'_, ValRaw>,
-    ) -> Result<Vec<Val>> {
-=======
         if results_ty.abi.flat_count(max_flat).is_some() {
             let mut flat = src.iter();
             Ok(Box::new(
@@ -1144,7 +830,6 @@
         results_ty: &'a TypeTuple,
         src: &mut core::slice::Iter<'_, ValRaw>,
     ) -> Result<impl Iterator<Item = Result<Val>> + use<'a, 'b>> {
->>>>>>> 4b518271
         // FIXME(#4311): needs to read an i64 for memory64
         let ptr = usize::try_from(src.next().unwrap().get_u32())?;
         if ptr % usize::try_from(results_ty.abi.align32)? != 0 {
@@ -1158,98 +843,6 @@
             .ok_or_else(|| anyhow::anyhow!("pointer out of bounds of memory"))?;
 
         let mut offset = 0;
-<<<<<<< HEAD
-        results_ty
-            .types
-            .iter()
-            .map(|ty| {
-                let abi = cx.types.canonical_abi(ty);
-                let offset = abi.next_field32_size(&mut offset);
-                Val::load(cx, *ty, &bytes[offset..][..abi.size32 as usize])
-            })
-            .collect()
-    }
-
-    #[cfg(feature = "component-model-async")]
-    pub(crate) fn instance(&self) -> Instance {
-        self.instance
-    }
-}
-
-/// Lower parameters of the specified type using the specified function.
-#[cfg(feature = "component-model-async")]
-fn lower_params<
-    Params,
-    LowerParams,
-    T,
-    F: FnOnce(
-            &mut LowerContext<T>,
-            &Params,
-            InterfaceType,
-            &mut MaybeUninit<LowerParams>,
-        ) -> Result<()>
-        + Send
-        + Sync,
->(
-    mut store: StoreContextMut<T>,
-    instance: Instance,
-    lowered: &mut [MaybeUninit<ValRaw>],
-    me: Func,
-    params: &Params,
-    lower: F,
-) -> Result<()> {
-    use crate::component::storage::slice_to_storage_mut;
-
-    let reference = instance.id().get(store.0);
-    let types = reference.component().types().clone();
-    let (options, mut flags, ty, _) = me.abi_info(store.0);
-
-    if unsafe { !flags.may_enter() } {
-        bail!(crate::Trap::CannotEnterComponent);
-    }
-
-    unsafe { flags.set_may_leave(false) };
-    let mut cx = LowerContext::new(store.as_context_mut(), &options, &types, instance);
-    let result = lower(
-        &mut cx,
-        params,
-        InterfaceType::Tuple(types[ty].params),
-        unsafe { slice_to_storage_mut(lowered) },
-    );
-    unsafe { flags.set_may_leave(true) };
-    result?;
-
-    if !options.async_() {
-        unsafe {
-            flags.set_may_enter(false);
-            flags.set_needs_post_return(true);
-        }
-    }
-
-    Ok(())
-}
-
-/// Lift results of the specified type using the specified function.
-#[cfg(feature = "component-model-async")]
-fn lift_results<
-    Return: Send + Sync + 'static,
-    T,
-    F: FnOnce(&mut LiftContext, InterfaceType, &[ValRaw]) -> Result<Return> + Send + Sync,
->(
-    store: StoreContextMut<T>,
-    instance: Instance,
-    lowered: &[ValRaw],
-    me: Func,
-    lift: F,
-) -> Result<Box<dyn std::any::Any + Send + Sync>> {
-    let (options, _flags, ty, _) = me.abi_info(store.0);
-    let types = instance.id().get(store.0).component().types().clone();
-    Ok(Box::new(lift(
-        &mut LiftContext::new(store.0, &options, &types, instance),
-        InterfaceType::Tuple(types[ty].results),
-        lowered,
-    )?) as Box<dyn std::any::Any + Send + Sync>)
-=======
         Ok(results_ty.types.iter().map(move |ty| {
             let abi = cx.types.canonical_abi(ty);
             let offset = abi.next_field32_size(&mut offset);
@@ -1339,5 +932,4 @@
             InterfaceType::Tuple(types[ty].results),
         )
     }
->>>>>>> 4b518271
 }