use crate::component::instance::{Instance, InstanceData};
use crate::component::storage::storage_as_slice;
use crate::component::types::Type;
use crate::component::values::Val;
use crate::prelude::*;
use crate::runtime::vm::component::ResourceTables;
use crate::runtime::vm::{Export, ExportFunction};
use crate::store::{StoreOpaque, Stored};
use crate::{AsContext, AsContextMut, StoreContextMut, ValRaw};
use alloc::sync::Arc;
use core::mem::{self, MaybeUninit};
use core::ptr::NonNull;
use wasmtime_environ::component::{
    CanonicalOptions, ComponentTypes, CoreDef, InterfaceType, MAX_FLAT_PARAMS, MAX_FLAT_RESULTS,
    RuntimeComponentInstanceIndex, TypeFuncIndex, TypeTuple,
};

#[cfg(feature = "component-model-async")]
use crate::component::concurrent::{self, PreparedCall};
#[cfg(feature = "component-model-async")]
use crate::runtime::vm::component::ComponentInstance;
#[cfg(feature = "component-model-async")]
use core::any::Any;
#[cfg(feature = "component-model-async")]
use core::future::{self, Future};
#[cfg(feature = "component-model-async")]
use core::pin::Pin;
#[cfg(feature = "component-model-async")]
use core::sync::atomic::Ordering::Relaxed;

mod host;
mod options;
mod typed;
pub use self::host::*;
pub use self::options::*;
pub use self::typed::*;

#[repr(C)]
union ParamsAndResults<Params: Copy, Return: Copy> {
    params: Params,
    ret: Return,
}

/// A WebAssembly component function which can be called.
///
/// This type is the dual of [`wasmtime::Func`](crate::Func) for component
/// functions. An instance of [`Func`] represents a component function from a
/// component [`Instance`](crate::component::Instance). Like with
/// [`wasmtime::Func`](crate::Func) it's possible to call functions either
/// synchronously or asynchronously and either typed or untyped.
#[derive(Copy, Clone, Debug)]
pub struct Func(pub(crate) Stored<FuncData>);

#[doc(hidden)]
pub struct FuncData {
    pub(crate) export: ExportFunction,
    pub(crate) ty: TypeFuncIndex,
    pub(crate) types: Arc<ComponentTypes>,
    pub(crate) options: Options,
    pub(crate) instance: Instance,
    pub(crate) component_instance: RuntimeComponentInstanceIndex,
    pub(crate) post_return: Option<ExportFunction>,
    post_return_arg: Option<ValRaw>,
}

impl Func {
    pub(crate) fn from_lifted_func(
        store: &mut StoreOpaque,
        instance: &Instance,
        data: &InstanceData,
        ty: TypeFuncIndex,
        func: &CoreDef,
        options: &CanonicalOptions,
    ) -> Func {
        let export = match data.lookup_def(store, func) {
            Export::Function(f) => f,
            _ => unreachable!(),
        };
        let memory = options
            .memory
            .map(|i| NonNull::new(data.instance().runtime_memory(i)).unwrap());
        let realloc = options.realloc.map(|i| data.instance().runtime_realloc(i));
        let post_return = options.post_return.map(|i| {
            let func_ref = data.instance().runtime_post_return(i);
            ExportFunction { func_ref }
        });
        let component_instance = options.instance;
        let callback = options
            .callback
            .map(|i| data.instance().runtime_callback(i));
        let options = unsafe {
            Options::new(
                store.id(),
                memory,
                realloc,
                options.string_encoding,
                options.async_,
                callback,
            )
        };
        Func(store.store_data_mut().insert(FuncData {
            export,
            options,
            ty,
            types: data.component_types().clone(),
            instance: *instance,
            component_instance,
            post_return,
            post_return_arg: None,
        }))
    }

    /// Attempt to cast this [`Func`] to a statically typed [`TypedFunc`] with
    /// the provided `Params` and `Return`.
    ///
    /// This function will perform a type-check at runtime that the [`Func`]
    /// takes `Params` as parameters and returns `Return`. If the type-check
    /// passes then a [`TypedFunc`] will be returned which can be used to
    /// invoke the function in an efficient, statically-typed, and ergonomic
    /// manner.
    ///
    /// The `Params` type parameter here is a tuple of the parameters to the
    /// function. A function which takes no arguments should use `()`, a
    /// function with one argument should use `(T,)`, etc. Note that all
    /// `Params` must also implement the [`Lower`] trait since they're going
    /// into wasm.
    ///
    /// The `Return` type parameter is the return value of this function. A
    /// return value of `()` means that there's no return (similar to a Rust
    /// unit return) and otherwise a type `T` can be specified. Note that the
    /// `Return` must also implement the [`Lift`] trait since it's coming from
    /// wasm.
    ///
    /// Types specified here must implement the [`ComponentType`] trait. This
    /// trait is implemented for built-in types to Rust such as integer
    /// primitives, floats, `Option<T>`, `Result<T, E>`, strings, `Vec<T>`, and
    /// more. As parameters you'll be passing native Rust types.
    ///
    /// See the documentation for [`ComponentType`] for more information about
    /// supported types.
    ///
    /// # Errors
    ///
    /// If the function does not actually take `Params` as its parameters or
    /// return `Return` then an error will be returned.
    ///
    /// # Panics
    ///
    /// This function will panic if `self` is not owned by the `store`
    /// specified.
    ///
    /// # Examples
    ///
    /// Calling a function which takes no parameters and has no return value:
    ///
    /// ```
    /// # use wasmtime::component::Func;
    /// # use wasmtime::Store;
    /// # fn foo(func: &Func, store: &mut Store<()>) -> anyhow::Result<()> {
    /// let typed = func.typed::<(), ()>(&store)?;
    /// typed.call(store, ())?;
    /// # Ok(())
    /// # }
    /// ```
    ///
    /// Calling a function which takes one string parameter and returns a
    /// string:
    ///
    /// ```
    /// # use wasmtime::component::Func;
    /// # use wasmtime::Store;
    /// # fn foo(func: &Func, mut store: Store<()>) -> anyhow::Result<()> {
    /// let typed = func.typed::<(&str,), (String,)>(&store)?;
    /// let ret = typed.call(&mut store, ("Hello, ",))?.0;
    /// println!("returned string was: {}", ret);
    /// # Ok(())
    /// # }
    /// ```
    ///
    /// Calling a function which takes multiple parameters and returns a boolean:
    ///
    /// ```
    /// # use wasmtime::component::Func;
    /// # use wasmtime::Store;
    /// # fn foo(func: &Func, mut store: Store<()>) -> anyhow::Result<()> {
    /// let typed = func.typed::<(u32, Option<&str>, &[u8]), (bool,)>(&store)?;
    /// let ok: bool = typed.call(&mut store, (1, Some("hello"), b"bytes!"))?.0;
    /// println!("return value was: {ok}");
    /// # Ok(())
    /// # }
    /// ```
    pub fn typed<Params, Return>(&self, store: impl AsContext) -> Result<TypedFunc<Params, Return>>
    where
        Params: ComponentNamedList + Lower,
        Return: ComponentNamedList + Lift,
    {
        self._typed(store.as_context().0, None)
    }

    pub(crate) fn _typed<Params, Return>(
        &self,
        store: &StoreOpaque,
        instance: Option<&InstanceData>,
    ) -> Result<TypedFunc<Params, Return>>
    where
        Params: ComponentNamedList + Lower,
        Return: ComponentNamedList + Lift,
    {
        self.typecheck::<Params, Return>(store, instance)?;
        unsafe { Ok(TypedFunc::new_unchecked(*self)) }
    }

    fn typecheck<Params, Return>(
        &self,
        store: &StoreOpaque,
        instance: Option<&InstanceData>,
    ) -> Result<()>
    where
        Params: ComponentNamedList + Lower,
        Return: ComponentNamedList + Lift,
    {
        let data = &store[self.0];
        let cx = instance
            .unwrap_or_else(|| &store[data.instance.0].as_ref().unwrap())
            .ty();
        let ty = &cx.types[data.ty];

        Params::typecheck(&InterfaceType::Tuple(ty.params), &cx)
            .context("type mismatch with parameters")?;
        Return::typecheck(&InterfaceType::Tuple(ty.results), &cx)
            .context("type mismatch with results")?;

        Ok(())
    }

    /// Get the parameter names and types for this function.
    pub fn params(&self, store: impl AsContext) -> Box<[(String, Type)]> {
        let store = store.as_context();
        let data = &store[self.0];
        let instance = store[data.instance.0].as_ref().unwrap();
        let func_ty = &data.types[data.ty];
        data.types[func_ty.params]
            .types
            .iter()
            .zip(&func_ty.param_names)
            .map(|(ty, name)| (name.clone(), Type::from(ty, &instance.ty())))
            .collect()
    }

    /// Get the result types for this function.
    pub fn results(&self, store: impl AsContext) -> Box<[Type]> {
        let store = store.as_context();
        let data = &store[self.0];
        let instance = store[data.instance.0].as_ref().unwrap();
        data.types[data.types[data.ty].results]
            .types
            .iter()
            .map(|ty| Type::from(ty, &instance.ty()))
            .collect()
    }

    /// Invokes this function with the `params` given and returns the result.
    ///
    /// The `params` provided must match the parameters that this function takes
    /// in terms of their types and the number of parameters. Results will be
    /// written to the `results` slice provided if the call completes
    /// successfully. The initial types of the values in `results` are ignored
    /// and values are overwritten to write the result. It's required that the
    /// size of `results` exactly matches the number of results that this
    /// function produces.
    ///
    /// Note that after a function is invoked the embedder needs to invoke
    /// [`Func::post_return`] to execute any final cleanup required by the
    /// guest. This function call is required to either call the function again
    /// or to call another function.
    ///
    /// For more detailed information see the documentation of
    /// [`TypedFunc::call`].
    ///
    /// # Errors
    ///
    /// Returns an error in situations including but not limited to:
    ///
    /// * `params` is not the right size or if the values have the wrong type
    /// * `results` is not the right size
    /// * A trap occurs while executing the function
    /// * The function calls a host function which returns an error
    ///
    /// See [`TypedFunc::call`] for more information in addition to
    /// [`wasmtime::Func::call`](crate::Func::call).
    ///
    /// # Panics
    ///
    /// Panics if this is called on a function in an asynchronous store. This
    /// only works with functions defined within a synchronous store. Also
    /// panics if `store` does not own this function.
    pub fn call<U: Send>(
        &self,
        mut store: impl AsContextMut<Data = U>,
        params: &[Val],
        results: &mut [Val],
    ) -> Result<()> {
        let mut store = store.as_context_mut();
        assert!(
            !store.0.async_support(),
            "must use `call_async` when async support is enabled on the config"
        );
        self.call_impl(&mut store.as_context_mut(), params, results)
    }

    /// Exactly like [`Self::call`] except for use on async stores.
    ///
    /// Note that after this [`Func::post_return_async`] will be used instead of
    /// the synchronous version at [`Func::post_return`].
    ///
    /// # Panics
    ///
    /// Panics if this is called on a function in a synchronous store. This
    /// only works with functions defined within an asynchronous store. Also
    /// panics if `store` does not own this function.
    #[cfg(feature = "async")]
<<<<<<< HEAD
    pub async fn call_async<T: Send + 'static>(
=======
    pub async fn call_async(
>>>>>>> 90ac295e
        &self,
        mut store: impl AsContextMut<Data: Send>,
        params: &[Val],
        results: &mut [Val],
    ) -> Result<()> {
<<<<<<< HEAD
        let store = store.as_context_mut();
=======
        let mut store = store.as_context_mut();
>>>>>>> 90ac295e
        assert!(
            store.0.async_support(),
            "cannot use `call_async` without enabling async support in the config"
        );
        #[cfg(feature = "component-model-async")]
        {
            let mut store = store;
            let instance = store.0[self.0].instance;
            let call =
                self.call_concurrent(store.as_context_mut(), params.iter().cloned().collect());
            let result_vec = instance.run(store, call).await??;
            for (result, slot) in result_vec.into_iter().zip(results) {
                *slot = result;
            }
            Ok(())
        }
        #[cfg(not(feature = "component-model-async"))]
        {
            let mut store = store;
            store
                .on_fiber(|store| self.call_impl(store, params, results))
                .await?
        }
    }

    #[cfg(feature = "component-model-async")]
    fn check_param_count<T>(&self, store: StoreContextMut<T>, count: usize) -> Result<()> {
        let param_tys = self.params(&store);
        if param_tys.len() != count {
            bail!("expected {} argument(s), got {count}", param_tys.len(),);
        }

        Ok(())
    }

    /// Start a concurrent call to this function.
    ///
    /// Unlike [`Self::call`] and [`Self::call_async`] (both of which require
    /// exclusive access to the store until the completion of the call), calls
    /// made using this method may run concurrently with other calls to the same
    /// instance.
    ///
    /// Note that the `Future` returned by this method will panic if polled or
    /// `.await`ed outside of the event loop of the component instance this
    /// function belongs to; use `Instance::run`, `Instance::run_with`, or
    /// `Instance::spawn` to poll it from within the event loop.  See
    /// [`Instance::run`] for examples.
    #[cfg(feature = "component-model-async")]
    pub fn call_concurrent<T: Send + 'static>(
        self,
        mut store: impl AsContextMut<Data = T>,
        params: Vec<Val>,
    ) -> Pin<Box<dyn Future<Output = Result<Vec<Val>>> + Send + 'static>> {
        let mut store = store.as_context_mut();
        assert!(
            store.0.async_support(),
            "cannot use `call_concurrent` when async support is not enabled on the config"
        );

        let result = (|| {
            self.check_param_count(store.as_context_mut(), params.len())?;
            // SAFETY: We uphold the contract documented in
            // `concurrent::prepare_call` by setting `PreparedCall::params` to a
            // valid pointer prior to polling the event loop for this function's
            // instance and providing a `drop_params` parameter which will
            // correctly dispose of it after lowering.
            let prepared = unsafe {
                self.prepare_call_dynamic(
                    store.as_context_mut(),
                    concurrent::drop_params::<Vec<Val>>,
                )
            }?;
            prepared
                .params()
                .store(Box::into_raw(Box::new(params)).cast(), Relaxed);
            concurrent::queue_call(store, prepared)
        })();

        match result {
            Ok(future) => Box::pin(future),
            Err(e) => Box::pin(future::ready(Err(e))),
        }
    }

    /// Calls `concurrent::prepare_call` with monomorphized functions for
    /// lowering the parameters and lifting the result.
    ///
    /// SAFETY: See `concurrent::prepare_call`.
    #[cfg(feature = "component-model-async")]
    unsafe fn prepare_call_dynamic<'a, T: Send + 'static>(
        self,
        mut store: StoreContextMut<'a, T>,
        drop_params: unsafe fn(*mut u8),
    ) -> Result<PreparedCall<Vec<Val>>> {
        let store = store.as_context_mut();

        let lower = Self::lower_args_fn::<T>;
        let lift = if store.0[self.0].options.async_() {
            Self::lift_results_async_fn::<T>
        } else {
            Self::lift_results_sync_fn::<T>
        };

        concurrent::prepare_call(store, lower, drop_params, lift, self, MAX_FLAT_PARAMS)
    }

    fn call_impl<U: Send>(
        &self,
        mut store: impl AsContextMut<Data = U>,
        params: &[Val],
        results: &mut [Val],
    ) -> Result<()> {
        let store = store.as_context_mut();

        let param_tys = self.params(&store);
        let result_tys = self.results(&store);

        if param_tys.len() != params.len() {
            bail!(
                "expected {} argument(s), got {}",
                param_tys.len(),
                params.len()
            );
        }
        if result_tys.len() != results.len() {
            bail!(
                "expected {} result(s), got {}",
                result_tys.len(),
                results.len()
            );
        }

        if store.0[self.0].options.async_() {
            unreachable!(
                "async-lifted exports should have failed validation \
                 when `component-model-async` feature disabled"
            );
        }

        self.call_raw(
            store,
            &params.iter().cloned().collect::<Vec<_>>(),
            Self::lower_args,
            |cx, results_ty, src: &[ValRaw; MAX_FLAT_RESULTS]| {
                for (result, slot) in Self::lift_results_sync(cx, results_ty, src)?
                    .into_iter()
                    .zip(results)
                {
                    *slot = result;
                }
                Ok(())
            },
        )
    }

    /// Invokes the underlying wasm function, lowering arguments and lifting the
    /// result.
    ///
    /// The `lower` function and `lift` function provided here are what actually
    /// do the lowering and lifting. The `LowerParams` and `LowerReturn` types
    /// are what will be allocated on the stack for this function call. They
    /// should be appropriately sized for the lowering/lifting operation
    /// happening.
    fn call_raw<T, Params: ?Sized, Return, LowerParams, LowerReturn>(
        &self,
        mut store: StoreContextMut<'_, T>,
        params: &Params,
        lower: impl FnOnce(
            &mut LowerContext<'_, T>,
            &Params,
            InterfaceType,
            &mut MaybeUninit<LowerParams>,
        ) -> Result<()>,
        lift: impl FnOnce(&mut LiftContext<'_>, InterfaceType, &LowerReturn) -> Result<Return>,
    ) -> Result<Return>
    where
        LowerParams: Copy,
        LowerReturn: Copy,
    {
        let FuncData {
            export,
            options,
            instance,
            component_instance,
            ty,
            ..
        } = store.0[self.0];

        let space = &mut MaybeUninit::<ParamsAndResults<LowerParams, LowerReturn>>::uninit();

        // Double-check the size/alignment of `space`, just in case.
        //
        // Note that this alone is not enough to guarantee the validity of the
        // `unsafe` block below, but it's definitely required. In any case LLVM
        // should be able to trivially see through these assertions and remove
        // them in release mode.
        let val_size = mem::size_of::<ValRaw>();
        let val_align = mem::align_of::<ValRaw>();
        assert!(mem::size_of_val(space) % val_size == 0);
        assert!(mem::size_of_val(map_maybe_uninit!(space.params)) % val_size == 0);
        assert!(mem::size_of_val(map_maybe_uninit!(space.ret)) % val_size == 0);
        assert!(mem::align_of_val(space) == val_align);
        assert!(mem::align_of_val(map_maybe_uninit!(space.params)) == val_align);
        assert!(mem::align_of_val(map_maybe_uninit!(space.ret)) == val_align);

        let instance = store.0[instance.0].as_ref().unwrap();
        let types = instance.component_types().clone();
        let mut flags = instance.instance().instance_flags(component_instance);

        unsafe {
            // Test the "may enter" flag which is a "lock" on this instance.
            // This is immediately set to `false` afterwards and note that
            // there's no on-cleanup setting this flag back to true. That's an
            // intentional design aspect where if anything goes wrong internally
            // from this point on the instance is considered "poisoned" and can
            // never be entered again. The only time this flag is set to `true`
            // again is after post-return logic has completed successfully.
            if !flags.may_enter() {
                bail!(crate::Trap::CannotEnterComponent);
            }
            flags.set_may_enter(false);

            debug_assert!(flags.may_leave());
            flags.set_may_leave(false);
            let instance_ptr = instance.instance_ptr();
            let mut cx = LowerContext::new(store.as_context_mut(), &options, &types, instance_ptr);
            cx.enter_call();
            let result = lower(
                &mut cx,
                params,
                InterfaceType::Tuple(types[ty].params),
                map_maybe_uninit!(space.params),
            );
            flags.set_may_leave(true);
            result?;

            // This is unsafe as we are providing the guarantee that all the
            // inputs are valid. The various pointers passed in for the function
            // are all valid since they're coming from our store, and the
            // `params_and_results` should have the correct layout for the core
            // wasm function we're calling. Note that this latter point relies
            // on the correctness of this module and `ComponentType`
            // implementations, hence `ComponentType` being an `unsafe` trait.
            crate::Func::call_unchecked_raw(
                &mut store,
                export.func_ref,
                NonNull::new(core::ptr::slice_from_raw_parts_mut(
                    space.as_mut_ptr().cast(),
                    mem::size_of_val(space) / mem::size_of::<ValRaw>(),
                ))
                .unwrap(),
            )?;

            // Note that `.assume_init_ref()` here is unsafe but we're relying
            // on the correctness of the structure of `LowerReturn` and the
            // type-checking performed to acquire the `TypedFunc` to make this
            // safe. It should be the case that `LowerReturn` is the exact
            // representation of the return value when interpreted as
            // `[ValRaw]`, and additionally they should have the correct types
            // for the function we just called (which filled in the return
            // values).
            let ret = map_maybe_uninit!(space.ret).assume_init_ref();

            // Lift the result into the host while managing post-return state
            // here as well.
            //
            // After a successful lift the return value of the function, which
            // is currently required to be 0 or 1 values according to the
            // canonical ABI, is saved within the `Store`'s `FuncData`. This'll
            // later get used in post-return.
            flags.set_needs_post_return(true);
            let val = lift(
                &mut LiftContext::new(store.0, &options, &types, instance_ptr),
                InterfaceType::Tuple(types[ty].results),
                ret,
            )?;
            let ret_slice = storage_as_slice(ret);
            let data = &mut store.0[self.0];
            assert!(data.post_return_arg.is_none());
            match ret_slice.len() {
                0 => data.post_return_arg = Some(ValRaw::i32(0)),
                1 => data.post_return_arg = Some(ret_slice[0]),
                _ => unreachable!(),
            }
            return Ok(val);
        }
    }

    /// Invokes the `post-return` canonical ABI option, if specified, after a
    /// [`Func::call`] has finished.
    ///
    /// This function is a required method call after a [`Func::call`] completes
    /// successfully. After the embedder has finished processing the return
    /// value then this function must be invoked.
    ///
    /// # Errors
    ///
    /// This function will return an error in the case of a WebAssembly trap
    /// happening during the execution of the `post-return` function, if
    /// specified.
    ///
    /// # Panics
    ///
    /// This function will panic if it's not called under the correct
    /// conditions. This can only be called after a previous invocation of
    /// [`Func::call`] completes successfully, and this function can only
    /// be called for the same [`Func`] that was `call`'d.
    ///
    /// If this function is called when [`Func::call`] was not previously
    /// called, then it will panic. If a different [`Func`] for the same
    /// component instance was invoked then this function will also panic
    /// because the `post-return` needs to happen for the other function.
    ///
    /// Panics if this is called on a function in an asynchronous store.
    /// This only works with functions defined within a synchronous store.
    #[inline]
    pub fn post_return(&self, mut store: impl AsContextMut) -> Result<()> {
        let store = store.as_context_mut();
        assert!(
            !store.0.async_support(),
            "must use `post_return_async` when async support is enabled on the config"
        );
        self.post_return_impl(store)
    }

    /// Exactly like [`Self::post_return`] except for use on async stores.
    ///
    /// # Panics
    ///
    /// Panics if this is called on a function in a synchronous store. This
    /// only works with functions defined within an asynchronous store.
    #[cfg(feature = "async")]
    pub async fn post_return_async(&self, mut store: impl AsContextMut<Data: Send>) -> Result<()> {
        let mut store = store.as_context_mut();
        assert!(
            store.0.async_support(),
            "cannot use `call_async` without enabling async support in the config"
        );
        // Future optimization opportunity: conditionally use a fiber here since
        // some func's post_return will not need the async context (i.e. end up
        // calling async host functionality)
        store.on_fiber(|store| self.post_return_impl(store)).await?
    }

    fn post_return_impl(&self, mut store: impl AsContextMut) -> Result<()> {
        let mut store = store.as_context_mut();

        #[cfg(feature = "component-model-async")]
        if store.0.async_support() {
            // In this case, the post-return function will already have been
            // called.
            return Ok(());
        }

        let data = &mut store.0[self.0];
        let instance = data.instance;
        let post_return = data.post_return;
        let component_instance = data.component_instance;
        let post_return_arg = data.post_return_arg.take();
        let instance = store.0[instance.0].as_ref().unwrap().instance_ptr();

        unsafe {
            let mut flags = (*instance).instance_flags(component_instance);

            // First assert that the instance is in a "needs post return" state.
            // This will ensure that the previous action on the instance was a
            // function call above. This flag is only set after a component
            // function returns so this also can't be called (as expected)
            // during a host import for example.
            //
            // Note, though, that this assert is not sufficient because it just
            // means some function on this instance needs its post-return
            // called. We need a precise post-return for a particular function
            // which is the second assert here (the `.expect`). That will assert
            // that this function itself needs to have its post-return called.
            //
            // The theory at least is that these two asserts ensure component
            // model semantics are upheld where the host properly calls
            // `post_return` on the right function despite the call being a
            // separate step in the API.
            assert!(
                flags.needs_post_return(),
                "post_return can only be called after a function has previously been called",
            );
            let post_return_arg = post_return_arg.expect("calling post_return on wrong function");

            // This is a sanity-check assert which shouldn't ever trip.
            assert!(!flags.may_enter());

            // Unset the "needs post return" flag now that post-return is being
            // processed. This will cause future invocations of this method to
            // panic, even if the function call below traps.
            flags.set_needs_post_return(false);

            // If the function actually had a `post-return` configured in its
            // canonical options that's executed here.
            //
            // Note that if this traps (returns an error) this function
            // intentionally leaves the instance in a "poisoned" state where it
            // can no longer be entered because `may_enter` is `false`.
            if let Some(func) = post_return {
                crate::Func::call_unchecked_raw(
                    &mut store,
                    func.func_ref,
                    NonNull::new(core::ptr::slice_from_raw_parts(&post_return_arg, 1).cast_mut())
                        .unwrap(),
                )?;
            }

            // And finally if everything completed successfully then the "may
            // enter" flag is set to `true` again here which enables further use
            // of the component.
            flags.set_may_enter(true);

            let (calls, host_table, _) = store.0.component_resource_state();
            ResourceTables {
                calls,
                host_table: Some(host_table),
                guest: Some((*instance).guest_tables()),
            }
            .exit_call()?;
        }
        Ok(())
    }

    fn lower_args<T>(
        cx: &mut LowerContext<'_, T>,
        params: &Vec<Val>,
        params_ty: InterfaceType,
        dst: &mut MaybeUninit<[ValRaw; MAX_FLAT_PARAMS]>,
    ) -> Result<()> {
        let params_ty = match params_ty {
            InterfaceType::Tuple(i) => &cx.types[i],
            _ => unreachable!(),
        };
        if params_ty.abi.flat_count(MAX_FLAT_PARAMS).is_some() {
            let dst = &mut unsafe {
                mem::transmute::<_, &mut [MaybeUninit<ValRaw>; MAX_FLAT_PARAMS]>(dst)
            }
            .iter_mut();

            params
                .iter()
                .zip(params_ty.types.iter())
                .try_for_each(|(param, ty)| param.lower(cx, *ty, dst))
        } else {
            Self::store_args(cx, &params_ty, params, dst)
        }
    }

    /// Equivalent to `lower_args`, but with a monomorphic signature
    /// suitable for use with `concurrent::prepare_call`.
    ///
    /// SAFETY: `params_in` must be a valid pointer to a `MaybeUninit<[ValRaw;
    /// MAX_FLAT_PARAMS]>`.
    #[cfg(feature = "component-model-async")]
    unsafe fn lower_args_fn<T>(
        func: Func,
        store: StoreContextMut<T>,
        instance: &mut ComponentInstance,
        params_in: *mut u8,
        params_out: &mut [MaybeUninit<ValRaw>],
    ) -> Result<()> {
        lower_params(
            store,
            instance,
            params_out,
            func,
            // SAFETY: Per this function's precondition, `params_in` is a valid
            // pointer to a `MaybeUninit<[ValRaw; MAX_FLAT_PARAMS]>`.
            unsafe { &*params_in.cast() },
            Self::lower_args::<T>,
        )
    }

    fn store_args<T>(
        cx: &mut LowerContext<'_, T>,
        params_ty: &TypeTuple,
        args: &[Val],
        dst: &mut MaybeUninit<[ValRaw; MAX_FLAT_PARAMS]>,
    ) -> Result<()> {
        let size = usize::try_from(params_ty.abi.size32).unwrap();
        let ptr = cx.realloc(0, 0, params_ty.abi.align32, size)?;
        let mut offset = ptr;
        for (ty, arg) in params_ty.types.iter().zip(args) {
            let abi = cx.types.canonical_abi(ty);
            arg.store(cx, *ty, abi.next_field32_size(&mut offset))?;
        }

        map_maybe_uninit!(dst[0]).write(ValRaw::i64(ptr as i64));

        Ok(())
    }

    fn lift_results_sync(
        cx: &mut LiftContext<'_>,
        results_ty: InterfaceType,
        src: &[ValRaw],
    ) -> Result<Vec<Val>> {
        Self::lift_results(cx, results_ty, src, false)
    }

    /// Equivalent to `lift_results_sync`, but with a monomorphic signature
    /// suitable for use with `concurrent::prepare_call`.
    #[cfg(feature = "component-model-async")]
    fn lift_results_sync_fn<T>(
        func: Func,
        store: StoreContextMut<T>,
        instance: &mut ComponentInstance,
        results: &[ValRaw],
    ) -> Result<Box<dyn Any + Send + Sync>> {
        lift_results(store, instance, results, func, Self::lift_results_sync)
    }

    #[cfg(feature = "component-model-async")]
    fn lift_results_async(
        cx: &mut LiftContext<'_>,
        results_ty: InterfaceType,
        src: &[ValRaw],
    ) -> Result<Vec<Val>> {
        Self::lift_results(cx, results_ty, src, true)
    }

    /// Equivalent to `lift_results_async`, but with a monomorphic signature
    /// suitable for use with `concurrent::prepare_call`.
    #[cfg(feature = "component-model-async")]
    fn lift_results_async_fn<T>(
        func: Func,
        store: StoreContextMut<T>,
        instance: &mut ComponentInstance,
        results: &[ValRaw],
    ) -> Result<Box<dyn Any + Send + Sync>> {
        lift_results(store, instance, results, func, Self::lift_results_async)
    }

    fn lift_results(
        cx: &mut LiftContext<'_>,
        results_ty: InterfaceType,
        src: &[ValRaw],
        async_: bool,
    ) -> Result<Vec<Val>> {
        let results_ty = match results_ty {
            InterfaceType::Tuple(i) => &cx.types[i],
            _ => unreachable!(),
        };
        let limit = if async_ {
            MAX_FLAT_PARAMS
        } else {
            MAX_FLAT_RESULTS
        };
        if results_ty.abi.flat_count(limit).is_some() {
            let mut flat = src.iter();
            results_ty
                .types
                .iter()
                .map(|ty| Val::lift(cx, *ty, &mut flat))
                .collect()
        } else {
            Self::load_results(cx, results_ty, &mut src.iter())
        }
    }

    fn load_results(
        cx: &mut LiftContext<'_>,
        results_ty: &TypeTuple,
        src: &mut core::slice::Iter<'_, ValRaw>,
    ) -> Result<Vec<Val>> {
        // FIXME(#4311): needs to read an i64 for memory64
        let ptr = usize::try_from(src.next().unwrap().get_u32())?;
        if ptr % usize::try_from(results_ty.abi.align32)? != 0 {
            bail!("return pointer not aligned");
        }

        let bytes = cx
            .memory()
            .get(ptr..)
            .and_then(|b| b.get(..usize::try_from(results_ty.abi.size32).unwrap()))
            .ok_or_else(|| anyhow::anyhow!("pointer out of bounds of memory"))?;

        let mut offset = 0;
        results_ty
            .types
            .iter()
            .map(|ty| {
                let abi = cx.types.canonical_abi(ty);
                let offset = abi.next_field32_size(&mut offset);
                Val::load(cx, *ty, &bytes[offset..][..abi.size32 as usize])
            })
            .collect()
    }
}

/// Lower parameters of the specified type using the specified function.
#[cfg(feature = "component-model-async")]
fn lower_params<
    Params,
    LowerParams,
    T,
    F: FnOnce(
            &mut LowerContext<T>,
            &Params,
            InterfaceType,
            &mut MaybeUninit<LowerParams>,
        ) -> Result<()>
        + Send
        + Sync,
>(
    mut store: StoreContextMut<T>,
    instance: &mut ComponentInstance,
    lowered: &mut [MaybeUninit<ValRaw>],
    me: Func,
    params: &Params,
    lower: F,
) -> Result<()> {
    use crate::component::storage::slice_to_storage_mut;

    let FuncData {
        options,
        component_instance,
        ty,
        ..
    } = store.0[me.0];

    let types = instance.component_types().clone();
    let instance_ptr = instance as *mut _;
    let mut flags = instance.instance_flags(component_instance);

    // SAFETY: `instance_ptr` is derived from `instance` and thus known to be
    // valid.
    store.with_attached_instance(instance, |mut store, _| unsafe {
        if !flags.may_enter() {
            bail!(crate::Trap::CannotEnterComponent);
        }

        flags.set_may_leave(false);
        let mut cx = LowerContext::new(store.as_context_mut(), &options, &types, instance_ptr);
        let result = lower(
            &mut cx,
            params,
            InterfaceType::Tuple(types[ty].params),
            slice_to_storage_mut(lowered),
        );
        flags.set_may_leave(true);
        result?;

        if !options.async_() {
            flags.set_may_enter(false);
            flags.set_needs_post_return(true);
        }

        Ok(())
    })
}

/// Lift results of the specified type using the specified function.
#[cfg(feature = "component-model-async")]
fn lift_results<
    Return: Send + Sync + 'static,
    T,
    F: FnOnce(&mut LiftContext, InterfaceType, &[ValRaw]) -> Result<Return> + Send + Sync,
>(
    store: StoreContextMut<T>,
    instance: &mut ComponentInstance,
    lowered: &[ValRaw],
    me: Func,
    lift: F,
) -> Result<Box<dyn std::any::Any + Send + Sync>> {
    let FuncData { options, ty, .. } = store.0[me.0];

    let types = instance.component_types().clone();
    let instance_ptr = instance as *mut _;

    // SAFETY: `instance_ptr` is derived from `instance` and thus known to be
    // valid.
    unsafe {
        Ok(Box::new(lift(
            &mut LiftContext::new(store.0, &options, &types, instance_ptr),
            InterfaceType::Tuple(types[ty].results),
            lowered,
        )?) as Box<dyn std::any::Any + Send + Sync>)
    }
}<|MERGE_RESOLUTION|>--- conflicted
+++ resolved
@@ -11,8 +11,8 @@
 use core::mem::{self, MaybeUninit};
 use core::ptr::NonNull;
 use wasmtime_environ::component::{
-    CanonicalOptions, ComponentTypes, CoreDef, InterfaceType, MAX_FLAT_PARAMS, MAX_FLAT_RESULTS,
-    RuntimeComponentInstanceIndex, TypeFuncIndex, TypeTuple,
+    CanonicalOptions, ComponentTypes, CoreDef, InterfaceType, RuntimeComponentInstanceIndex,
+    TypeFuncIndex, TypeTuple, MAX_FLAT_PARAMS, MAX_FLAT_RESULTS,
 };
 
 #[cfg(feature = "component-model-async")]
@@ -319,21 +319,13 @@
     /// only works with functions defined within an asynchronous store. Also
     /// panics if `store` does not own this function.
     #[cfg(feature = "async")]
-<<<<<<< HEAD
-    pub async fn call_async<T: Send + 'static>(
-=======
     pub async fn call_async(
->>>>>>> 90ac295e
         &self,
         mut store: impl AsContextMut<Data: Send>,
         params: &[Val],
         results: &mut [Val],
     ) -> Result<()> {
-<<<<<<< HEAD
         let store = store.as_context_mut();
-=======
-        let mut store = store.as_context_mut();
->>>>>>> 90ac295e
         assert!(
             store.0.async_support(),
             "cannot use `call_async` without enabling async support in the config"
