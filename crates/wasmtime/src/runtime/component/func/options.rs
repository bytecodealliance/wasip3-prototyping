use crate::component::matching::InstanceType;
use crate::component::resources::{HostResourceData, HostResourceIndex, HostResourceTables};
use crate::component::{Instance, ResourceType};
use crate::prelude::*;
use crate::runtime::vm::component::{
    CallContexts, ComponentInstance, InstanceFlags, ResourceTable, ResourceTables,
};
use crate::runtime::vm::{VMFuncRef, VMMemoryDefinition};
use crate::store::{StoreId, StoreOpaque};
use crate::{FuncType, StoreContextMut};
use alloc::sync::Arc;
use core::pin::Pin;
use core::ptr::NonNull;
use wasmtime_environ::component::{ComponentTypes, StringEncoding, TypeResourceTableIndex};

/// Runtime representation of canonical ABI options in the component model.
///
/// This structure packages up the runtime representation of each option from
/// memories to reallocs to string encodings. Note that this is a "standalone"
/// structure which has raw pointers internally. This allows it to be created
/// out of thin air for a host function import, for example. The `store_id`
/// field, however, is what is used to pair this set of options with a store
/// reference to actually use the pointers.
#[derive(Copy, Clone)]
pub struct Options {
    /// The store from which this options originated.
    store_id: StoreId,

    /// An optional pointer for the memory that this set of options is referring
    /// to. This option is not required to be specified in the canonical ABI
    /// hence the `Option`.
    ///
    /// Note that this pointer cannot be safely dereferenced unless a store,
    /// verified with `self.store_id`, has the appropriate borrow available.
    memory: Option<NonNull<VMMemoryDefinition>>,

    /// Similar to `memory` but corresponds to the `canonical_abi_realloc`
    /// function.
    ///
    /// Safely using this pointer has the same restrictions as `memory` above.
    realloc: Option<NonNull<VMFuncRef>>,

    /// The encoding used for strings, if found.
    ///
    /// This defaults to utf-8 but can be changed if necessary.
    string_encoding: StringEncoding,

<<<<<<< HEAD
    async_: bool,

    #[cfg_attr(not(feature = "component-model-async"), allow(unused))]
=======
    /// Whether or not this the async option was set when lowering.
    async_: bool,

    #[cfg(feature = "component-model-async")]
>>>>>>> 4b518271
    callback: Option<NonNull<VMFuncRef>>,
}

// The `Options` structure stores raw pointers but they're never used unless a
// `Store` is available so this should be threadsafe and largely inherit the
// thread-safety story of `Store<T>` itself.
unsafe impl Send for Options {}
unsafe impl Sync for Options {}

impl Options {
    // FIXME(#4311): prevent a ctor where the memory is memory64

    /// Creates a new set of options with the specified components.
    ///
    /// # Unsafety
    ///
    /// This is unsafety as there is no way to statically verify the validity of
    /// the arguments. For example pointers must be valid pointers, the
    /// `StoreId` must be valid for the pointers, etc.
    pub unsafe fn new(
        store_id: StoreId,
        memory: Option<NonNull<VMMemoryDefinition>>,
        realloc: Option<NonNull<VMFuncRef>>,
        string_encoding: StringEncoding,
        async_: bool,
        callback: Option<NonNull<VMFuncRef>>,
    ) -> Options {
        let _ = callback;
        Options {
            store_id,
            memory,
            realloc,
            string_encoding,
            async_,
<<<<<<< HEAD
=======
            #[cfg(feature = "component-model-async")]
>>>>>>> 4b518271
            callback,
        }
    }

    fn realloc<'a, T>(
        &self,
        store: &'a mut StoreContextMut<'_, T>,
        realloc_ty: &FuncType,
        old: usize,
        old_size: usize,
        old_align: u32,
        new_size: usize,
    ) -> Result<(&'a mut [u8], usize)> {
        self.store_id.assert_belongs_to(store.0.id());

        let realloc = self.realloc.unwrap();

        let params = (
            u32::try_from(old)?,
            u32::try_from(old_size)?,
            old_align,
            u32::try_from(new_size)?,
        );

        type ReallocFunc = crate::TypedFunc<(u32, u32, u32, u32), u32>;

        // Invoke the wasm malloc function using its raw and statically known
        // signature.
        let result = unsafe { ReallocFunc::call_raw(store, realloc_ty, realloc, params)? };

        if result % old_align != 0 {
            bail!("realloc return: result not aligned");
        }
        let result = usize::try_from(result)?;

        let memory = self.memory_mut(store.0);

        let result_slice = match memory.get_mut(result..).and_then(|s| s.get_mut(..new_size)) {
            Some(end) => end,
            None => bail!("realloc return: beyond end of memory"),
        };

        Ok((result_slice, result))
    }

    /// Asserts that this function has an associated memory attached to it and
    /// then returns the slice of memory tied to the lifetime of the provided
    /// store.
    pub fn memory<'a>(&self, store: &'a StoreOpaque) -> &'a [u8] {
        self.store_id.assert_belongs_to(store.id());

        // The unsafety here is intended to be encapsulated by the two
        // preceding assertions. Namely we assert that the `store` is the same
        // as the original store of this `Options`, meaning that we safely have
        // either a shared reference or a mutable reference (as below) which
        // means it's safe to view the memory (aka it's not a different store
        // where our original store is on some other thread or something like
        // that).
        //
        // Additionally the memory itself is asserted to be present as memory
        // is an optional configuration in canonical ABI options.
        unsafe {
            let memory = self.memory.unwrap().as_ref();
            core::slice::from_raw_parts(memory.base.as_ptr(), memory.current_length())
        }
    }

    /// Same as above, just `_mut`
    pub fn memory_mut<'a>(&self, store: &'a mut StoreOpaque) -> &'a mut [u8] {
        self.store_id.assert_belongs_to(store.id());

        // See comments in `memory` about the unsafety
        unsafe {
            let memory = self.memory.unwrap().as_ref();
            core::slice::from_raw_parts_mut(memory.base.as_ptr(), memory.current_length())
        }
    }

    /// Returns the underlying encoding used for strings in this
    /// lifting/lowering.
    pub fn string_encoding(&self) -> StringEncoding {
        self.string_encoding
    }

    /// Returns the id of the store that this `Options` is connected to.
    pub fn store_id(&self) -> StoreId {
        self.store_id
    }

    /// Returns whether this lifting or lowering uses the async ABI.
    pub fn async_(&self) -> bool {
        self.async_
    }

    #[cfg(feature = "component-model-async")]
    pub(crate) fn callback(&self) -> Option<NonNull<VMFuncRef>> {
        self.callback
    }

    #[cfg(feature = "component-model-async")]
    pub(crate) fn memory_raw(&self) -> Option<NonNull<VMMemoryDefinition>> {
        self.memory
    }
}

/// A helper structure which is a "package" of the context used during lowering
/// values into a component (or storing them into memory).
///
/// This type is used by the `Lower` trait extensively and contains any
/// contextual information necessary related to the context in which the
/// lowering is happening.
#[doc(hidden)]
pub struct LowerContext<'a, T: 'static> {
    /// Lowering may involve invoking memory allocation functions so part of the
    /// context here is carrying access to the entire store that wasm is
    /// executing within. This store serves as proof-of-ability to actually
    /// execute wasm safely.
    pub store: StoreContextMut<'a, T>,

    /// Lowering always happens into a function that's been `canon lift`'d or
    /// `canon lower`'d, both of which specify a set of options for the
    /// canonical ABI. For example details like string encoding are contained
    /// here along with which memory pointers are relative to or what the memory
    /// allocation function is.
    pub options: &'a Options,

    /// Lowering happens within the context of a component instance and this
    /// field stores the type information of that component instance. This is
    /// used for type lookups and general type queries during the
    /// lifting/lowering process.
    pub types: &'a ComponentTypes,

    /// Index of the component instance that's being lowered into.
    instance: Instance,
}

#[doc(hidden)]
impl<'a, T: 'static> LowerContext<'a, T> {
    /// Creates a new lowering context from the specified parameters.
    pub fn new(
        store: StoreContextMut<'a, T>,
        options: &'a Options,
        types: &'a ComponentTypes,
        instance: Instance,
    ) -> LowerContext<'a, T> {
        LowerContext {
            store,
            options,
            types,
            instance,
        }
    }

    /// Returns the `&ComponentInstance` that's being lowered into.
    pub fn instance(&self) -> &ComponentInstance {
        self.instance.id().get(self.store.0)
    }

    /// Returns the `&mut ComponentInstance` that's being lowered into.
    pub fn instance_mut(&mut self) -> Pin<&mut ComponentInstance> {
        self.instance.id().get_mut(self.store.0)
    }

    /// Returns a view into memory as a mutable slice of bytes.
    ///
    /// # Panics
    ///
    /// This will panic if memory has not been configured for this lowering
    /// (e.g. it wasn't present during the specification of canonical options).
    pub fn as_slice_mut(&mut self) -> &mut [u8] {
        self.options.memory_mut(self.store.0)
    }

    /// Invokes the memory allocation function (which is style after `realloc`)
    /// with the specified parameters.
    ///
    /// # Panics
    ///
    /// This will panic if realloc hasn't been configured for this lowering via
    /// its canonical options.
    pub fn realloc(
        &mut self,
        old: usize,
        old_size: usize,
        old_align: u32,
        new_size: usize,
    ) -> Result<usize> {
        let realloc_func_ty = Arc::clone(self.instance().component().realloc_func_ty());
        self.options
            .realloc(
                &mut self.store,
                &realloc_func_ty,
                old,
                old_size,
                old_align,
                new_size,
            )
            .map(|(_, ptr)| ptr)
    }

    /// Returns a fixed mutable slice of memory `N` bytes large starting at
    /// offset `N`, panicking on out-of-bounds.
    ///
    /// It should be previously verified that `offset` is in-bounds via
    /// bounds-checks.
    ///
    /// # Panics
    ///
    /// This will panic if memory has not been configured for this lowering
    /// (e.g. it wasn't present during the specification of canonical options).
    pub fn get<const N: usize>(&mut self, offset: usize) -> &mut [u8; N] {
        // FIXME: this bounds check shouldn't actually be necessary, all
        // callers of `ComponentType::store` have already performed a bounds
        // check so we're guaranteed that `offset..offset+N` is in-bounds. That
        // being said we at least should do bounds checks in debug mode and
        // it's not clear to me how to easily structure this so that it's
        // "statically obvious" the bounds check isn't necessary.
        //
        // For now I figure we can leave in this bounds check and if it becomes
        // an issue we can optimize further later, probably with judicious use
        // of `unsafe`.
        self.as_slice_mut()[offset..].first_chunk_mut().unwrap()
    }

    /// Lowers an `own` resource into the guest, converting the `rep` specified
    /// into a guest-local index.
    ///
    /// The `ty` provided is which table to put this into.
    pub fn guest_resource_lower_own(
        &mut self,
        ty: TypeResourceTableIndex,
        rep: u32,
    ) -> Result<u32> {
        self.resource_tables().guest_resource_lower_own(rep, ty)
    }

    /// Lowers a `borrow` resource into the guest, converting the `rep` to a
    /// guest-local index in the `ty` table specified.
    pub fn guest_resource_lower_borrow(
        &mut self,
        ty: TypeResourceTableIndex,
        rep: u32,
    ) -> Result<u32> {
        // Implement `lower_borrow`'s special case here where if a borrow is
        // inserted into a table owned by the instance which implemented the
        // original resource then no borrow tracking is employed and instead the
        // `rep` is returned "raw".
        //
        // This check is performed by comparing the owning instance of `ty`
        // against the owning instance of the resource that `ty` is working
        // with.
        if self.instance().resource_owned_by_own_instance(ty) {
            return Ok(rep);
        }
        self.resource_tables().guest_resource_lower_borrow(rep, ty)
    }

    /// Lifts a host-owned `own` resource at the `idx` specified into the
    /// representation of that resource.
    pub fn host_resource_lift_own(&mut self, idx: HostResourceIndex) -> Result<u32> {
        self.resource_tables().host_resource_lift_own(idx)
    }

    /// Lifts a host-owned `borrow` resource at the `idx` specified into the
    /// representation of that resource.
    pub fn host_resource_lift_borrow(&mut self, idx: HostResourceIndex) -> Result<u32> {
        self.resource_tables().host_resource_lift_borrow(idx)
    }

    /// Lowers a resource into the host-owned table, returning the index it was
    /// inserted at.
    ///
    /// Note that this is a special case for `Resource<T>`. Most of the time a
    /// host value shouldn't be lowered with a lowering context.
    pub fn host_resource_lower_own(
        &mut self,
        rep: u32,
        dtor: Option<NonNull<VMFuncRef>>,
        flags: Option<InstanceFlags>,
    ) -> Result<HostResourceIndex> {
        self.resource_tables()
            .host_resource_lower_own(rep, dtor, flags)
    }

    /// Returns the underlying resource type for the `ty` table specified.
    pub fn resource_type(&self, ty: TypeResourceTableIndex) -> ResourceType {
        self.instance_type().resource_type(ty)
    }

    /// Returns the instance type information corresponding to the instance that
    /// this context is lowering into.
    pub fn instance_type(&self) -> InstanceType<'_> {
        InstanceType::new(self.instance())
    }

    fn resource_tables(&mut self) -> HostResourceTables<'_> {
        let (calls, host_table, host_resource_data, instance) = self
            .store
            .0
            .component_resource_state_with_instance(self.instance);
        HostResourceTables::from_parts(
            ResourceTables {
                host_table: Some(host_table),
                calls,
                guest: Some(instance.guest_tables()),
            },
            host_resource_data,
        )
    }

    /// See [`HostResourceTables::enter_call`].
    #[inline]
    pub fn enter_call(&mut self) {
        self.resource_tables().enter_call()
    }

    /// See [`HostResourceTables::exit_call`].
    #[inline]
    pub fn exit_call(&mut self) -> Result<()> {
        self.resource_tables().exit_call()
    }
}

/// Contextual information used when lifting a type from a component into the
/// host.
///
/// This structure is the analogue of `LowerContext` except used during lifting
/// operations (or loading from memory).
#[doc(hidden)]
pub struct LiftContext<'a> {
    /// Like lowering, lifting always has options configured.
    pub options: &'a Options,

    /// Instance type information, like with lowering.
    pub types: &'a Arc<ComponentTypes>,

    memory: Option<&'a [u8]>,

    instance: Pin<&'a mut ComponentInstance>,
    instance_handle: Instance,

    host_table: &'a mut ResourceTable,
    host_resource_data: &'a mut HostResourceData,

    calls: &'a mut CallContexts,
}

#[doc(hidden)]
impl<'a> LiftContext<'a> {
    /// Creates a new lifting context given the provided context.
    #[inline]
    pub fn new(
        store: &'a mut StoreOpaque,
        options: &'a Options,
        types: &'a Arc<ComponentTypes>,
        instance_handle: Instance,
    ) -> LiftContext<'a> {
        // From `&mut StoreOpaque` provided the goal here is to project out
        // three different disjoint fields owned by the store: memory,
        // `CallContexts`, and `ResourceTable`. There's no native API for that
        // so it's hacked around a bit. This unsafe pointer cast could be fixed
        // with more methods in more places, but it doesn't seem worth doing it
        // at this time.
        let memory = options
            .memory
            .map(|_| options.memory(unsafe { &*(store as *const StoreOpaque) }));
        let (calls, host_table, host_resource_data, instance) =
            store.component_resource_state_with_instance(instance_handle);

        LiftContext {
            memory,
            options,
            types,
            instance,
            instance_handle,
            calls,
            host_table,
            host_resource_data,
        }
    }

    /// Returns the entire contents of linear memory for this set of lifting
    /// options.
    ///
    /// # Panics
    ///
    /// This will panic if memory has not been configured for this lifting
    /// operation.
    pub fn memory(&self) -> &'a [u8] {
        self.memory.unwrap()
    }

    /// Returns an identifier for the store from which this `LiftContext` was
    /// created.
    pub fn store_id(&self) -> StoreId {
        self.options.store_id
    }

    /// Returns the component instance that is being lifted from.
    pub fn instance_mut(&mut self) -> Pin<&mut ComponentInstance> {
        self.instance.as_mut()
    }
    /// Returns the component instance that is being lifted from.
    pub fn instance_handle(&self) -> Instance {
        self.instance_handle
    }

    /// Lifts an `own` resource from the guest at the `idx` specified into its
    /// representation.
    ///
    /// Additionally returns a destructor/instance flags to go along with the
    /// representation so the host knows how to destroy this resource.
    pub fn guest_resource_lift_own(
        &mut self,
        ty: TypeResourceTableIndex,
        idx: u32,
    ) -> Result<(u32, Option<NonNull<VMFuncRef>>, Option<InstanceFlags>)> {
        let idx = self.resource_tables().guest_resource_lift_own(idx, ty)?;
        let (dtor, flags) = self.instance.dtor_and_flags(ty);
        Ok((idx, dtor, flags))
    }

    /// Lifts a `borrow` resource from the guest at the `idx` specified.
    pub fn guest_resource_lift_borrow(
        &mut self,
        ty: TypeResourceTableIndex,
        idx: u32,
    ) -> Result<u32> {
        self.resource_tables().guest_resource_lift_borrow(idx, ty)
    }

    /// Lowers a resource into the host-owned table, returning the index it was
    /// inserted at.
    pub fn host_resource_lower_own(
        &mut self,
        rep: u32,
        dtor: Option<NonNull<VMFuncRef>>,
        flags: Option<InstanceFlags>,
    ) -> Result<HostResourceIndex> {
        self.resource_tables()
            .host_resource_lower_own(rep, dtor, flags)
    }

    /// Lowers a resource into the host-owned table, returning the index it was
    /// inserted at.
    pub fn host_resource_lower_borrow(&mut self, rep: u32) -> Result<HostResourceIndex> {
        self.resource_tables().host_resource_lower_borrow(rep)
    }

    /// Returns the underlying type of the resource table specified by `ty`.
    pub fn resource_type(&self, ty: TypeResourceTableIndex) -> ResourceType {
        self.instance_type().resource_type(ty)
    }

    /// Returns instance type information for the component instance that is
    /// being lifted from.
    pub fn instance_type(&self) -> InstanceType<'_> {
        InstanceType::new(&self.instance)
    }

    fn resource_tables(&mut self) -> HostResourceTables<'_> {
        HostResourceTables::from_parts(
            ResourceTables {
                host_table: Some(self.host_table),
                calls: self.calls,
                // Note that the unsafety here should be valid given the contract of
                // `LiftContext::new`.
                guest: Some(self.instance.as_mut().guest_tables()),
            },
            self.host_resource_data,
        )
    }

    /// See [`HostResourceTables::enter_call`].
    #[inline]
    pub fn enter_call(&mut self) {
        self.resource_tables().enter_call()
    }

    /// See [`HostResourceTables::exit_call`].
    #[inline]
    pub fn exit_call(&mut self) -> Result<()> {
        self.resource_tables().exit_call()
    }
}<|MERGE_RESOLUTION|>--- conflicted
+++ resolved
@@ -45,16 +45,10 @@
     /// This defaults to utf-8 but can be changed if necessary.
     string_encoding: StringEncoding,
 
-<<<<<<< HEAD
-    async_: bool,
-
-    #[cfg_attr(not(feature = "component-model-async"), allow(unused))]
-=======
     /// Whether or not this the async option was set when lowering.
     async_: bool,
 
     #[cfg(feature = "component-model-async")]
->>>>>>> 4b518271
     callback: Option<NonNull<VMFuncRef>>,
 }
 
@@ -89,10 +83,7 @@
             realloc,
             string_encoding,
             async_,
-<<<<<<< HEAD
-=======
             #[cfg(feature = "component-model-async")]
->>>>>>> 4b518271
             callback,
         }
     }
