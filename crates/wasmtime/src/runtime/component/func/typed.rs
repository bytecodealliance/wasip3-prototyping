use crate::component::func::{Func, LiftContext, LowerContext, Options};
use crate::component::matching::InstanceType;
use crate::component::storage::{storage_as_slice, storage_as_slice_mut};
use crate::prelude::*;
use crate::runtime::vm::SendSyncPtr;
use crate::runtime::vm::component::ComponentInstance;
use crate::{AsContextMut, StoreContext, StoreContextMut, ValRaw};
use alloc::borrow::Cow;
use alloc::sync::Arc;
use core::fmt;
use core::iter;
use core::marker;
use core::mem::{self, MaybeUninit};
use core::ptr::NonNull;
use core::str;
use wasmtime_environ::component::{
    CanonicalAbiInfo, ComponentTypes, InterfaceType, MAX_FLAT_PARAMS, MAX_FLAT_RESULTS,
    StringEncoding, VariantInfo,
};

#[cfg(feature = "component-model-async")]
use crate::component::concurrent::{self, PreparedCall, ResetPtr};
#[cfg(feature = "component-model-async")]
use core::any::Any;
#[cfg(feature = "component-model-async")]
use core::future::{self, Future};
#[cfg(feature = "component-model-async")]
use core::pin::{pin, Pin};
#[cfg(feature = "component-model-async")]
use core::sync::atomic::Ordering::Relaxed;

/// A statically-typed version of [`Func`] which takes `Params` as input and
/// returns `Return`.
///
/// This is an efficient way to invoke a WebAssembly component where if the
/// inputs and output are statically known this can eschew the vast majority of
/// machinery and checks when calling WebAssembly. This is the most optimized
/// way to call a WebAssembly component.
///
/// Note that like [`Func`] this is a pointer within a [`Store`](crate::Store)
/// and usage will panic if used with the wrong store.
///
/// This type is primarily created with the [`Func::typed`] API.
///
/// See [`ComponentType`] for more information about supported types.
pub struct TypedFunc<Params, Return> {
    func: Func,

    // The definition of this field is somewhat subtle and may be surprising.
    // Naively one might expect something like
    //
    //      _marker: marker::PhantomData<fn(Params) -> Return>,
    //
    // Since this is a function pointer after all. The problem with this
    // definition though is that it imposes the wrong variance on `Params` from
    // what we want. Abstractly a `fn(Params)` is able to store `Params` within
    // it meaning you can only give it `Params` that live longer than the
    // function pointer.
    //
    // With a component model function, however, we're always copying data from
    // the host into the guest, so we are never storing pointers to `Params`
    // into the guest outside the duration of a `call`, meaning we can actually
    // accept values in `TypedFunc::call` which live for a shorter duration
    // than the `Params` argument on the struct.
    //
    // This all means that we don't use a phantom function pointer, but instead
    // feign phantom storage here to get the variance desired.
    _marker: marker::PhantomData<(Params, Return)>,
}

impl<Params, Return> Copy for TypedFunc<Params, Return> {}

impl<Params, Return> Clone for TypedFunc<Params, Return> {
    fn clone(&self) -> TypedFunc<Params, Return> {
        *self
    }
}

impl<Params, Return> TypedFunc<Params, Return>
where
    Params: ComponentNamedList + Lower,
    Return: ComponentNamedList + Lift,
{
    /// Creates a new [`TypedFunc`] from the provided component [`Func`],
    /// unsafely asserting that the underlying function takes `Params` as
    /// input and returns `Return`.
    ///
    /// # Unsafety
    ///
    /// This is an unsafe function because it does not verify that the [`Func`]
    /// provided actually implements this signature. It's up to the caller to
    /// have performed some other sort of check to ensure that the signature is
    /// correct.
    pub unsafe fn new_unchecked(func: Func) -> TypedFunc<Params, Return> {
        TypedFunc {
            _marker: marker::PhantomData,
            func,
        }
    }

    /// Returns the underlying un-typed [`Func`] that this [`TypedFunc`]
    /// references.
    pub fn func(&self) -> &Func {
        &self.func
    }

    /// Calls the underlying WebAssembly component function using the provided
    /// `params` as input.
    ///
    /// This method is used to enter into a component. Execution happens within
    /// the `store` provided. The `params` are copied into WebAssembly memory
    /// as appropriate and a core wasm function is invoked.
    ///
    /// # Post-return
    ///
    /// In the component model each function can have a "post return" specified
    /// which allows cleaning up the arguments returned to the host. For example
    /// if WebAssembly returns a string to the host then it might be a uniquely
    /// allocated string which, after the host finishes processing it, needs to
    /// be deallocated in the wasm instance's own linear memory to prevent
    /// memory leaks in wasm itself. The `post-return` canonical abi option is
    /// used to configured this.
    ///
    /// To accommodate this feature of the component model after invoking a
    /// function via [`TypedFunc::call`] you must next invoke
    /// [`TypedFunc::post_return`]. Note that the return value of the function
    /// should be processed between these two function calls. The return value
    /// continues to be usable from an embedder's perspective after
    /// `post_return` is called, but after `post_return` is invoked it may no
    /// longer retain the same value that the wasm module originally returned.
    ///
    /// Also note that [`TypedFunc::post_return`] must be invoked irrespective
    /// of whether the canonical ABI option `post-return` was configured or not.
    /// This means that embedders must unconditionally call
    /// [`TypedFunc::post_return`] when a function returns. If this function
    /// call returns an error, however, then [`TypedFunc::post_return`] is not
    /// required.
    ///
    /// # Errors
    ///
    /// This function can return an error for a number of reasons:
    ///
    /// * If the wasm itself traps during execution.
    /// * If the wasm traps while copying arguments into memory.
    /// * If the wasm provides bad allocation pointers when copying arguments
    ///   into memory.
    /// * If the wasm returns a value which violates the canonical ABI.
    /// * If this function's instances cannot be entered, for example if the
    ///   instance is currently calling a host function.
    /// * If a previous function call occurred and the corresponding
    ///   `post_return` hasn't been invoked yet.
    ///
    /// In general there are many ways that things could go wrong when copying
    /// types in and out of a wasm module with the canonical ABI, and certain
    /// error conditions are specific to certain types. For example a
    /// WebAssembly module can't return an invalid `char`. When allocating space
    /// for this host to copy a string into the returned pointer must be
    /// in-bounds in memory.
    ///
    /// If an error happens then the error should contain detailed enough
    /// information to understand which part of the canonical ABI went wrong
    /// and what to inspect.
    ///
    /// # Panics
    ///
    /// Panics if this is called on a function in an asynchronous store. This
    /// only works with functions defined within a synchronous store. Also
    /// panics if `store` does not own this function.
    pub fn call<T: Send>(
        &self,
        store: impl AsContextMut<Data = T>,
        params: Params,
    ) -> Result<Return>
    where
        Return: Send + Sync + 'static,
    {
        assert!(
            !store.as_context().async_support(),
            "must use `call_async` when async support is enabled on the config"
        );
        self.call_impl(store, params)
    }

    /// Exactly like [`Self::call`], except for use on asynchronous stores.
    ///
    /// # Panics
    ///
    /// Panics if this is called on a function in a synchronous store. This
    /// only works with functions defined within an asynchronous store. Also
    /// panics if `store` does not own this function.
    #[cfg(feature = "async")]
<<<<<<< HEAD
    pub async fn call_async<T: Send + 'static>(
        self,
        mut store: impl AsContextMut<Data = T>,
=======
    pub async fn call_async(
        &self,
        mut store: impl AsContextMut<Data: Send>,
>>>>>>> 90ac295e
        params: Params,
    ) -> Result<Return>
    where
        Params: Send + Sync,
        Return: Send + Sync + 'static,
    {
        let store = store.as_context_mut();
        assert!(
            store.0.async_support(),
            "cannot use `call_async` when async support is not enabled on the config"
        );
        #[cfg(feature = "component-model-async")]
        {
            let mut params = params;
            let mut store = store;
            let instance = store.0[self.func.0].instance;
            // SAFETY: We uphold the contract documented in
            // `concurrent::prepare_call` by only setting `PreparedCall::params`
            // to a valid pointer while polling the event loop and resetting it
            // to null afterward, thus ensuring that the parameter lowering code
            // never sees a stale pointer.
            let prepared = unsafe { self.prepare_call(store.as_context_mut(), drop) }?;
            let param_ptr = prepared.params().clone();
            let call = concurrent::queue_call(store.as_context_mut(), prepared)?;
            let mut future = pin!(instance.run(store, call));
            future::poll_fn(move |cx| {
                let params = &mut params;
                param_ptr.store((params as *mut Params).cast(), Relaxed);
                let _reset = ResetPtr(&param_ptr);
                future.as_mut().poll(cx)
            })
            .await?
        }
        #[cfg(not(feature = "component-model-async"))]
        {
            let mut store = store;
            store
                .on_fiber(|store| self.call_impl(store, params))
                .await?
        }
    }

    /// Start a concurrent call to this function.
    ///
    /// Unlike [`Self::call`] and [`Self::call_async`] (both of which require
    /// exclusive access to the store until the completion of the call), calls
    /// made using this method may run concurrently with other calls to the same
    /// instance.
    ///
    /// Note that the `Future` returned by this method will panic if polled or
    /// `.await`ed outside of the event loop of the component instance this
    /// function belongs to; use `Instance::run`, `Instance::run_with`, or
    /// `Instance::spawn` to poll it from within the event loop.  See
    /// [`Instance::run`] for examples.
    #[cfg(feature = "component-model-async")]
<<<<<<< HEAD
    pub fn call_concurrent<T: Send + 'static>(
=======
    pub async fn call_concurrent(
>>>>>>> 90ac295e
        self,
        mut store: impl AsContextMut<Data: Send>,
        params: Params,
    ) -> Pin<Box<dyn Future<Output = Result<Return>> + Send + 'static>>
    where
        Params: Send + Sync + 'static,
        Return: Send + Sync + 'static,
    {
        let mut store = store.as_context_mut();
        assert!(
            store.0.async_support(),
            "cannot use `call_concurrent` when async support is not enabled on the config"
        );

        let result = (|| {
            // SAFETY: We uphold the contract documented in
            // `concurrent::prepare_call` by setting `PreparedCall::params` to a
            // valid pointer prior to polling the event loop for this function's
            // instance and providing a `drop_params` parameter which will
            // correctly dispose of it after lowering.
            let prepared = unsafe {
                self.prepare_call(store.as_context_mut(), concurrent::drop_params::<Params>)
            }?;
            prepared
                .params()
                .store(Box::into_raw(Box::new(params)).cast(), Relaxed);
            concurrent::queue_call(store, prepared)
        })();

        match result {
            Ok(future) => Box::pin(future),
            Err(e) => Box::pin(future::ready(Err(e))),
        }
    }

    /// Calls `concurrent::prepare_call` with monomorphized functions for
    /// lowering the parameters and lifting the result according to the number
    /// of core Wasm parameters and results in the signature of the function to
    /// be called.
    ///
    /// SAFETY: See `concurrent::prepare_call`.
    #[cfg(feature = "component-model-async")]
    unsafe fn prepare_call<'a, T: Send + 'static>(
        self,
        store: StoreContextMut<'a, T>,
        drop_params: unsafe fn(*mut u8),
    ) -> Result<PreparedCall<Return>>
    where
        Params: Send + Sync,
        Return: Send + Sync + 'static,
    {
        let param_count = mem::size_of::<Params::Lower>() / mem::size_of::<ValRaw>();
        if store.0[self.func.0].options.async_() {
            if Params::flatten_count() <= MAX_FLAT_PARAMS {
                if Return::flatten_count() <= MAX_FLAT_PARAMS {
                    concurrent::prepare_call(
                        store,
                        Self::lower_stack_args_fn,
                        drop_params,
                        Self::lift_stack_result_fn,
                        self.func,
                        param_count,
                    )
                } else {
                    concurrent::prepare_call(
                        store,
                        Self::lower_stack_args_fn,
                        drop_params,
                        Self::lift_heap_result_fn,
                        self.func,
                        param_count,
                    )
                }
            } else {
                if Return::flatten_count() <= MAX_FLAT_PARAMS {
                    concurrent::prepare_call(
                        store,
                        Self::lower_heap_args_fn,
                        drop_params,
                        Self::lift_stack_result_fn,
                        self.func,
                        1,
                    )
                } else {
                    concurrent::prepare_call(
                        store,
                        Self::lower_heap_args_fn,
                        drop_params,
                        Self::lift_heap_result_fn,
                        self.func,
                        1,
                    )
                }
            }
        } else if Params::flatten_count() <= MAX_FLAT_PARAMS {
            if Return::flatten_count() <= MAX_FLAT_RESULTS {
                concurrent::prepare_call(
                    store,
                    Self::lower_stack_args_fn,
                    drop_params,
                    Self::lift_stack_result_fn,
                    self.func,
                    param_count,
                )
            } else {
                concurrent::prepare_call(
                    store,
                    Self::lower_stack_args_fn,
                    drop_params,
                    Self::lift_heap_result_fn,
                    self.func,
                    param_count,
                )
            }
        } else {
            if Return::flatten_count() <= MAX_FLAT_RESULTS {
                concurrent::prepare_call(
                    store,
                    Self::lower_heap_args_fn,
                    drop_params,
                    Self::lift_stack_result_fn,
                    self.func,
                    1,
                )
            } else {
                concurrent::prepare_call(
                    store,
                    Self::lower_heap_args_fn,
                    drop_params,
                    Self::lift_heap_result_fn,
                    self.func,
                    1,
                )
            }
        }
    }

    fn call_impl<T: Send>(
        &self,
        mut store: impl AsContextMut<Data = T>,
        params: Params,
    ) -> Result<Return>
    where
        Return: Send + Sync + 'static,
    {
        let store = store.as_context_mut();

        if store.0[self.func.0].options.async_() {
            bail!("must enable the `component-model-async` feature to call async-lifted exports")
        } else {
            // Note that this is in theory simpler than it might read at this time.
            // Here we're doing a runtime dispatch on the `flatten_count` for the
            // params/results to see whether they're inbounds. This creates 4 cases
            // to handle. In reality this is a highly optimizable branch where LLVM
            // will easily figure out that only one branch here is taken.
            //
            // Otherwise this current construction is done to ensure that the stack
            // space reserved for the params/results is always of the appropriate
            // size (as the params/results needed differ depending on the "flatten"
            // count)
            if Params::flatten_count() <= MAX_FLAT_PARAMS {
                if Return::flatten_count() <= MAX_FLAT_RESULTS {
                    self.func.call_raw(
                        store,
                        &params,
                        Self::lower_stack_args,
                        Self::lift_stack_result,
                    )
                } else {
                    self.func.call_raw(
                        store,
                        &params,
                        Self::lower_stack_args,
                        Self::lift_heap_result,
                    )
                }
            } else {
                if Return::flatten_count() <= MAX_FLAT_RESULTS {
                    self.func.call_raw(
                        store,
                        &params,
                        Self::lower_heap_args,
                        Self::lift_stack_result,
                    )
                } else {
                    self.func.call_raw(
                        store,
                        &params,
                        Self::lower_heap_args,
                        Self::lift_heap_result,
                    )
                }
            }
        }
    }

    /// Lower parameters directly onto the stack specified by the `dst`
    /// location.
    ///
    /// This is only valid to call when the "flatten count" is small enough, or
    /// when the canonical ABI says arguments go through the stack rather than
    /// the heap.
    fn lower_stack_args<T>(
        cx: &mut LowerContext<'_, T>,
        params: &Params,
        ty: InterfaceType,
        dst: &mut MaybeUninit<Params::Lower>,
    ) -> Result<()> {
        assert!(Params::flatten_count() <= MAX_FLAT_PARAMS);
        params.lower(cx, ty, dst)?;
        Ok(())
    }

    /// Equivalent to `lower_stack_args`, but with a monomorphic signature
    /// suitable for use with `concurrent::prepare_call`.
    ///
    /// SAFETY: `params_in` must be a valid pointer to a `Self::Params`.
    #[cfg(feature = "component-model-async")]
    unsafe fn lower_stack_args_fn<T>(
        func: Func,
        store: StoreContextMut<T>,
        instance: &mut ComponentInstance,
        params_in: *mut u8,
        params_out: &mut [MaybeUninit<ValRaw>],
    ) -> Result<()> {
        super::lower_params(
            store,
            instance,
            params_out,
            func,
            // SAFETY: Per this function's precondition, `params_in` is a valid
            // pointer to a `Self::Params`.
            unsafe { &*params_in.cast() },
            Self::lower_stack_args,
        )
    }

    /// Lower parameters onto a heap-allocated location.
    ///
    /// This is used when the stack space to be used for the arguments is above
    /// the `MAX_FLAT_PARAMS` threshold. Here the wasm's `realloc` function is
    /// invoked to allocate space and then parameters are stored at that heap
    /// pointer location.
    fn lower_heap_args<T>(
        cx: &mut LowerContext<'_, T>,
        params: &Params,
        ty: InterfaceType,
        dst: &mut MaybeUninit<ValRaw>,
    ) -> Result<()> {
        // Memory must exist via validation if the arguments are stored on the
        // heap, so we can create a `MemoryMut` at this point. Afterwards
        // `realloc` is used to allocate space for all the arguments and then
        // they're all stored in linear memory.
        //
        // Note that `realloc` will bake in a check that the returned pointer is
        // in-bounds.
        let ptr = cx.realloc(0, 0, Params::ALIGN32, Params::SIZE32)?;
        params.store(cx, ty, ptr)?;

        // Note that the pointer here is stored as a 64-bit integer. This allows
        // this to work with either 32 or 64-bit memories. For a 32-bit memory
        // it'll just ignore the upper 32 zero bits, and for 64-bit memories
        // this'll have the full 64-bits. Note that for 32-bit memories the call
        // to `realloc` above guarantees that the `ptr` is in-bounds meaning
        // that we will know that the zero-extended upper bits of `ptr` are
        // guaranteed to be zero.
        //
        // This comment about 64-bit integers is also referred to below with
        // "WRITEPTR64".
        dst.write(ValRaw::i64(ptr as i64));

        Ok(())
    }

    /// Equivalent to `lower_heap_args`, but with a monomorphic signature
    /// suitable for use with `concurrent::prepare_call`.
    ///
    /// SAFETY: `params_in` must be a valid pointer to a `Self::Params`.
    #[cfg(feature = "component-model-async")]
    unsafe fn lower_heap_args_fn<T>(
        func: Func,
        store: StoreContextMut<T>,
        instance: &mut ComponentInstance,
        params_in: *mut u8,
        params_out: &mut [MaybeUninit<ValRaw>],
    ) -> Result<()> {
        super::lower_params(
            store,
            instance,
            params_out,
            func,
            // SAFETY: Per this function's precondition, `params_in` is a valid
            // pointer to a `Self::Params`.
            unsafe { &*params_in.cast() },
            Self::lower_heap_args,
        )
    }

    /// Lift the result of a function directly from the stack result.
    ///
    /// This is only used when the result fits in the maximum number of stack
    /// slots.
    fn lift_stack_result(
        cx: &mut LiftContext<'_>,
        ty: InterfaceType,
        dst: &Return::Lower,
    ) -> Result<Return> {
        Return::lift(cx, ty, dst)
    }

    /// Equivalent to `lift_stack_result`, but with a partially-monomorphic
    /// signature suitable for use with `super::lift_results`.
    #[cfg(feature = "component-model-async")]
    fn lift_stack_result_raw(
        cx: &mut LiftContext<'_>,
        ty: InterfaceType,
        dst: &[ValRaw],
    ) -> Result<Return> {
        // SAFETY: Per the safety requiments documented for the `ComponentType`
        // trait, `Return::Lower` must be compatible at the binary level with a
        // `[ValRaw; N]`, where `N` is `mem::size_of::<Return::Lower>() /
        // mem::size_of::<ValRaw>()`.  And since this function is only used when
        // `Return::flatten_count() <= MAX_FLAT_RESULTS` and `MAX_FLAT_RESULTS
        // == 1`, `N` can only either be 0 or 1.
        //
        // See `ComponentInstance::exit_call` for where we use the result count
        // passed from `wasmtime_environ::fact::trampoline`-generated code to
        // ensure the slice has the correct length, and also
        // `concurrent::start_call` for where we conservatively use a slice
        // length of 1 unconditionally.  Also note that, as of this writing
        // `slice_to_storage` double-checks the slice length is sufficient.
        Self::lift_stack_result(cx, ty, unsafe {
            crate::component::storage::slice_to_storage(dst)
        })
    }

    /// Equivalent to `lift_stack_result`, but with a monomorphic signature
    /// suitable for use with `concurrent::prepare_call`.
    #[cfg(feature = "component-model-async")]
    fn lift_stack_result_fn<T>(
        func: Func,
        store: StoreContextMut<T>,
        instance: &mut ComponentInstance,
        results: &[ValRaw],
    ) -> Result<Box<dyn Any + Send + Sync>>
    where
        Return: Send + Sync + 'static,
    {
        super::lift_results(store, instance, results, func, Self::lift_stack_result_raw)
    }

    /// Lift the result of a function where the result is stored indirectly on
    /// the heap.
    fn lift_heap_result(
        cx: &mut LiftContext<'_>,
        ty: InterfaceType,
        dst: &ValRaw,
    ) -> Result<Return> {
        assert!(Return::flatten_count() > MAX_FLAT_RESULTS);
        // FIXME(#4311): needs to read an i64 for memory64
        let ptr = usize::try_from(dst.get_u32())?;
        if ptr % usize::try_from(Return::ALIGN32)? != 0 {
            bail!("return pointer not aligned");
        }

        let bytes = cx
            .memory()
            .get(ptr..)
            .and_then(|b| b.get(..Return::SIZE32))
            .ok_or_else(|| anyhow::anyhow!("pointer out of bounds of memory"))?;
        Return::load(cx, ty, bytes)
    }

    /// Equivalent to `lift_heap_result`, but with a partially-monomorphic
    /// signature suitable for use with `super::lift_results`.
    #[cfg(feature = "component-model-async")]
    fn lift_heap_result_raw(
        cx: &mut LiftContext<'_>,
        ty: InterfaceType,
        dst: &[ValRaw],
    ) -> Result<Return> {
        Self::lift_heap_result(cx, ty, &dst[0])
    }

    /// Equivalent to `lift_heap_result`, but with a monomorphic signature
    /// suitable for use with `concurrent::prepare_call`.
    #[cfg(feature = "component-model-async")]
    fn lift_heap_result_fn<T>(
        func: Func,
        store: StoreContextMut<T>,
        instance: &mut ComponentInstance,
        results: &[ValRaw],
    ) -> Result<Box<dyn Any + Send + Sync>>
    where
        Return: Send + Sync + 'static,
    {
        super::lift_results(store, instance, results, func, Self::lift_heap_result_raw)
    }

    /// See [`Func::post_return`]
    pub fn post_return(&self, store: impl AsContextMut) -> Result<()> {
        self.func.post_return(store)
    }

    /// See [`Func::post_return_async`]
    #[cfg(feature = "async")]
    pub async fn post_return_async<T: Send>(
        &self,
        store: impl AsContextMut<Data = T>,
    ) -> Result<()> {
        self.func.post_return_async(store).await
    }
}

/// A trait representing a static list of named types that can be passed to or
/// returned from a [`TypedFunc`].
///
/// This trait is implemented for a number of tuple types and is not expected
/// to be implemented externally. The contents of this trait are hidden as it's
/// intended to be an implementation detail of Wasmtime. The contents of this
/// trait are not covered by Wasmtime's stability guarantees.
///
/// For more information about this trait see [`Func::typed`] and
/// [`TypedFunc`].
//
// Note that this is an `unsafe` trait, and the unsafety means that
// implementations of this trait must be correct or otherwise [`TypedFunc`]
// would not be memory safe. The main reason this is `unsafe` is the
// `typecheck` function which must operate correctly relative to the `AsTuple`
// interpretation of the implementor.
pub unsafe trait ComponentNamedList: ComponentType {}

/// A trait representing types which can be passed to and read from components
/// with the canonical ABI.
///
/// This trait is implemented for Rust types which can be communicated to
/// components. The [`Func::typed`] and [`TypedFunc`] Rust items are the main
/// consumers of this trait.
///
/// Supported Rust types include:
///
/// | Component Model Type              | Rust Type                            |
/// |-----------------------------------|--------------------------------------|
/// | `{s,u}{8,16,32,64}`               | `{i,u}{8,16,32,64}`                  |
/// | `f{32,64}`                        | `f{32,64}`                           |
/// | `bool`                            | `bool`                               |
/// | `char`                            | `char`                               |
/// | `tuple<A, B>`                     | `(A, B)`                             |
/// | `option<T>`                       | `Option<T>`                          |
/// | `result`                          | `Result<(), ()>`                     |
/// | `result<T>`                       | `Result<T, ()>`                      |
/// | `result<_, E>`                    | `Result<(), E>`                      |
/// | `result<T, E>`                    | `Result<T, E>`                       |
/// | `string`                          | `String`, `&str`, or [`WasmStr`]     |
/// | `list<T>`                         | `Vec<T>`, `&[T]`, or [`WasmList`]    |
/// | `own<T>`, `borrow<T>`             | [`Resource<T>`] or [`ResourceAny`]   |
/// | `record`                          | [`#[derive(ComponentType)]`][d-cm]   |
/// | `variant`                         | [`#[derive(ComponentType)]`][d-cm]   |
/// | `enum`                            | [`#[derive(ComponentType)]`][d-cm]   |
/// | `flags`                           | [`flags!`][f-m]                      |
///
/// [`Resource<T>`]: crate::component::Resource
/// [`ResourceAny`]: crate::component::ResourceAny
/// [d-cm]: macro@crate::component::ComponentType
/// [f-m]: crate::component::flags
///
/// Rust standard library pointers such as `&T`, `Box<T>`, `Rc<T>`, and `Arc<T>`
/// additionally represent whatever type `T` represents in the component model.
/// Note that types such as `record`, `variant`, `enum`, and `flags` are
/// generated by the embedder at compile time. These macros derive
/// implementation of this trait for custom types to map to custom types in the
/// component model. Note that for `record`, `variant`, `enum`, and `flags`
/// those types are often generated by the
/// [`bindgen!`](crate::component::bindgen) macro from WIT definitions.
///
/// Types that implement [`ComponentType`] are used for `Params` and `Return`
/// in [`TypedFunc`] and [`Func::typed`].
///
/// The contents of this trait are hidden as it's intended to be an
/// implementation detail of Wasmtime. The contents of this trait are not
/// covered by Wasmtime's stability guarantees.
//
// Note that this is an `unsafe` trait as `TypedFunc`'s safety heavily relies on
// the correctness of the implementations of this trait. Some ways in which this
// trait must be correct to be safe are:
//
// * The `Lower` associated type must be a `ValRaw` sequence. It doesn't have to
//   literally be `[ValRaw; N]` but when laid out in memory it must be adjacent
//   `ValRaw` values and have a multiple of the size of `ValRaw` and the same
//   alignment.
//
// * The `lower` function must initialize the bits within `Lower` that are going
//   to be read by the trampoline that's used to enter core wasm. A trampoline
//   is passed `*mut Lower` and will read the canonical abi arguments in
//   sequence, so all of the bits must be correctly initialized.
//
// * The `size` and `align` functions must be correct for this value stored in
//   the canonical ABI. The `Cursor<T>` iteration of these bytes rely on this
//   for correctness as they otherwise eschew bounds-checking.
//
// There are likely some other correctness issues which aren't documented as
// well, this isn't intended to be an exhaustive list. It suffices to say,
// though, that correctness bugs in this trait implementation are highly likely
// to lead to security bugs, which again leads to the `unsafe` in the trait.
//
// Also note that this trait specifically is not sealed because we have a proc
// macro that generates implementations of this trait for external types in a
// `#[derive]`-like fashion.
pub unsafe trait ComponentType {
    /// Representation of the "lowered" form of this component value.
    ///
    /// Lowerings lower into core wasm values which are represented by `ValRaw`.
    /// This `Lower` type must be a list of `ValRaw` as either a literal array
    /// or a struct where every field is a `ValRaw`. This must be `Copy` (as
    /// `ValRaw` is `Copy`) and support all byte patterns. This being correct is
    /// one reason why the trait is unsafe.
    #[doc(hidden)]
    type Lower: Copy;

    /// The information about this type's canonical ABI (size/align/etc).
    #[doc(hidden)]
    const ABI: CanonicalAbiInfo;

    #[doc(hidden)]
    const SIZE32: usize = Self::ABI.size32 as usize;
    #[doc(hidden)]
    const ALIGN32: u32 = Self::ABI.align32;

    #[doc(hidden)]
    const IS_RUST_UNIT_TYPE: bool = false;

    /// Returns the number of core wasm abi values will be used to represent
    /// this type in its lowered form.
    ///
    /// This divides the size of `Self::Lower` by the size of `ValRaw`.
    #[doc(hidden)]
    fn flatten_count() -> usize {
        assert!(mem::size_of::<Self::Lower>() % mem::size_of::<ValRaw>() == 0);
        assert!(mem::align_of::<Self::Lower>() == mem::align_of::<ValRaw>());
        mem::size_of::<Self::Lower>() / mem::size_of::<ValRaw>()
    }

    /// Performs a type-check to see whether this component value type matches
    /// the interface type `ty` provided.
    #[doc(hidden)]
    fn typecheck(ty: &InterfaceType, types: &InstanceType<'_>) -> Result<()>;
}

#[doc(hidden)]
pub unsafe trait ComponentVariant: ComponentType {
    const CASES: &'static [Option<CanonicalAbiInfo>];
    const INFO: VariantInfo = VariantInfo::new_static(Self::CASES);
    const PAYLOAD_OFFSET32: usize = Self::INFO.payload_offset32 as usize;
}

/// Host types which can be passed to WebAssembly components.
///
/// This trait is implemented for all types that can be passed to components
/// either as parameters of component exports or returns of component imports.
/// This trait represents the ability to convert from the native host
/// representation to the canonical ABI.
///
/// Built-in types to Rust such as `Option<T>` implement this trait as
/// appropriate. For a mapping of component model to Rust types see
/// [`ComponentType`].
///
/// For user-defined types, for example `record` types mapped to Rust `struct`s,
/// this crate additionally has
/// [`#[derive(Lower)]`](macro@crate::component::Lower).
///
/// Note that like [`ComponentType`] the definition of this trait is intended to
/// be an internal implementation detail of Wasmtime at this time. It's
/// recommended to use the `#[derive(Lower)]` implementation instead.
pub unsafe trait Lower: ComponentType {
    /// Performs the "lower" function in the canonical ABI.
    ///
    /// This method will lower the current value into a component. The `lower`
    /// function performs a "flat" lowering into the `dst` specified which is
    /// allowed to be uninitialized entering this method but is guaranteed to be
    /// fully initialized if the method returns `Ok(())`.
    ///
    /// The `cx` context provided is the context within which this lowering is
    /// happening. This contains information such as canonical options specified
    /// (e.g. string encodings, memories, etc), the store itself, along with
    /// type information.
    ///
    /// The `ty` parameter is the destination type that is being lowered into.
    /// For example this is the component's "view" of the type that is being
    /// lowered. This is guaranteed to have passed a `typecheck` earlier.
    ///
    /// This will only be called if `typecheck` passes for `Op::Lower`.
    #[doc(hidden)]
    fn lower<T>(
        &self,
        cx: &mut LowerContext<'_, T>,
        ty: InterfaceType,
        dst: &mut MaybeUninit<Self::Lower>,
    ) -> Result<()>;

    /// Performs the "store" operation in the canonical ABI.
    ///
    /// This function will store `self` into the linear memory described by
    /// `cx` at the `offset` provided.
    ///
    /// It is expected that `offset` is a valid offset in memory for
    /// `Self::SIZE32` bytes. At this time that's not an unsafe contract as it's
    /// always re-checked on all stores, but this is something that will need to
    /// be improved in the future to remove extra bounds checks. For now this
    /// function will panic if there's a bug and `offset` isn't valid within
    /// memory.
    ///
    /// The `ty` type information passed here is the same as the type
    /// information passed to `lower` above, and is the component's own view of
    /// what the resulting type should be.
    ///
    /// This will only be called if `typecheck` passes for `Op::Lower`.
    #[doc(hidden)]
    fn store<T>(
        &self,
        cx: &mut LowerContext<'_, T>,
        ty: InterfaceType,
        offset: usize,
    ) -> Result<()>;

    /// Provided method to lower a list of `Self` into memory.
    ///
    /// Requires that `offset` has already been checked for alignment and
    /// validity in terms of being in-bounds, otherwise this may panic.
    ///
    /// This is primarily here to get overridden for implementations of integers
    /// which can avoid some extra fluff and use a pattern that's more easily
    /// optimizable by LLVM.
    #[doc(hidden)]
    fn store_list<T>(
        cx: &mut LowerContext<'_, T>,
        ty: InterfaceType,
        mut offset: usize,
        items: &[Self],
    ) -> Result<()>
    where
        Self: Sized,
    {
        for item in items {
            item.store(cx, ty, offset)?;
            offset += Self::SIZE32;
        }
        Ok(())
    }
}

/// Host types which can be created from the canonical ABI.
///
/// This is the mirror of the [`Lower`] trait where it represents the capability
/// of acquiring items from WebAssembly and passing them to the host.
///
/// Built-in types to Rust such as `Option<T>` implement this trait as
/// appropriate. For a mapping of component model to Rust types see
/// [`ComponentType`].
///
/// For user-defined types, for example `record` types mapped to Rust `struct`s,
/// this crate additionally has
/// [`#[derive(Lift)]`](macro@crate::component::Lift).
///
/// Note that like [`ComponentType`] the definition of this trait is intended to
/// be an internal implementation detail of Wasmtime at this time. It's
/// recommended to use the `#[derive(Lift)]` implementation instead.
pub unsafe trait Lift: Sized + ComponentType {
    /// Performs the "lift" operation in the canonical ABI.
    ///
    /// This function performs a "flat" lift operation from the `src` specified
    /// which is a sequence of core wasm values. The lifting operation will
    /// validate core wasm values and produce a `Self` on success.
    ///
    /// The `cx` provided contains contextual information such as the store
    /// that's being loaded from, canonical options, and type information.
    ///
    /// The `ty` parameter is the origin component's specification for what the
    /// type that is being lifted is. For example this is the record type or the
    /// resource type that is being lifted.
    ///
    /// Note that this has a default implementation but if `typecheck` passes
    /// for `Op::Lift` this needs to be overridden.
    #[doc(hidden)]
    fn lift(cx: &mut LiftContext<'_>, ty: InterfaceType, src: &Self::Lower) -> Result<Self>;

    /// Performs the "load" operation in the canonical ABI.
    ///
    /// This will read the `bytes` provided, which are a sub-slice into the
    /// linear memory described by `cx`. The `bytes` array provided is
    /// guaranteed to be `Self::SIZE32` bytes large. All of memory is then also
    /// available through `cx` for bounds-checks and such as necessary for
    /// strings/lists.
    ///
    /// The `ty` argument is the type that's being loaded, as described by the
    /// original component.
    ///
    /// Note that this has a default implementation but if `typecheck` passes
    /// for `Op::Lift` this needs to be overridden.
    #[doc(hidden)]
    fn load(cx: &mut LiftContext<'_>, ty: InterfaceType, bytes: &[u8]) -> Result<Self>;

    /// Converts `list` into a `Vec<T>`, used in `Lift for Vec<T>`.
    #[doc(hidden)]
    fn load_list(cx: &mut LiftContext<'_>, list: &WasmList<Self>) -> Result<Vec<Self>>
    where
        Self: Sized,
    {
        let mut dst = Vec::with_capacity(list.len);
        Self::load_into(cx, list, &mut dst, list.len)?;
        Ok(dst)
    }

    /// Load no more than `max_count` items from `list` into `dst`.
    ///
    /// This is primarily here to get overridden for implementations of integers
    /// which can avoid some extra fluff and use a pattern that's more easily
    /// optimizable by LLVM.
    #[doc(hidden)]
    fn load_into(
        cx: &mut LiftContext<'_>,
        list: &WasmList<Self>,
        dst: &mut impl Extend<Self>,
        max_count: usize,
    ) -> Result<()>
    where
        Self: Sized,
    {
        dst.extend(
            (0..list.len.min(max_count))
                .map(|index| list.get_from_store(cx, index).unwrap())
                .collect::<Result<Vec<_>, _>>()?,
        );
        Ok(())
    }
}

// Macro to help generate "forwarding implementations" of `ComponentType` to
// another type, used for wrappers in Rust like `&T`, `Box<T>`, etc. Note that
// these wrappers only implement lowering because lifting native Rust types
// cannot be done.
macro_rules! forward_type_impls {
    ($(($($generics:tt)*) $a:ty => $b:ty,)*) => ($(
        unsafe impl <$($generics)*> ComponentType for $a {
            type Lower = <$b as ComponentType>::Lower;

            const ABI: CanonicalAbiInfo = <$b as ComponentType>::ABI;

            #[inline]
            fn typecheck(ty: &InterfaceType, types: &InstanceType<'_>) -> Result<()> {
                <$b as ComponentType>::typecheck(ty, types)
            }
        }
    )*)
}

forward_type_impls! {
    (T: ComponentType + ?Sized) &'_ T => T,
    (T: ComponentType + ?Sized) Box<T> => T,
    (T: ComponentType + ?Sized) alloc::rc::Rc<T> => T,
    (T: ComponentType + ?Sized) alloc::sync::Arc<T> => T,
    () String => str,
    (T: ComponentType) Vec<T> => [T],
}

macro_rules! forward_lowers {
    ($(($($generics:tt)*) $a:ty => $b:ty,)*) => ($(
        unsafe impl <$($generics)*> Lower for $a {
            fn lower<U>(
                &self,
                cx: &mut LowerContext<'_, U>,
                ty: InterfaceType,
                dst: &mut MaybeUninit<Self::Lower>,
            ) -> Result<()> {
                <$b as Lower>::lower(self, cx, ty, dst)
            }

            fn store<U>(
                &self,
                cx: &mut LowerContext<'_, U>,
                ty: InterfaceType,
                offset: usize,
            ) -> Result<()> {
                <$b as Lower>::store(self, cx, ty, offset)
            }
        }
    )*)
}

forward_lowers! {
    (T: Lower + ?Sized) &'_ T => T,
    (T: Lower + ?Sized) Box<T> => T,
    (T: Lower + ?Sized) alloc::rc::Rc<T> => T,
    (T: Lower + ?Sized) alloc::sync::Arc<T> => T,
    () String => str,
    (T: Lower) Vec<T> => [T],
}

macro_rules! forward_string_lifts {
    ($($a:ty,)*) => ($(
        unsafe impl Lift for $a {
            #[inline]
            fn lift(cx: &mut LiftContext<'_>, ty: InterfaceType, src: &Self::Lower) -> Result<Self> {
                Ok(<WasmStr as Lift>::lift(cx, ty, src)?.to_str_from_memory(cx.memory())?.into())
            }

            #[inline]
            fn load(cx: &mut LiftContext<'_>, ty: InterfaceType, bytes: &[u8]) -> Result<Self> {
                Ok(<WasmStr as Lift>::load(cx, ty, bytes)?.to_str_from_memory(cx.memory())?.into())
            }
        }
    )*)
}

forward_string_lifts! {
    Box<str>,
    alloc::rc::Rc<str>,
    alloc::sync::Arc<str>,
    String,
}

macro_rules! forward_list_lifts {
    ($($a:ty,)*) => ($(
        unsafe impl <T: Lift> Lift for $a {
            fn lift(cx: &mut LiftContext<'_>, ty: InterfaceType, src: &Self::Lower) -> Result<Self> {
                let list = <WasmList::<T> as Lift>::lift(cx, ty, src)?;
                Ok(T::load_list(cx, &list)?.into())
            }

            fn load(cx: &mut LiftContext<'_>, ty: InterfaceType, bytes: &[u8]) -> Result<Self> {
                let list = <WasmList::<T> as Lift>::load(cx, ty, bytes)?;
                Ok(T::load_list(cx, &list)?.into())
            }
        }
    )*)
}

forward_list_lifts! {
    Box<[T]>,
    alloc::rc::Rc<[T]>,
    alloc::sync::Arc<[T]>,
    Vec<T>,
}

// Macro to help generate `ComponentType` implementations for primitive types
// such as integers, char, bool, etc.
macro_rules! integers {
    ($($primitive:ident = $ty:ident in $field:ident/$get:ident with abi:$abi:ident,)*) => ($(
        unsafe impl ComponentType for $primitive {
            type Lower = ValRaw;

            const ABI: CanonicalAbiInfo = CanonicalAbiInfo::$abi;

            fn typecheck(ty: &InterfaceType, _types: &InstanceType<'_>) -> Result<()> {
                match ty {
                    InterfaceType::$ty => Ok(()),
                    other => bail!("expected `{}` found `{}`", desc(&InterfaceType::$ty), desc(other))
                }
            }
        }

        unsafe impl Lower for $primitive {
            #[inline]
            #[allow(trivial_numeric_casts)]
            fn lower<T>(
                &self,
                _cx: &mut LowerContext<'_, T>,
                ty: InterfaceType,
                dst: &mut MaybeUninit<Self::Lower>,
            ) -> Result<()> {
                debug_assert!(matches!(ty, InterfaceType::$ty));
                dst.write(ValRaw::$field(*self as $field));
                Ok(())
            }

            #[inline]
            fn store<T>(
                &self,
                cx: &mut LowerContext<'_, T>,
                ty: InterfaceType,
                offset: usize,
            ) -> Result<()> {
                debug_assert!(matches!(ty, InterfaceType::$ty));
                debug_assert!(offset % Self::SIZE32 == 0);
                *cx.get(offset) = self.to_le_bytes();
                Ok(())
            }

            fn store_list<T>(
                cx: &mut LowerContext<'_, T>,
                ty: InterfaceType,
                offset: usize,
                items: &[Self],
            ) -> Result<()> {
                debug_assert!(matches!(ty, InterfaceType::$ty));

                // Double-check that the CM alignment is at least the host's
                // alignment for this type which should be true for all
                // platforms.
                assert!((Self::ALIGN32 as usize) >= mem::align_of::<Self>());

                // Slice `cx`'s memory to the window that we'll be modifying.
                // This should all have already been verified in terms of
                // alignment and sizing meaning that these assertions here are
                // not truly necessary but are instead double-checks.
                //
                // Note that we're casting a `[u8]` slice to `[Self]` with
                // `align_to_mut` which is not safe in general but is safe in
                // our specific case as all `u8` patterns are valid `Self`
                // patterns since `Self` is an integral type.
                let dst = &mut cx.as_slice_mut()[offset..][..items.len() * Self::SIZE32];
                let (before, middle, end) = unsafe { dst.align_to_mut::<Self>() };
                assert!(before.is_empty() && end.is_empty());
                assert_eq!(middle.len(), items.len());

                // And with all that out of the way perform the copying loop.
                // This is not a `copy_from_slice` because endianness needs to
                // be handled here, but LLVM should pretty easily transform this
                // into a memcpy on little-endian platforms.
                for (dst, src) in middle.iter_mut().zip(items) {
                    *dst = src.to_le();
                }
                Ok(())
            }
        }

        unsafe impl Lift for $primitive {
            #[inline]
            #[allow(trivial_numeric_casts, clippy::cast_possible_truncation)]
            fn lift(_cx: &mut LiftContext<'_>, ty: InterfaceType, src: &Self::Lower) -> Result<Self> {
                debug_assert!(matches!(ty, InterfaceType::$ty));
                Ok(src.$get() as $primitive)
            }

            #[inline]
            fn load(_cx: &mut LiftContext<'_>, ty: InterfaceType, bytes: &[u8]) -> Result<Self> {
                debug_assert!(matches!(ty, InterfaceType::$ty));
                debug_assert!((bytes.as_ptr() as usize) % Self::SIZE32 == 0);
                Ok($primitive::from_le_bytes(bytes.try_into().unwrap()))
            }

            fn load_into(
                cx: &mut LiftContext<'_>,
                list: &WasmList<Self>,
                dst: &mut impl Extend<Self>,
                max_count: usize
            ) -> Result<()>
            where
                Self: Sized,
            {
                dst.extend(list._as_le_slice(cx.memory())
                           .iter()
                           .map(|i| Self::from_le(*i)).take(max_count));
                Ok(())
            }
        }
    )*)
}

integers! {
    i8 = S8 in i32/get_i32 with abi:SCALAR1,
    u8 = U8 in u32/get_u32 with abi:SCALAR1,
    i16 = S16 in i32/get_i32 with abi:SCALAR2,
    u16 = U16 in u32/get_u32 with abi:SCALAR2,
    i32 = S32 in i32/get_i32 with abi:SCALAR4,
    u32 = U32 in u32/get_u32 with abi:SCALAR4,
    i64 = S64 in i64/get_i64 with abi:SCALAR8,
    u64 = U64 in u64/get_u64 with abi:SCALAR8,
}

macro_rules! floats {
    ($($float:ident/$get_float:ident = $ty:ident with abi:$abi:ident)*) => ($(const _: () = {
        unsafe impl ComponentType for $float {
            type Lower = ValRaw;

            const ABI: CanonicalAbiInfo = CanonicalAbiInfo::$abi;

            fn typecheck(ty: &InterfaceType, _types: &InstanceType<'_>) -> Result<()> {
                match ty {
                    InterfaceType::$ty => Ok(()),
                    other => bail!("expected `{}` found `{}`", desc(&InterfaceType::$ty), desc(other))
                }
            }
        }

        unsafe impl Lower for $float {
            #[inline]
            fn lower<T>(
                &self,
                _cx: &mut LowerContext<'_, T>,
                ty: InterfaceType,
                dst: &mut MaybeUninit<Self::Lower>,
            ) -> Result<()> {
                debug_assert!(matches!(ty, InterfaceType::$ty));
                dst.write(ValRaw::$float(self.to_bits()));
                Ok(())
            }

            #[inline]
            fn store<T>(
                &self,
                cx: &mut LowerContext<'_, T>,
                ty: InterfaceType,
                offset: usize,
            ) -> Result<()> {
                debug_assert!(matches!(ty, InterfaceType::$ty));
                debug_assert!(offset % Self::SIZE32 == 0);
                let ptr = cx.get(offset);
                *ptr = self.to_bits().to_le_bytes();
                Ok(())
            }

            fn store_list<T>(
                cx: &mut LowerContext<'_, T>,
                ty: InterfaceType,
                offset: usize,
                items: &[Self],
            ) -> Result<()> {
                debug_assert!(matches!(ty, InterfaceType::$ty));

                // Double-check that the CM alignment is at least the host's
                // alignment for this type which should be true for all
                // platforms.
                assert!((Self::ALIGN32 as usize) >= mem::align_of::<Self>());

                // Slice `cx`'s memory to the window that we'll be modifying.
                // This should all have already been verified in terms of
                // alignment and sizing meaning that these assertions here are
                // not truly necessary but are instead double-checks.
                let dst = &mut cx.as_slice_mut()[offset..][..items.len() * Self::SIZE32];
                assert!(dst.as_ptr().cast::<Self>().is_aligned());

                // And with all that out of the way perform the copying loop.
                // This is not a `copy_from_slice` because endianness needs to
                // be handled here, but LLVM should pretty easily transform this
                // into a memcpy on little-endian platforms.
                // TODO use `as_chunks` when https://github.com/rust-lang/rust/issues/74985
                // is stabilized
                for (dst, src) in iter::zip(dst.chunks_exact_mut(Self::SIZE32), items) {
                    let dst: &mut [u8; Self::SIZE32] = dst.try_into().unwrap();
                    *dst = src.to_le_bytes();
                }
                Ok(())
            }
        }

        unsafe impl Lift for $float {
            #[inline]
            fn lift(_cx: &mut LiftContext<'_>, ty: InterfaceType, src: &Self::Lower) -> Result<Self> {
                debug_assert!(matches!(ty, InterfaceType::$ty));
                Ok($float::from_bits(src.$get_float()))
            }

            #[inline]
            fn load(_cx: &mut LiftContext<'_>, ty: InterfaceType, bytes: &[u8]) -> Result<Self> {
                debug_assert!(matches!(ty, InterfaceType::$ty));
                debug_assert!((bytes.as_ptr() as usize) % Self::SIZE32 == 0);
                Ok($float::from_le_bytes(bytes.try_into().unwrap()))
            }

            fn load_list(cx: &mut LiftContext<'_>, list: &WasmList<Self>) -> Result<Vec<Self>> where Self: Sized {
                // See comments in `WasmList::get` for the panicking indexing
                let byte_size = list.len * mem::size_of::<Self>();
                let bytes = &cx.memory()[list.ptr..][..byte_size];

                // The canonical ABI requires that everything is aligned to its
                // own size, so this should be an aligned array.
                assert!(bytes.as_ptr().cast::<Self>().is_aligned());

                // Copy the resulting slice to a new Vec, handling endianness
                // in the process
                // TODO use `as_chunks` when https://github.com/rust-lang/rust/issues/74985
                // is stabilized
                Ok(
                    bytes
                        .chunks_exact(Self::SIZE32)
                        .map(|i| $float::from_le_bytes(i.try_into().unwrap()))
                        .collect()
                )
            }
        }
    };)*)
}

floats! {
    f32/get_f32 = Float32 with abi:SCALAR4
    f64/get_f64 = Float64 with abi:SCALAR8
}

unsafe impl ComponentType for bool {
    type Lower = ValRaw;

    const ABI: CanonicalAbiInfo = CanonicalAbiInfo::SCALAR1;

    fn typecheck(ty: &InterfaceType, _types: &InstanceType<'_>) -> Result<()> {
        match ty {
            InterfaceType::Bool => Ok(()),
            other => bail!("expected `bool` found `{}`", desc(other)),
        }
    }
}

unsafe impl Lower for bool {
    fn lower<T>(
        &self,
        _cx: &mut LowerContext<'_, T>,
        ty: InterfaceType,
        dst: &mut MaybeUninit<Self::Lower>,
    ) -> Result<()> {
        debug_assert!(matches!(ty, InterfaceType::Bool));
        dst.write(ValRaw::i32(*self as i32));
        Ok(())
    }

    fn store<T>(
        &self,
        cx: &mut LowerContext<'_, T>,
        ty: InterfaceType,
        offset: usize,
    ) -> Result<()> {
        debug_assert!(matches!(ty, InterfaceType::Bool));
        debug_assert!(offset % Self::SIZE32 == 0);
        cx.get::<1>(offset)[0] = *self as u8;
        Ok(())
    }
}

unsafe impl Lift for bool {
    #[inline]
    fn lift(_cx: &mut LiftContext<'_>, ty: InterfaceType, src: &Self::Lower) -> Result<Self> {
        debug_assert!(matches!(ty, InterfaceType::Bool));
        match src.get_i32() {
            0 => Ok(false),
            _ => Ok(true),
        }
    }

    #[inline]
    fn load(_cx: &mut LiftContext<'_>, ty: InterfaceType, bytes: &[u8]) -> Result<Self> {
        debug_assert!(matches!(ty, InterfaceType::Bool));
        match bytes[0] {
            0 => Ok(false),
            _ => Ok(true),
        }
    }
}

unsafe impl ComponentType for char {
    type Lower = ValRaw;

    const ABI: CanonicalAbiInfo = CanonicalAbiInfo::SCALAR4;

    fn typecheck(ty: &InterfaceType, _types: &InstanceType<'_>) -> Result<()> {
        match ty {
            InterfaceType::Char => Ok(()),
            other => bail!("expected `char` found `{}`", desc(other)),
        }
    }
}

unsafe impl Lower for char {
    #[inline]
    fn lower<T>(
        &self,
        _cx: &mut LowerContext<'_, T>,
        ty: InterfaceType,
        dst: &mut MaybeUninit<Self::Lower>,
    ) -> Result<()> {
        debug_assert!(matches!(ty, InterfaceType::Char));
        dst.write(ValRaw::u32(u32::from(*self)));
        Ok(())
    }

    #[inline]
    fn store<T>(
        &self,
        cx: &mut LowerContext<'_, T>,
        ty: InterfaceType,
        offset: usize,
    ) -> Result<()> {
        debug_assert!(matches!(ty, InterfaceType::Char));
        debug_assert!(offset % Self::SIZE32 == 0);
        *cx.get::<4>(offset) = u32::from(*self).to_le_bytes();
        Ok(())
    }
}

unsafe impl Lift for char {
    #[inline]
    fn lift(_cx: &mut LiftContext<'_>, ty: InterfaceType, src: &Self::Lower) -> Result<Self> {
        debug_assert!(matches!(ty, InterfaceType::Char));
        Ok(char::try_from(src.get_u32())?)
    }

    #[inline]
    fn load(_cx: &mut LiftContext<'_>, ty: InterfaceType, bytes: &[u8]) -> Result<Self> {
        debug_assert!(matches!(ty, InterfaceType::Char));
        debug_assert!((bytes.as_ptr() as usize) % Self::SIZE32 == 0);
        let bits = u32::from_le_bytes(bytes.try_into().unwrap());
        Ok(char::try_from(bits)?)
    }
}

// FIXME(#4311): these probably need different constants for memory64
const UTF16_TAG: usize = 1 << 31;
const MAX_STRING_BYTE_LENGTH: usize = (1 << 31) - 1;

// Note that this is similar to `ComponentType for WasmStr` except it can only
// be used for lowering, not lifting.
unsafe impl ComponentType for str {
    type Lower = [ValRaw; 2];

    const ABI: CanonicalAbiInfo = CanonicalAbiInfo::POINTER_PAIR;

    fn typecheck(ty: &InterfaceType, _types: &InstanceType<'_>) -> Result<()> {
        match ty {
            InterfaceType::String => Ok(()),
            other => bail!("expected `string` found `{}`", desc(other)),
        }
    }
}

unsafe impl Lower for str {
    fn lower<T>(
        &self,
        cx: &mut LowerContext<'_, T>,
        ty: InterfaceType,
        dst: &mut MaybeUninit<[ValRaw; 2]>,
    ) -> Result<()> {
        debug_assert!(matches!(ty, InterfaceType::String));
        let (ptr, len) = lower_string(cx, self)?;
        // See "WRITEPTR64" above for why this is always storing a 64-bit
        // integer.
        map_maybe_uninit!(dst[0]).write(ValRaw::i64(ptr as i64));
        map_maybe_uninit!(dst[1]).write(ValRaw::i64(len as i64));
        Ok(())
    }

    fn store<T>(
        &self,
        cx: &mut LowerContext<'_, T>,
        ty: InterfaceType,
        offset: usize,
    ) -> Result<()> {
        debug_assert!(matches!(ty, InterfaceType::String));
        debug_assert!(offset % (Self::ALIGN32 as usize) == 0);
        let (ptr, len) = lower_string(cx, self)?;
        // FIXME(#4311): needs memory64 handling
        *cx.get(offset + 0) = u32::try_from(ptr).unwrap().to_le_bytes();
        *cx.get(offset + 4) = u32::try_from(len).unwrap().to_le_bytes();
        Ok(())
    }
}

fn lower_string<T>(cx: &mut LowerContext<'_, T>, string: &str) -> Result<(usize, usize)> {
    // Note that in general the wasm module can't assume anything about what the
    // host strings are encoded as. Additionally hosts are allowed to have
    // differently-encoded strings at runtime. Finally when copying a string
    // into wasm it's somewhat strict in the sense that the various patterns of
    // allocation and such are already dictated for us.
    //
    // In general what this means is that when copying a string from the host
    // into the destination we need to follow one of the cases of copying into
    // WebAssembly. It doesn't particularly matter which case as long as it ends
    // up in the right encoding. For example a destination encoding of
    // latin1+utf16 has a number of ways to get copied into and we do something
    // here that isn't the default "utf8 to latin1+utf16" since we have access
    // to simd-accelerated helpers in the `encoding_rs` crate. This is ok though
    // because we can fake that the host string was already stored in latin1
    // format and follow that copy pattern instead.
    match cx.options.string_encoding() {
        // This corresponds to `store_string_copy` in the canonical ABI where
        // the host's representation is utf-8 and the wasm module wants utf-8 so
        // a copy is all that's needed (and the `realloc` can be precise for the
        // initial memory allocation).
        StringEncoding::Utf8 => {
            if string.len() > MAX_STRING_BYTE_LENGTH {
                bail!(
                    "string length of {} too large to copy into wasm",
                    string.len()
                );
            }
            let ptr = cx.realloc(0, 0, 1, string.len())?;
            cx.as_slice_mut()[ptr..][..string.len()].copy_from_slice(string.as_bytes());
            Ok((ptr, string.len()))
        }

        // This corresponds to `store_utf8_to_utf16` in the canonical ABI. Here
        // an over-large allocation is performed and then shrunk afterwards if
        // necessary.
        StringEncoding::Utf16 => {
            let size = string.len() * 2;
            if size > MAX_STRING_BYTE_LENGTH {
                bail!(
                    "string length of {} too large to copy into wasm",
                    string.len()
                );
            }
            let mut ptr = cx.realloc(0, 0, 2, size)?;
            let mut copied = 0;
            let bytes = &mut cx.as_slice_mut()[ptr..][..size];
            for (u, bytes) in string.encode_utf16().zip(bytes.chunks_mut(2)) {
                let u_bytes = u.to_le_bytes();
                bytes[0] = u_bytes[0];
                bytes[1] = u_bytes[1];
                copied += 1;
            }
            if (copied * 2) < size {
                ptr = cx.realloc(ptr, size, 2, copied * 2)?;
            }
            Ok((ptr, copied))
        }

        StringEncoding::CompactUtf16 => {
            // This corresponds to `store_string_to_latin1_or_utf16`
            let bytes = string.as_bytes();
            let mut iter = string.char_indices();
            let mut ptr = cx.realloc(0, 0, 2, bytes.len())?;
            let mut dst = &mut cx.as_slice_mut()[ptr..][..bytes.len()];
            let mut result = 0;
            while let Some((i, ch)) = iter.next() {
                // Test if this `char` fits into the latin1 encoding.
                if let Ok(byte) = u8::try_from(u32::from(ch)) {
                    dst[result] = byte;
                    result += 1;
                    continue;
                }

                // .. if utf16 is forced to be used then the allocation is
                // bumped up to the maximum size.
                let worst_case = bytes
                    .len()
                    .checked_mul(2)
                    .ok_or_else(|| anyhow!("byte length overflow"))?;
                if worst_case > MAX_STRING_BYTE_LENGTH {
                    bail!("byte length too large");
                }
                ptr = cx.realloc(ptr, bytes.len(), 2, worst_case)?;
                dst = &mut cx.as_slice_mut()[ptr..][..worst_case];

                // Previously encoded latin1 bytes are inflated to their 16-bit
                // size for utf16
                for i in (0..result).rev() {
                    dst[2 * i] = dst[i];
                    dst[2 * i + 1] = 0;
                }

                // and then the remainder of the string is encoded.
                for (u, bytes) in string[i..]
                    .encode_utf16()
                    .zip(dst[2 * result..].chunks_mut(2))
                {
                    let u_bytes = u.to_le_bytes();
                    bytes[0] = u_bytes[0];
                    bytes[1] = u_bytes[1];
                    result += 1;
                }
                if worst_case > 2 * result {
                    ptr = cx.realloc(ptr, worst_case, 2, 2 * result)?;
                }
                return Ok((ptr, result | UTF16_TAG));
            }
            if result < bytes.len() {
                ptr = cx.realloc(ptr, bytes.len(), 2, result)?;
            }
            Ok((ptr, result))
        }
    }
}

/// Representation of a string located in linear memory in a WebAssembly
/// instance.
///
/// This type can be used in place of `String` and `str` for string-taking APIs
/// in some situations. The purpose of this type is to represent a range of
/// validated bytes within a component but does not actually copy the bytes. The
/// primary method, [`WasmStr::to_str`], attempts to return a reference to the
/// string directly located in the component's memory, avoiding a copy into the
/// host if possible.
///
/// The downside of this type, however, is that accessing a string requires a
/// [`Store`](crate::Store) pointer (via [`StoreContext`]). Bindings generated
/// by [`bindgen!`](crate::component::bindgen), for example, do not have access
/// to [`StoreContext`] and thus can't use this type.
///
/// This is intended for more advanced use cases such as defining functions
/// directly in a [`Linker`](crate::component::Linker). It's expected that in
/// the future [`bindgen!`](crate::component::bindgen) will also have a way to
/// use this type.
///
/// This type is used with [`TypedFunc`], for example, when WebAssembly returns
/// a string. This type cannot be used to give a string to WebAssembly, instead
/// `&str` should be used for that (since it's coming from the host).
///
/// Note that this type represents an in-bounds string in linear memory, but it
/// does not represent a valid string (e.g. valid utf-8). Validation happens
/// when [`WasmStr::to_str`] is called.
///
/// Also note that this type does not implement [`Lower`], it only implements
/// [`Lift`].
pub struct WasmStr {
    ptr: usize,
    len: usize,
    options: Options,
}

impl WasmStr {
    fn new(ptr: usize, len: usize, cx: &mut LiftContext<'_>) -> Result<WasmStr> {
        let byte_len = match cx.options.string_encoding() {
            StringEncoding::Utf8 => Some(len),
            StringEncoding::Utf16 => len.checked_mul(2),
            StringEncoding::CompactUtf16 => {
                if len & UTF16_TAG == 0 {
                    Some(len)
                } else {
                    (len ^ UTF16_TAG).checked_mul(2)
                }
            }
        };
        match byte_len.and_then(|len| ptr.checked_add(len)) {
            Some(n) if n <= cx.memory().len() => {}
            _ => bail!("string pointer/length out of bounds of memory"),
        }
        Ok(WasmStr {
            ptr,
            len,
            options: *cx.options,
        })
    }

    /// Returns the underlying string that this cursor points to.
    ///
    /// Note that this will internally decode the string from the wasm's
    /// encoding to utf-8 and additionally perform validation.
    ///
    /// The `store` provided must be the store where this string lives to
    /// access the correct memory.
    ///
    /// # Errors
    ///
    /// Returns an error if the string wasn't encoded correctly (e.g. invalid
    /// utf-8).
    ///
    /// # Panics
    ///
    /// Panics if this string is not owned by `store`.
    //
    // TODO: should add accessors for specifically utf-8 and utf-16 that perhaps
    // in an opt-in basis don't do validation. Additionally there should be some
    // method that returns `[u16]` after validating to avoid the utf16-to-utf8
    // transcode.
    pub fn to_str<'a, T: 'static>(
        &self,
        store: impl Into<StoreContext<'a, T>>,
    ) -> Result<Cow<'a, str>> {
        let store = store.into().0;
        let memory = self.options.memory(store);
        self.to_str_from_memory(memory)
    }

    pub(crate) fn to_str_from_memory<'a>(&self, memory: &'a [u8]) -> Result<Cow<'a, str>> {
        match self.options.string_encoding() {
            StringEncoding::Utf8 => self.decode_utf8(memory),
            StringEncoding::Utf16 => self.decode_utf16(memory, self.len),
            StringEncoding::CompactUtf16 => {
                if self.len & UTF16_TAG == 0 {
                    self.decode_latin1(memory)
                } else {
                    self.decode_utf16(memory, self.len ^ UTF16_TAG)
                }
            }
        }
    }

    fn decode_utf8<'a>(&self, memory: &'a [u8]) -> Result<Cow<'a, str>> {
        // Note that bounds-checking already happen in construction of `WasmStr`
        // so this is never expected to panic. This could theoretically be
        // unchecked indexing if we're feeling wild enough.
        Ok(str::from_utf8(&memory[self.ptr..][..self.len])?.into())
    }

    fn decode_utf16<'a>(&self, memory: &'a [u8], len: usize) -> Result<Cow<'a, str>> {
        // See notes in `decode_utf8` for why this is panicking indexing.
        let memory = &memory[self.ptr..][..len * 2];
        Ok(core::char::decode_utf16(
            memory
                .chunks(2)
                .map(|chunk| u16::from_le_bytes(chunk.try_into().unwrap())),
        )
        .collect::<Result<String, _>>()?
        .into())
    }

    fn decode_latin1<'a>(&self, memory: &'a [u8]) -> Result<Cow<'a, str>> {
        // See notes in `decode_utf8` for why this is panicking indexing.
        Ok(encoding_rs::mem::decode_latin1(
            &memory[self.ptr..][..self.len],
        ))
    }
}

// Note that this is similar to `ComponentType for str` except it can only be
// used for lifting, not lowering.
unsafe impl ComponentType for WasmStr {
    type Lower = <str as ComponentType>::Lower;

    const ABI: CanonicalAbiInfo = CanonicalAbiInfo::POINTER_PAIR;

    fn typecheck(ty: &InterfaceType, _types: &InstanceType<'_>) -> Result<()> {
        match ty {
            InterfaceType::String => Ok(()),
            other => bail!("expected `string` found `{}`", desc(other)),
        }
    }
}

unsafe impl Lift for WasmStr {
    #[inline]
    fn lift(cx: &mut LiftContext<'_>, ty: InterfaceType, src: &Self::Lower) -> Result<Self> {
        debug_assert!(matches!(ty, InterfaceType::String));
        // FIXME(#4311): needs memory64 treatment
        let ptr = src[0].get_u32();
        let len = src[1].get_u32();
        let (ptr, len) = (usize::try_from(ptr)?, usize::try_from(len)?);
        WasmStr::new(ptr, len, cx)
    }

    #[inline]
    fn load(cx: &mut LiftContext<'_>, ty: InterfaceType, bytes: &[u8]) -> Result<Self> {
        debug_assert!(matches!(ty, InterfaceType::String));
        debug_assert!((bytes.as_ptr() as usize) % (Self::ALIGN32 as usize) == 0);
        // FIXME(#4311): needs memory64 treatment
        let ptr = u32::from_le_bytes(bytes[..4].try_into().unwrap());
        let len = u32::from_le_bytes(bytes[4..].try_into().unwrap());
        let (ptr, len) = (usize::try_from(ptr)?, usize::try_from(len)?);
        WasmStr::new(ptr, len, cx)
    }
}

unsafe impl<T> ComponentType for [T]
where
    T: ComponentType,
{
    type Lower = [ValRaw; 2];

    const ABI: CanonicalAbiInfo = CanonicalAbiInfo::POINTER_PAIR;

    fn typecheck(ty: &InterfaceType, types: &InstanceType<'_>) -> Result<()> {
        match ty {
            InterfaceType::List(t) => T::typecheck(&types.types[*t].element, types),
            other => bail!("expected `list` found `{}`", desc(other)),
        }
    }
}

unsafe impl<T> Lower for [T]
where
    T: Lower,
{
    fn lower<U>(
        &self,
        cx: &mut LowerContext<'_, U>,
        ty: InterfaceType,
        dst: &mut MaybeUninit<[ValRaw; 2]>,
    ) -> Result<()> {
        let elem = match ty {
            InterfaceType::List(i) => cx.types[i].element,
            _ => bad_type_info(),
        };
        let (ptr, len) = lower_list(cx, elem, self)?;
        // See "WRITEPTR64" above for why this is always storing a 64-bit
        // integer.
        map_maybe_uninit!(dst[0]).write(ValRaw::i64(ptr as i64));
        map_maybe_uninit!(dst[1]).write(ValRaw::i64(len as i64));
        Ok(())
    }

    fn store<U>(
        &self,
        cx: &mut LowerContext<'_, U>,
        ty: InterfaceType,
        offset: usize,
    ) -> Result<()> {
        let elem = match ty {
            InterfaceType::List(i) => cx.types[i].element,
            _ => bad_type_info(),
        };
        debug_assert!(offset % (Self::ALIGN32 as usize) == 0);
        let (ptr, len) = lower_list(cx, elem, self)?;
        *cx.get(offset + 0) = u32::try_from(ptr).unwrap().to_le_bytes();
        *cx.get(offset + 4) = u32::try_from(len).unwrap().to_le_bytes();
        Ok(())
    }
}

// FIXME: this is not a memcpy for `T` where `T` is something like `u8`.
//
// Some attempts to fix this have proved not fruitful. In isolation an attempt
// was made where:
//
// * `MemoryMut` stored a `*mut [u8]` as its "last view" of memory to avoid
//   reloading the base pointer constantly. This view is reset on `realloc`.
// * The bounds-checks in `MemoryMut::get` were removed (replaced with unsafe
//   indexing)
//
// Even then though this didn't correctly vectorized for `Vec<u8>`. It's not
// entirely clear why but it appeared that it's related to reloading the base
// pointer to memory (I guess from `MemoryMut` itself?). Overall I'm not really
// clear on what's happening there, but this is surely going to be a performance
// bottleneck in the future.
fn lower_list<T, U>(
    cx: &mut LowerContext<'_, U>,
    ty: InterfaceType,
    list: &[T],
) -> Result<(usize, usize)>
where
    T: Lower,
{
    let elem_size = T::SIZE32;
    let size = list
        .len()
        .checked_mul(elem_size)
        .ok_or_else(|| anyhow!("size overflow copying a list"))?;
    let ptr = cx.realloc(0, 0, T::ALIGN32, size)?;
    T::store_list(cx, ty, ptr, list)?;
    Ok((ptr, list.len()))
}

/// Representation of a list of values that are owned by a WebAssembly instance.
///
/// For some more commentary about the rationale for this type see the
/// documentation of [`WasmStr`]. In summary this type can avoid a copy when
/// passing data to the host in some situations but is additionally more
/// cumbersome to use by requiring a [`Store`](crate::Store) to be provided.
///
/// This type is used whenever a `(list T)` is returned from a [`TypedFunc`],
/// for example. This type represents a list of values that are stored in linear
/// memory which are waiting to be read.
///
/// Note that this type represents only a valid range of bytes for the list
/// itself, it does not represent validity of the elements themselves and that's
/// performed when they're iterated.
///
/// Note that this type does not implement the [`Lower`] trait, only [`Lift`].
pub struct WasmList<T> {
    ptr: usize,
    len: usize,
    options: Options,
    elem: InterfaceType,
    // NB: it would probably be more efficient to store a non-atomic index-style
    // reference to something inside a `StoreOpaque`, but that's not easily
    // available at this time, so it's left as a future exercise.
    types: Arc<ComponentTypes>,
    instance: SendSyncPtr<ComponentInstance>,
    _marker: marker::PhantomData<T>,
}

impl<T: Lift> WasmList<T> {
    pub(crate) fn new(
        ptr: usize,
        len: usize,
        cx: &mut LiftContext<'_>,
        elem: InterfaceType,
    ) -> Result<WasmList<T>> {
        match len
            .checked_mul(T::SIZE32)
            .and_then(|len| ptr.checked_add(len))
        {
            Some(n) if n <= cx.memory().len() => {}
            _ => bail!("list pointer/length out of bounds of memory"),
        }
        if ptr % usize::try_from(T::ALIGN32)? != 0 {
            bail!("list pointer is not aligned")
        }
        Ok(WasmList {
            ptr,
            len,
            options: *cx.options,
            elem,
            types: cx.types.clone(),
            instance: SendSyncPtr::new(NonNull::new(cx.instance_ptr()).unwrap()),
            _marker: marker::PhantomData,
        })
    }

    /// Returns the item length of this vector
    #[inline]
    pub fn len(&self) -> usize {
        self.len
    }

    /// Gets the `n`th element of this list.
    ///
    /// Returns `None` if `index` is out of bounds. Returns `Some(Err(..))` if
    /// the value couldn't be decoded (it was invalid). Returns `Some(Ok(..))`
    /// if the value is valid.
    ///
    /// # Panics
    ///
    /// This function will panic if the string did not originally come from the
    /// `store` specified.
    //
    // TODO: given that interface values are intended to be consumed in one go
    // should we even expose a random access iteration API? In theory all
    // consumers should be validating through the iterator.
    pub fn get(&self, mut store: impl AsContextMut, index: usize) -> Option<Result<T>> {
        let store = store.as_context_mut().0;
        self.options.store_id().assert_belongs_to(store.id());
        // This should be safe because the unsafety lies in the `self.instance`
        // pointer passed in has previously been validated by the lifting
        // context this was originally created within and with the check above
        // this is guaranteed to be the same store. This means that this should
        // be carrying over the original assertion from the original creation of
        // the lifting context that created this type.
        let mut cx =
            unsafe { LiftContext::new(store, &self.options, &self.types, self.instance.as_ptr()) };
        self.get_from_store(&mut cx, index)
    }

    fn get_from_store(&self, cx: &mut LiftContext<'_>, index: usize) -> Option<Result<T>> {
        if index >= self.len {
            return None;
        }
        // Note that this is using panicking indexing and this is expected to
        // never fail. The bounds-checking here happened during the construction
        // of the `WasmList` itself which means these should always be in-bounds
        // (and wasm memory can only grow). This could theoretically be
        // unchecked indexing if we're confident enough and it's actually a perf
        // issue one day.
        let bytes = &cx.memory()[self.ptr + index * T::SIZE32..][..T::SIZE32];
        Some(T::load(cx, self.elem, bytes))
    }

    /// Returns an iterator over the elements of this list.
    ///
    /// Each item of the list may fail to decode and is represented through the
    /// `Result` value of the iterator.
    pub fn iter<'a, U: 'static>(
        &'a self,
        store: impl Into<StoreContextMut<'a, U>>,
    ) -> impl ExactSizeIterator<Item = Result<T>> + 'a {
        let store = store.into().0;
        self.options.store_id().assert_belongs_to(store.id());
        // See comments about unsafety in the `get` method.
        let mut cx =
            unsafe { LiftContext::new(store, &self.options, &self.types, self.instance.as_ptr()) };
        (0..self.len).map(move |i| self.get_from_store(&mut cx, i).unwrap())
    }
}

macro_rules! raw_wasm_list_accessors {
    ($($i:ident)*) => ($(
        impl WasmList<$i> {
            /// Get access to the raw underlying memory for this list.
            ///
            /// This method will return a direct slice into the original wasm
            /// module's linear memory where the data for this slice is stored.
            /// This allows the embedder to have efficient access to the
            /// underlying memory if needed and avoid copies and such if
            /// desired.
            ///
            /// Note that multi-byte integers are stored in little-endian format
            /// so portable processing of this slice must be aware of the host's
            /// byte-endianness. The `from_le` constructors in the Rust standard
            /// library should be suitable for converting from little-endian.
            ///
            /// # Panics
            ///
            /// Panics if the `store` provided is not the one from which this
            /// slice originated.
            pub fn as_le_slice<'a, T: 'static>(&self, store: impl Into<StoreContext<'a, T>>) -> &'a [$i] {
                let memory = self.options.memory(store.into().0);
                self._as_le_slice(memory)
            }

            fn _as_le_slice<'a>(&self, all_of_memory: &'a [u8]) -> &'a [$i] {
                // See comments in `WasmList::get` for the panicking indexing
                let byte_size = self.len * mem::size_of::<$i>();
                let bytes = &all_of_memory[self.ptr..][..byte_size];

                // The canonical ABI requires that everything is aligned to its
                // own size, so this should be an aligned array. Furthermore the
                // alignment of primitive integers for hosts should be smaller
                // than or equal to the size of the primitive itself, meaning
                // that a wasm canonical-abi-aligned list is also aligned for
                // the host. That should mean that the head/tail slices here are
                // empty.
                //
                // Also note that the `unsafe` here is needed since the type
                // we're aligning to isn't guaranteed to be valid, but in our
                // case it's just integers and bytes so this should be safe.
                unsafe {
                    let (head, body, tail) = bytes.align_to::<$i>();
                    assert!(head.is_empty() && tail.is_empty());
                    body
                }
            }
        }
    )*)
}

raw_wasm_list_accessors! {
    i8 i16 i32 i64
    u8 u16 u32 u64
}

// Note that this is similar to `ComponentType for str` except it can only be
// used for lifting, not lowering.
unsafe impl<T: ComponentType> ComponentType for WasmList<T> {
    type Lower = <[T] as ComponentType>::Lower;

    const ABI: CanonicalAbiInfo = CanonicalAbiInfo::POINTER_PAIR;

    fn typecheck(ty: &InterfaceType, types: &InstanceType<'_>) -> Result<()> {
        <[T] as ComponentType>::typecheck(ty, types)
    }
}

unsafe impl<T: Lift> Lift for WasmList<T> {
    fn lift(cx: &mut LiftContext<'_>, ty: InterfaceType, src: &Self::Lower) -> Result<Self> {
        let elem = match ty {
            InterfaceType::List(i) => cx.types[i].element,
            _ => bad_type_info(),
        };
        // FIXME(#4311): needs memory64 treatment
        let ptr = src[0].get_u32();
        let len = src[1].get_u32();
        let (ptr, len) = (usize::try_from(ptr)?, usize::try_from(len)?);
        WasmList::new(ptr, len, cx, elem)
    }

    fn load(cx: &mut LiftContext<'_>, ty: InterfaceType, bytes: &[u8]) -> Result<Self> {
        let elem = match ty {
            InterfaceType::List(i) => cx.types[i].element,
            _ => bad_type_info(),
        };
        debug_assert!((bytes.as_ptr() as usize) % (Self::ALIGN32 as usize) == 0);
        // FIXME(#4311): needs memory64 treatment
        let ptr = u32::from_le_bytes(bytes[..4].try_into().unwrap());
        let len = u32::from_le_bytes(bytes[4..].try_into().unwrap());
        let (ptr, len) = (usize::try_from(ptr)?, usize::try_from(len)?);
        WasmList::new(ptr, len, cx, elem)
    }
}

/// Verify that the given wasm type is a tuple with the expected fields in the right order.
fn typecheck_tuple(
    ty: &InterfaceType,
    types: &InstanceType<'_>,
    expected: &[fn(&InterfaceType, &InstanceType<'_>) -> Result<()>],
) -> Result<()> {
    match ty {
        InterfaceType::Tuple(t) => {
            let tuple = &types.types[*t];
            if tuple.types.len() != expected.len() {
                bail!(
                    "expected {}-tuple, found {}-tuple",
                    expected.len(),
                    tuple.types.len()
                );
            }
            for (ty, check) in tuple.types.iter().zip(expected) {
                check(ty, types)?;
            }
            Ok(())
        }
        other => bail!("expected `tuple` found `{}`", desc(other)),
    }
}

/// Verify that the given wasm type is a record with the expected fields in the right order and with the right
/// names.
pub fn typecheck_record(
    ty: &InterfaceType,
    types: &InstanceType<'_>,
    expected: &[(&str, fn(&InterfaceType, &InstanceType<'_>) -> Result<()>)],
) -> Result<()> {
    match ty {
        InterfaceType::Record(index) => {
            let fields = &types.types[*index].fields;

            if fields.len() != expected.len() {
                bail!(
                    "expected record of {} fields, found {} fields",
                    expected.len(),
                    fields.len()
                );
            }

            for (field, &(name, check)) in fields.iter().zip(expected) {
                check(&field.ty, types)
                    .with_context(|| format!("type mismatch for field {name}"))?;

                if field.name != name {
                    bail!("expected record field named {}, found {}", name, field.name);
                }
            }

            Ok(())
        }
        other => bail!("expected `record` found `{}`", desc(other)),
    }
}

/// Verify that the given wasm type is a variant with the expected cases in the right order and with the right
/// names.
pub fn typecheck_variant(
    ty: &InterfaceType,
    types: &InstanceType<'_>,
    expected: &[(
        &str,
        Option<fn(&InterfaceType, &InstanceType<'_>) -> Result<()>>,
    )],
) -> Result<()> {
    match ty {
        InterfaceType::Variant(index) => {
            let cases = &types.types[*index].cases;

            if cases.len() != expected.len() {
                bail!(
                    "expected variant of {} cases, found {} cases",
                    expected.len(),
                    cases.len()
                );
            }

            for ((case_name, case_ty), &(name, check)) in cases.iter().zip(expected) {
                if *case_name != name {
                    bail!("expected variant case named {name}, found {case_name}");
                }

                match (check, case_ty) {
                    (Some(check), Some(ty)) => check(ty, types)
                        .with_context(|| format!("type mismatch for case {name}"))?,
                    (None, None) => {}
                    (Some(_), None) => {
                        bail!("case `{name}` has no type but one was expected")
                    }
                    (None, Some(_)) => {
                        bail!("case `{name}` has a type but none was expected")
                    }
                }
            }

            Ok(())
        }
        other => bail!("expected `variant` found `{}`", desc(other)),
    }
}

/// Verify that the given wasm type is a enum with the expected cases in the right order and with the right
/// names.
pub fn typecheck_enum(
    ty: &InterfaceType,
    types: &InstanceType<'_>,
    expected: &[&str],
) -> Result<()> {
    match ty {
        InterfaceType::Enum(index) => {
            let names = &types.types[*index].names;

            if names.len() != expected.len() {
                bail!(
                    "expected enum of {} names, found {} names",
                    expected.len(),
                    names.len()
                );
            }

            for (name, expected) in names.iter().zip(expected) {
                if name != expected {
                    bail!("expected enum case named {}, found {}", expected, name);
                }
            }

            Ok(())
        }
        other => bail!("expected `enum` found `{}`", desc(other)),
    }
}

/// Verify that the given wasm type is a flags type with the expected flags in the right order and with the right
/// names.
pub fn typecheck_flags(
    ty: &InterfaceType,
    types: &InstanceType<'_>,
    expected: &[&str],
) -> Result<()> {
    match ty {
        InterfaceType::Flags(index) => {
            let names = &types.types[*index].names;

            if names.len() != expected.len() {
                bail!(
                    "expected flags type with {} names, found {} names",
                    expected.len(),
                    names.len()
                );
            }

            for (name, expected) in names.iter().zip(expected) {
                if name != expected {
                    bail!("expected flag named {}, found {}", expected, name);
                }
            }

            Ok(())
        }
        other => bail!("expected `flags` found `{}`", desc(other)),
    }
}

/// Format the specified bitflags using the specified names for debugging
pub fn format_flags(bits: &[u32], names: &[&str], f: &mut fmt::Formatter) -> fmt::Result {
    f.write_str("(")?;
    let mut wrote = false;
    for (index, name) in names.iter().enumerate() {
        if ((bits[index / 32] >> (index % 32)) & 1) != 0 {
            if wrote {
                f.write_str("|")?;
            } else {
                wrote = true;
            }

            f.write_str(name)?;
        }
    }
    f.write_str(")")
}

unsafe impl<T> ComponentType for Option<T>
where
    T: ComponentType,
{
    type Lower = TupleLower<<u32 as ComponentType>::Lower, T::Lower>;

    const ABI: CanonicalAbiInfo = CanonicalAbiInfo::variant_static(&[None, Some(T::ABI)]);

    fn typecheck(ty: &InterfaceType, types: &InstanceType<'_>) -> Result<()> {
        match ty {
            InterfaceType::Option(t) => T::typecheck(&types.types[*t].ty, types),
            other => bail!("expected `option` found `{}`", desc(other)),
        }
    }
}

unsafe impl<T> ComponentVariant for Option<T>
where
    T: ComponentType,
{
    const CASES: &'static [Option<CanonicalAbiInfo>] = &[None, Some(T::ABI)];
}

unsafe impl<T> Lower for Option<T>
where
    T: Lower,
{
    fn lower<U>(
        &self,
        cx: &mut LowerContext<'_, U>,
        ty: InterfaceType,
        dst: &mut MaybeUninit<Self::Lower>,
    ) -> Result<()> {
        let payload = match ty {
            InterfaceType::Option(ty) => cx.types[ty].ty,
            _ => bad_type_info(),
        };
        match self {
            None => {
                map_maybe_uninit!(dst.A1).write(ValRaw::i32(0));
                // Note that this is unsafe as we're writing an arbitrary
                // bit-pattern to an arbitrary type, but part of the unsafe
                // contract of the `ComponentType` trait is that we can assign
                // any bit-pattern. By writing all zeros here we're ensuring
                // that the core wasm arguments this translates to will all be
                // zeros (as the canonical ABI requires).
                unsafe {
                    map_maybe_uninit!(dst.A2).as_mut_ptr().write_bytes(0u8, 1);
                }
            }
            Some(val) => {
                map_maybe_uninit!(dst.A1).write(ValRaw::i32(1));
                val.lower(cx, payload, map_maybe_uninit!(dst.A2))?;
            }
        }
        Ok(())
    }

    fn store<U>(
        &self,
        cx: &mut LowerContext<'_, U>,
        ty: InterfaceType,
        offset: usize,
    ) -> Result<()> {
        debug_assert!(offset % (Self::ALIGN32 as usize) == 0);
        let payload = match ty {
            InterfaceType::Option(ty) => cx.types[ty].ty,
            _ => bad_type_info(),
        };
        match self {
            None => {
                cx.get::<1>(offset)[0] = 0;
            }
            Some(val) => {
                cx.get::<1>(offset)[0] = 1;
                val.store(cx, payload, offset + (Self::INFO.payload_offset32 as usize))?;
            }
        }
        Ok(())
    }
}

unsafe impl<T> Lift for Option<T>
where
    T: Lift,
{
    fn lift(cx: &mut LiftContext<'_>, ty: InterfaceType, src: &Self::Lower) -> Result<Self> {
        let payload = match ty {
            InterfaceType::Option(ty) => cx.types[ty].ty,
            _ => bad_type_info(),
        };
        Ok(match src.A1.get_i32() {
            0 => None,
            1 => Some(T::lift(cx, payload, &src.A2)?),
            _ => bail!("invalid option discriminant"),
        })
    }

    fn load(cx: &mut LiftContext<'_>, ty: InterfaceType, bytes: &[u8]) -> Result<Self> {
        debug_assert!((bytes.as_ptr() as usize) % (Self::ALIGN32 as usize) == 0);
        let payload_ty = match ty {
            InterfaceType::Option(ty) => cx.types[ty].ty,
            _ => bad_type_info(),
        };
        let discrim = bytes[0];
        let payload = &bytes[Self::INFO.payload_offset32 as usize..];
        match discrim {
            0 => Ok(None),
            1 => Ok(Some(T::load(cx, payload_ty, payload)?)),
            _ => bail!("invalid option discriminant"),
        }
    }
}

#[derive(Clone, Copy)]
#[repr(C)]
pub struct ResultLower<T: Copy, E: Copy> {
    tag: ValRaw,
    payload: ResultLowerPayload<T, E>,
}

#[derive(Clone, Copy)]
#[repr(C)]
union ResultLowerPayload<T: Copy, E: Copy> {
    ok: T,
    err: E,
}

unsafe impl<T, E> ComponentType for Result<T, E>
where
    T: ComponentType,
    E: ComponentType,
{
    type Lower = ResultLower<T::Lower, E::Lower>;

    const ABI: CanonicalAbiInfo = CanonicalAbiInfo::variant_static(&[Some(T::ABI), Some(E::ABI)]);

    fn typecheck(ty: &InterfaceType, types: &InstanceType<'_>) -> Result<()> {
        match ty {
            InterfaceType::Result(r) => {
                let result = &types.types[*r];
                match &result.ok {
                    Some(ty) => T::typecheck(ty, types)?,
                    None if T::IS_RUST_UNIT_TYPE => {}
                    None => bail!("expected no `ok` type"),
                }
                match &result.err {
                    Some(ty) => E::typecheck(ty, types)?,
                    None if E::IS_RUST_UNIT_TYPE => {}
                    None => bail!("expected no `err` type"),
                }
                Ok(())
            }
            other => bail!("expected `result` found `{}`", desc(other)),
        }
    }
}

/// Lowers the payload of a variant into the storage for the entire payload,
/// handling writing zeros at the end of the representation if this payload is
/// smaller than the entire flat representation.
///
/// * `payload` - the flat storage space for the entire payload of the variant
/// * `typed_payload` - projection from the payload storage space to the
///   individual storage space for this variant.
/// * `lower` - lowering operation used to initialize the `typed_payload` return
///   value.
///
/// For more information on this se the comments in the `Lower for Result`
/// implementation below.
pub unsafe fn lower_payload<P, T>(
    payload: &mut MaybeUninit<P>,
    typed_payload: impl FnOnce(&mut MaybeUninit<P>) -> &mut MaybeUninit<T>,
    lower: impl FnOnce(&mut MaybeUninit<T>) -> Result<()>,
) -> Result<()> {
    let typed = typed_payload(payload);
    lower(typed)?;

    let typed_len = storage_as_slice(typed).len();
    let payload = storage_as_slice_mut(payload);
    for slot in payload[typed_len..].iter_mut() {
        *slot = ValRaw::u64(0);
    }
    Ok(())
}

unsafe impl<T, E> ComponentVariant for Result<T, E>
where
    T: ComponentType,
    E: ComponentType,
{
    const CASES: &'static [Option<CanonicalAbiInfo>] = &[Some(T::ABI), Some(E::ABI)];
}

unsafe impl<T, E> Lower for Result<T, E>
where
    T: Lower,
    E: Lower,
{
    fn lower<U>(
        &self,
        cx: &mut LowerContext<'_, U>,
        ty: InterfaceType,
        dst: &mut MaybeUninit<Self::Lower>,
    ) -> Result<()> {
        let (ok, err) = match ty {
            InterfaceType::Result(ty) => {
                let ty = &cx.types[ty];
                (ty.ok, ty.err)
            }
            _ => bad_type_info(),
        };

        // This implementation of `Lower::lower`, if you're reading these from
        // the top of this file, is the first location that the "join" logic of
        // the component model's canonical ABI encountered. The rough problem is
        // that let's say we have a component model type of the form:
        //
        //      (result u64 (error (tuple f32 u16)))
        //
        // The flat representation of this is actually pretty tricky. Currently
        // it is:
        //
        //      i32 i64 i32
        //
        // The first `i32` is the discriminant for the `result`, and the payload
        // is represented by `i64 i32`. The "ok" variant will only use the `i64`
        // and the "err" variant will use both `i64` and `i32`.
        //
        // In the "ok" variant the first issue is encountered. The size of one
        // variant may not match the size of the other variants. All variants
        // start at the "front" but when lowering a type we need to be sure to
        // initialize the later variants (lest we leak random host memory into
        // the guest module). Due to how the `Lower` type is represented as a
        // `union` of all the variants what ends up happening here is that
        // internally within the `lower_payload` after the typed payload is
        // lowered the remaining bits of the payload that weren't initialized
        // are all set to zero. This will guarantee that we'll write to all the
        // slots for each variant.
        //
        // The "err" variant encounters the second issue, however, which is that
        // the flat representation for each type may differ between payloads. In
        // the "ok" arm an `i64` is written, but the `lower` implementation for
        // the "err" arm will write an `f32` and then an `i32`. For this
        // implementation of `lower` to be valid the `f32` needs to get inflated
        // to an `i64` with zero-padding in the upper bits. What may be
        // surprising, however, is that none of this is handled in this file.
        // This implementation looks like it's blindly deferring to `E::lower`
        // and hoping it does the right thing.
        //
        // In reality, however, the correctness of variant lowering relies on
        // two subtle details of the `ValRaw` implementation in Wasmtime:
        //
        // 1. First the `ValRaw` value always contains little-endian values.
        //    This means that if a `u32` is written, a `u64` is read, and then
        //    the `u64` has its upper bits truncated the original value will
        //    always be retained. This is primarily here for big-endian
        //    platforms where if it weren't little endian then the opposite
        //    would occur and the wrong value would be read.
        //
        // 2. Second, and perhaps even more subtly, the `ValRaw` constructors
        //    for 32-bit types actually always initialize 64-bits of the
        //    `ValRaw`. In the component model flat ABI only 32 and 64-bit types
        //    are used so 64-bits is big enough to contain everything. This
        //    means that when a `ValRaw` is written into the destination it will
        //    always, whether it's needed or not, be "ready" to get extended up
        //    to 64-bits.
        //
        // Put together these two subtle guarantees means that all `Lower`
        // implementations can be written "naturally" as one might naively
        // expect. Variants will, on each arm, zero out remaining fields and all
        // writes to the flat representation will automatically be 64-bit writes
        // meaning that if the value is read as a 64-bit value, which isn't
        // known at the time of the write, it'll still be correct.
        match self {
            Ok(e) => {
                map_maybe_uninit!(dst.tag).write(ValRaw::i32(0));
                unsafe {
                    lower_payload(
                        map_maybe_uninit!(dst.payload),
                        |payload| map_maybe_uninit!(payload.ok),
                        |dst| match ok {
                            Some(ok) => e.lower(cx, ok, dst),
                            None => Ok(()),
                        },
                    )
                }
            }
            Err(e) => {
                map_maybe_uninit!(dst.tag).write(ValRaw::i32(1));
                unsafe {
                    lower_payload(
                        map_maybe_uninit!(dst.payload),
                        |payload| map_maybe_uninit!(payload.err),
                        |dst| match err {
                            Some(err) => e.lower(cx, err, dst),
                            None => Ok(()),
                        },
                    )
                }
            }
        }
    }

    fn store<U>(
        &self,
        cx: &mut LowerContext<'_, U>,
        ty: InterfaceType,
        offset: usize,
    ) -> Result<()> {
        let (ok, err) = match ty {
            InterfaceType::Result(ty) => {
                let ty = &cx.types[ty];
                (ty.ok, ty.err)
            }
            _ => bad_type_info(),
        };
        debug_assert!(offset % (Self::ALIGN32 as usize) == 0);
        let payload_offset = Self::INFO.payload_offset32 as usize;
        match self {
            Ok(e) => {
                cx.get::<1>(offset)[0] = 0;
                if let Some(ok) = ok {
                    e.store(cx, ok, offset + payload_offset)?;
                }
            }
            Err(e) => {
                cx.get::<1>(offset)[0] = 1;
                if let Some(err) = err {
                    e.store(cx, err, offset + payload_offset)?;
                }
            }
        }
        Ok(())
    }
}

unsafe impl<T, E> Lift for Result<T, E>
where
    T: Lift,
    E: Lift,
{
    #[inline]
    fn lift(cx: &mut LiftContext<'_>, ty: InterfaceType, src: &Self::Lower) -> Result<Self> {
        let (ok, err) = match ty {
            InterfaceType::Result(ty) => {
                let ty = &cx.types[ty];
                (ty.ok, ty.err)
            }
            _ => bad_type_info(),
        };
        // Note that this implementation specifically isn't trying to actually
        // reinterpret or alter the bits of `lower` depending on which variant
        // we're lifting. This ends up all working out because the value is
        // stored in little-endian format.
        //
        // When stored in little-endian format the `{T,E}::Lower`, when each
        // individual `ValRaw` is read, means that if an i64 value, extended
        // from an i32 value, was stored then when the i32 value is read it'll
        // automatically ignore the upper bits.
        //
        // This "trick" allows us to seamlessly pass through the `Self::Lower`
        // representation into the lifting/lowering without trying to handle
        // "join"ed types as per the canonical ABI. It just so happens that i64
        // bits will naturally be reinterpreted as f64. Additionally if the
        // joined type is i64 but only the lower bits are read that's ok and we
        // don't need to validate the upper bits.
        //
        // This is largely enabled by WebAssembly/component-model#35 where no
        // validation needs to be performed for ignored bits and bytes here.
        Ok(match src.tag.get_i32() {
            0 => Ok(unsafe { lift_option(cx, ok, &src.payload.ok)? }),
            1 => Err(unsafe { lift_option(cx, err, &src.payload.err)? }),
            _ => bail!("invalid expected discriminant"),
        })
    }

    #[inline]
    fn load(cx: &mut LiftContext<'_>, ty: InterfaceType, bytes: &[u8]) -> Result<Self> {
        debug_assert!((bytes.as_ptr() as usize) % (Self::ALIGN32 as usize) == 0);
        let discrim = bytes[0];
        let payload = &bytes[Self::INFO.payload_offset32 as usize..];
        let (ok, err) = match ty {
            InterfaceType::Result(ty) => {
                let ty = &cx.types[ty];
                (ty.ok, ty.err)
            }
            _ => bad_type_info(),
        };
        match discrim {
            0 => Ok(Ok(load_option(cx, ok, &payload[..T::SIZE32])?)),
            1 => Ok(Err(load_option(cx, err, &payload[..E::SIZE32])?)),
            _ => bail!("invalid expected discriminant"),
        }
    }
}

fn lift_option<T>(cx: &mut LiftContext<'_>, ty: Option<InterfaceType>, src: &T::Lower) -> Result<T>
where
    T: Lift,
{
    match ty {
        Some(ty) => T::lift(cx, ty, src),
        None => Ok(empty_lift()),
    }
}

fn load_option<T>(cx: &mut LiftContext<'_>, ty: Option<InterfaceType>, bytes: &[u8]) -> Result<T>
where
    T: Lift,
{
    match ty {
        Some(ty) => T::load(cx, ty, bytes),
        None => Ok(empty_lift()),
    }
}

fn empty_lift<T>() -> T
where
    T: Lift,
{
    assert!(T::IS_RUST_UNIT_TYPE);
    assert_eq!(mem::size_of::<T>(), 0);
    unsafe { MaybeUninit::uninit().assume_init() }
}

/// Helper structure to define `Lower` for tuples below.
///
/// Uses default type parameters to have fields be zero-sized and not present
/// in memory for smaller tuple values.
#[allow(non_snake_case)]
#[doc(hidden)]
#[derive(Clone, Copy)]
#[repr(C)]
pub struct TupleLower<
    T1 = (),
    T2 = (),
    T3 = (),
    T4 = (),
    T5 = (),
    T6 = (),
    T7 = (),
    T8 = (),
    T9 = (),
    T10 = (),
    T11 = (),
    T12 = (),
    T13 = (),
    T14 = (),
    T15 = (),
    T16 = (),
    T17 = (),
> {
    // NB: these names match the names in `for_each_function_signature!`
    A1: T1,
    A2: T2,
    A3: T3,
    A4: T4,
    A5: T5,
    A6: T6,
    A7: T7,
    A8: T8,
    A9: T9,
    A10: T10,
    A11: T11,
    A12: T12,
    A13: T13,
    A14: T14,
    A15: T15,
    A16: T16,
    A17: T17,
    _align_tuple_lower0_correctly: [ValRaw; 0],
}

macro_rules! impl_component_ty_for_tuples {
    ($n:tt $($t:ident)*) => {
        #[allow(non_snake_case)]
        unsafe impl<$($t,)*> ComponentType for ($($t,)*)
            where $($t: ComponentType),*
        {
            type Lower = TupleLower<$($t::Lower),*>;

            const ABI: CanonicalAbiInfo = CanonicalAbiInfo::record_static(&[
                $($t::ABI),*
            ]);

            const IS_RUST_UNIT_TYPE: bool = {
                let mut _is_unit = true;
                $(
                    let _anything_to_bind_the_macro_variable = $t::IS_RUST_UNIT_TYPE;
                    _is_unit = false;
                )*
                _is_unit
            };

            fn typecheck(
                ty: &InterfaceType,
                types: &InstanceType<'_>,
            ) -> Result<()> {
                typecheck_tuple(ty, types, &[$($t::typecheck),*])
            }
        }

        #[allow(non_snake_case)]
        unsafe impl<$($t,)*> Lower for ($($t,)*)
            where $($t: Lower),*
        {
            fn lower<U>(
                &self,
                cx: &mut LowerContext<'_, U>,
                ty: InterfaceType,
                _dst: &mut MaybeUninit<Self::Lower>,
            ) -> Result<()> {
                let types = match ty {
                    InterfaceType::Tuple(t) => &cx.types[t].types,
                    _ => bad_type_info(),
                };
                let ($($t,)*) = self;
                let mut _types = types.iter();
                $(
                    let ty = *_types.next().unwrap_or_else(bad_type_info);
                    $t.lower(cx, ty, map_maybe_uninit!(_dst.$t))?;
                )*
                Ok(())
            }

            fn store<U>(
                &self,
                cx: &mut LowerContext<'_, U>,
                ty: InterfaceType,
                mut _offset: usize,
            ) -> Result<()> {
                debug_assert!(_offset % (Self::ALIGN32 as usize) == 0);
                let types = match ty {
                    InterfaceType::Tuple(t) => &cx.types[t].types,
                    _ => bad_type_info(),
                };
                let ($($t,)*) = self;
                let mut _types = types.iter();
                $(
                    let ty = *_types.next().unwrap_or_else(bad_type_info);
                    $t.store(cx, ty, $t::ABI.next_field32_size(&mut _offset))?;
                )*
                Ok(())
            }
        }

        #[allow(non_snake_case)]
        unsafe impl<$($t,)*> Lift for ($($t,)*)
            where $($t: Lift),*
        {
            #[inline]
            fn lift(cx: &mut LiftContext<'_>, ty: InterfaceType, _src: &Self::Lower) -> Result<Self> {
                let types = match ty {
                    InterfaceType::Tuple(t) => &cx.types[t].types,
                    _ => bad_type_info(),
                };
                let mut _types = types.iter();
                Ok(($(
                    $t::lift(
                        cx,
                        *_types.next().unwrap_or_else(bad_type_info),
                        &_src.$t,
                    )?,
                )*))
            }

            #[inline]
            fn load(cx: &mut LiftContext<'_>, ty: InterfaceType, bytes: &[u8]) -> Result<Self> {
                debug_assert!((bytes.as_ptr() as usize) % (Self::ALIGN32 as usize) == 0);
                let types = match ty {
                    InterfaceType::Tuple(t) => &cx.types[t].types,
                    _ => bad_type_info(),
                };
                let mut _types = types.iter();
                let mut _offset = 0;
                $(
                    let ty = *_types.next().unwrap_or_else(bad_type_info);
                    let $t = $t::load(cx, ty, &bytes[$t::ABI.next_field32_size(&mut _offset)..][..$t::SIZE32])?;
                )*
                Ok(($($t,)*))
            }
        }

        #[allow(non_snake_case)]
        unsafe impl<$($t,)*> ComponentNamedList for ($($t,)*)
            where $($t: ComponentType),*
        {}
    };
}

for_each_function_signature!(impl_component_ty_for_tuples);

pub fn desc(ty: &InterfaceType) -> &'static str {
    match ty {
        InterfaceType::U8 => "u8",
        InterfaceType::S8 => "s8",
        InterfaceType::U16 => "u16",
        InterfaceType::S16 => "s16",
        InterfaceType::U32 => "u32",
        InterfaceType::S32 => "s32",
        InterfaceType::U64 => "u64",
        InterfaceType::S64 => "s64",
        InterfaceType::Float32 => "f32",
        InterfaceType::Float64 => "f64",
        InterfaceType::Bool => "bool",
        InterfaceType::Char => "char",
        InterfaceType::String => "string",
        InterfaceType::List(_) => "list",
        InterfaceType::Tuple(_) => "tuple",
        InterfaceType::Option(_) => "option",
        InterfaceType::Result(_) => "result",

        InterfaceType::Record(_) => "record",
        InterfaceType::Variant(_) => "variant",
        InterfaceType::Flags(_) => "flags",
        InterfaceType::Enum(_) => "enum",
        InterfaceType::Own(_) => "owned resource",
        InterfaceType::Borrow(_) => "borrowed resource",
        InterfaceType::Future(_) => "future",
        InterfaceType::Stream(_) => "stream",
        InterfaceType::ErrorContext(_) => "error-context",
    }
}

#[cold]
#[doc(hidden)]
pub fn bad_type_info<T>() -> T {
    // NB: should consider something like `unreachable_unchecked` here if this
    // becomes a performance bottleneck at some point, but that also comes with
    // a tradeoff of propagating a lot of unsafety, so it may not be worth it.
    panic!("bad type information detected");
}<|MERGE_RESOLUTION|>--- conflicted
+++ resolved
@@ -2,8 +2,8 @@
 use crate::component::matching::InstanceType;
 use crate::component::storage::{storage_as_slice, storage_as_slice_mut};
 use crate::prelude::*;
+use crate::runtime::vm::component::ComponentInstance;
 use crate::runtime::vm::SendSyncPtr;
-use crate::runtime::vm::component::ComponentInstance;
 use crate::{AsContextMut, StoreContext, StoreContextMut, ValRaw};
 use alloc::borrow::Cow;
 use alloc::sync::Arc;
@@ -14,8 +14,8 @@
 use core::ptr::NonNull;
 use core::str;
 use wasmtime_environ::component::{
-    CanonicalAbiInfo, ComponentTypes, InterfaceType, MAX_FLAT_PARAMS, MAX_FLAT_RESULTS,
-    StringEncoding, VariantInfo,
+    CanonicalAbiInfo, ComponentTypes, InterfaceType, StringEncoding, VariantInfo, MAX_FLAT_PARAMS,
+    MAX_FLAT_RESULTS,
 };
 
 #[cfg(feature = "component-model-async")]
@@ -189,15 +189,9 @@
     /// only works with functions defined within an asynchronous store. Also
     /// panics if `store` does not own this function.
     #[cfg(feature = "async")]
-<<<<<<< HEAD
-    pub async fn call_async<T: Send + 'static>(
+    pub async fn call_async(
         self,
-        mut store: impl AsContextMut<Data = T>,
-=======
-    pub async fn call_async(
-        &self,
         mut store: impl AsContextMut<Data: Send>,
->>>>>>> 90ac295e
         params: Params,
     ) -> Result<Return>
     where
@@ -253,11 +247,7 @@
     /// `Instance::spawn` to poll it from within the event loop.  See
     /// [`Instance::run`] for examples.
     #[cfg(feature = "component-model-async")]
-<<<<<<< HEAD
-    pub fn call_concurrent<T: Send + 'static>(
-=======
-    pub async fn call_concurrent(
->>>>>>> 90ac295e
+    pub fn call_concurrent(
         self,
         mut store: impl AsContextMut<Data: Send>,
         params: Params,
