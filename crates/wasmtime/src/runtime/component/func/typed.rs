--- conflicted
+++ resolved
@@ -545,12 +545,7 @@
         ty: InterfaceType,
         dst: &Return::Lower,
     ) -> Result<Return> {
-<<<<<<< HEAD
-        Return::lift(cx, ty, dst)
-=======
-        assert!(Return::flatten_count() <= MAX_FLAT_RESULTS);
         Return::linear_lift_from_flat(cx, ty, dst)
->>>>>>> 2614e88b
     }
 
     /// Equivalent to `lift_stack_result`, but with a partially-monomorphic
@@ -958,7 +953,10 @@
 
     /// Converts `list` into a `Vec<T>`, used in `Lift for Vec<T>`.
     #[doc(hidden)]
-    fn load_list(cx: &mut LiftContext<'_>, list: &WasmList<Self>) -> Result<Vec<Self>>
+    fn linear_lift_list_from_memory(
+        cx: &mut LiftContext<'_>,
+        list: &WasmList<Self>,
+    ) -> Result<Vec<Self>>
     where
         Self: Sized,
     {
@@ -973,19 +971,12 @@
     /// which can avoid some extra fluff and use a pattern that's more easily
     /// optimizable by LLVM.
     #[doc(hidden)]
-<<<<<<< HEAD
     fn load_into(
         cx: &mut LiftContext<'_>,
         list: &WasmList<Self>,
         dst: &mut impl Extend<Self>,
         max_count: usize,
     ) -> Result<()>
-=======
-    fn linear_lift_list_from_memory(
-        cx: &mut LiftContext<'_>,
-        list: &WasmList<Self>,
-    ) -> Result<Vec<Self>>
->>>>>>> 2614e88b
     where
         Self: Sized,
     {
@@ -1202,7 +1193,6 @@
                 Ok($primitive::from_le_bytes(bytes.try_into().unwrap()))
             }
 
-<<<<<<< HEAD
             fn load_into(
                 cx: &mut LiftContext<'_>,
                 list: &WasmList<Self>,
@@ -1216,15 +1206,6 @@
                            .iter()
                            .map(|i| Self::from_le(*i)).take(max_count));
                 Ok(())
-=======
-            fn linear_lift_list_from_memory(cx: &mut LiftContext<'_>, list: &WasmList<Self>) -> Result<Vec<Self>> {
-                Ok(
-                    list._as_le_slice(cx.memory())
-                        .iter()
-                        .map(|i| Self::from_le(*i))
-                        .collect(),
-                )
->>>>>>> 2614e88b
             }
         }
     )*)
