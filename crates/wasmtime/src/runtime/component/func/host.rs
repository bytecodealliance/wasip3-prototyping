--- conflicted
+++ resolved
@@ -15,21 +15,12 @@
 use alloc::sync::Arc;
 use core::any::Any;
 use core::future::Future;
-<<<<<<< HEAD
-use core::iter;
-=======
->>>>>>> 4b518271
 use core::mem::{self, MaybeUninit};
 use core::pin::Pin;
 use core::ptr::NonNull;
 use wasmtime_environ::component::{
-<<<<<<< HEAD
-    CanonicalAbiInfo, ComponentTypes, InterfaceType, MAX_FLAT_PARAMS, MAX_FLAT_RESULTS,
-    RuntimeComponentInstanceIndex, StringEncoding, TypeFuncIndex, TypeTuple,
-=======
     CanonicalAbiInfo, ComponentTypes, InterfaceType, MAX_FLAT_ASYNC_PARAMS, MAX_FLAT_PARAMS,
     MAX_FLAT_RESULTS, RuntimeComponentInstanceIndex, StringEncoding, TypeFuncIndex, TypeTuple,
->>>>>>> 4b518271
 };
 
 pub struct HostFunc {
@@ -53,22 +44,9 @@
 impl HostFunc {
     fn from_canonical<T: 'static, F, P, R>(func: F) -> Arc<HostFunc>
     where
-<<<<<<< HEAD
-        F: Fn(
-                StoreContextMut<'_, T>,
-                Instance,
-                P,
-            ) -> Pin<Box<dyn Future<Output = Result<R>> + Send + 'static>>
-            + Send
-            + Sync
-            + 'static,
-        P: ComponentNamedList + Lift + Send + Sync + 'static,
-        R: ComponentNamedList + Lower + Send + Sync + 'static,
-=======
         F: Fn(StoreContextMut<'_, T>, Instance, P) -> HostResult<R> + Send + Sync + 'static,
         P: ComponentNamedList + Lift + 'static,
         R: ComponentNamedList + Lower + 'static,
->>>>>>> 4b518271
         T: 'static,
     {
         let entrypoint = Self::entrypoint::<T, F, P, R>;
@@ -82,20 +60,11 @@
     pub(crate) fn from_closure<T: 'static, F, P, R>(func: F) -> Arc<HostFunc>
     where
         F: Fn(StoreContextMut<T>, P) -> Result<R> + Send + Sync + 'static,
-<<<<<<< HEAD
-        P: ComponentNamedList + Lift + Send + Sync + 'static,
-        R: ComponentNamedList + Lower + Send + Sync + 'static,
-    {
-        Self::from_canonical::<T, _, _, _>(move |store, _, params| {
-            let result = func(store, params);
-            Box::pin(async move { result })
-=======
         P: ComponentNamedList + Lift + 'static,
         R: ComponentNamedList + Lower + 'static,
     {
         Self::from_canonical::<T, _, _, _>(move |store, _, params| {
             HostResult::Done(func(store, params))
->>>>>>> 4b518271
         })
     }
 
@@ -107,14 +76,6 @@
             + Send
             + Sync
             + 'static,
-<<<<<<< HEAD
-        P: ComponentNamedList + Lift + Send + Sync + 'static,
-        R: ComponentNamedList + Lower + Send + Sync + 'static,
-    {
-        let func = Arc::new(func);
-        Self::from_canonical::<T, _, _, _>(move |store, instance, params| {
-            Box::pin(instance.wrap_call(store, func.clone(), params))
-=======
         P: ComponentNamedList + Lift + 'static,
         R: ComponentNamedList + Lower + 'static,
     {
@@ -124,7 +85,6 @@
             HostResult::Future(Box::pin(
                 instance.wrap_call(store, move |accessor| func(accessor, params)),
             ))
->>>>>>> 4b518271
         })
     }
 
@@ -142,22 +102,9 @@
         storage_len: usize,
     ) -> bool
     where
-<<<<<<< HEAD
-        F: Fn(
-                StoreContextMut<'_, T>,
-                Instance,
-                P,
-            ) -> Pin<Box<dyn Future<Output = Result<R>> + Send + 'static>>
-            + Send
-            + Sync
-            + 'static,
-        P: ComponentNamedList + Lift + Send + Sync + 'static,
-        R: ComponentNamedList + Lower + Send + Sync + 'static,
-=======
         F: Fn(StoreContextMut<'_, T>, Instance, P) -> HostResult<R> + Send + Sync + 'static,
         P: ComponentNamedList + Lift,
         R: ComponentNamedList + Lower + 'static,
->>>>>>> 4b518271
         T: 'static,
     {
         let data = SendSyncPtr::new(NonNull::new(data.as_ptr() as *mut F).unwrap());
@@ -207,16 +154,6 @@
     where
         F: Fn(StoreContextMut<'_, T>, &[Val], &mut [Val]) -> Result<()> + Send + Sync + 'static,
     {
-<<<<<<< HEAD
-        Self::new_dynamic_canonical::<T, _>(move |store, _, params: Vec<Val>, result_count| {
-            let mut results = iter::repeat(Val::Bool(false))
-                .take(result_count)
-                .collect::<Vec<_>>();
-            let result = func(store, &params, &mut results);
-            let result = result.map(move |()| results);
-            Box::pin(async move { result })
-        })
-=======
         Self::new_dynamic_canonical::<T, _>(
             move |store, _, mut params_and_results, result_start| {
                 let (params, results) = params_and_results.split_at_mut(result_start);
@@ -224,35 +161,22 @@
                 Box::pin(async move { result })
             },
         )
->>>>>>> 4b518271
     }
 
     #[cfg(feature = "component-model-async")]
     pub(crate) fn new_dynamic_concurrent<T: 'static, F>(func: F) -> Arc<HostFunc>
     where
         T: 'static,
-<<<<<<< HEAD
-        F: Fn(
-                &mut Accessor<T>,
-                Vec<Val>,
-            ) -> Pin<Box<dyn Future<Output = Result<Vec<Val>>> + Send + '_>>
-=======
         F: for<'a> Fn(
                 &'a mut Accessor<T>,
                 &'a [Val],
                 &'a mut [Val],
             ) -> Pin<Box<dyn Future<Output = Result<()>> + Send + 'a>>
->>>>>>> 4b518271
             + Send
             + Sync
             + 'static,
     {
         let func = Arc::new(func);
-<<<<<<< HEAD
-        Self::new_dynamic_canonical::<T, _>(move |store, instance, params, _| {
-            Box::pin(instance.wrap_call(store, func.clone(), params))
-        })
-=======
         Self::new_dynamic_canonical::<T, _>(
             move |store, instance, mut params_and_results, result_start| {
                 let func = func.clone();
@@ -265,7 +189,6 @@
                 }))
             },
         )
->>>>>>> 4b518271
     }
 
     pub fn typecheck(&self, ty: TypeFuncIndex, types: &InstanceType<'_>) -> Result<()> {
@@ -328,22 +251,9 @@
     closure: F,
 ) -> Result<()>
 where
-<<<<<<< HEAD
-    F: Fn(
-            StoreContextMut<'_, T>,
-            Instance,
-            Params,
-        ) -> Pin<Box<dyn Future<Output = Result<Return>> + Send + 'static>>
-        + Send
-        + Sync
-        + 'static,
-    Params: Lift + Send + Sync + 'static,
-    Return: Lower + Send + Sync + 'static,
-=======
     F: Fn(StoreContextMut<'_, T>, Instance, Params) -> HostResult<Return> + Send + Sync + 'static,
     Params: Lift,
     Return: Lower + 'static,
->>>>>>> 4b518271
 {
     let options = Options::new(
         store.0.store_opaque().id(),
@@ -395,14 +305,9 @@
                 }
             };
 
-<<<<<<< HEAD
-            let future = closure(store.as_context_mut(), instance, params);
-            let task = instance.first_poll(store.as_context_mut(), future, caller_instance, {
-=======
             let host_result = closure(store.as_context_mut(), instance, params);
 
             let mut lower_result = {
->>>>>>> 4b518271
                 let types = types.clone();
                 move |store: StoreContextMut<T>, instance: Instance, ret: Return| {
                     flags.set_may_leave(false);
@@ -412,9 +317,6 @@
                     lower.exit_call()?;
                     Ok(())
                 }
-<<<<<<< HEAD
-            })?;
-=======
             };
             let task = match host_result {
                 HostResult::Done(result) => {
@@ -429,7 +331,6 @@
                     lower_result,
                 )?,
             };
->>>>>>> 4b518271
 
             let status = if let Some(task) = task {
                 Status::Started.pack(Some(task))
@@ -442,10 +343,7 @@
         }
         #[cfg(not(feature = "component-model-async"))]
         {
-<<<<<<< HEAD
-=======
             let _ = caller_instance;
->>>>>>> 4b518271
             unreachable!(
                 "async-lowered imports should have failed validation \
                  when `component-model-async` feature disabled"
@@ -457,12 +355,6 @@
         lift.enter_call();
         let params = storage.lift_params(&mut lift, param_tys)?;
 
-<<<<<<< HEAD
-        let future = closure(store.as_context_mut(), instance, params);
-
-        let ret = instance.poll_and_block(store.0.traitobj_mut(), future, caller_instance)?;
-
-=======
         let ret = match closure(store.as_context_mut(), instance, params) {
             HostResult::Done(result) => result?,
             #[cfg(feature = "component-model-async")]
@@ -471,7 +363,6 @@
             }
         };
 
->>>>>>> 4b518271
         flags.set_may_leave(false);
         let mut lower = LowerContext::new(store, &options, &types, instance);
         storage.lower_results(&mut lower, result_tys, ret)?;
@@ -859,26 +750,6 @@
     let func_ty = &types[ty];
     let param_tys = &types[func_ty.params];
     let result_tys = &types[func_ty.results];
-<<<<<<< HEAD
-
-    if async_ {
-        #[cfg(feature = "component-model-async")]
-        {
-            let mut params = Vec::new();
-            let mut lift =
-                &mut LiftContext::new(store.0.store_opaque_mut(), &options, &types, instance);
-            lift.enter_call();
-
-            let ret_index = dynamic_params_load(
-                &mut lift,
-                &types,
-                storage,
-                param_tys,
-                &mut params,
-                wasmtime_environ::component::MAX_FLAT_ASYNC_PARAMS,
-            )?;
-
-=======
 
     let mut params_and_results = Vec::new();
     let mut lift = &mut LiftContext::new(store.0.store_opaque_mut(), &options, &types, instance);
@@ -905,7 +776,6 @@
     if async_ {
         #[cfg(feature = "component-model-async")]
         {
->>>>>>> 4b518271
             let retptr = if result_tys.types.len() == 0 {
                 0
             } else {
@@ -918,13 +788,8 @@
             let future = closure(
                 store.as_context_mut(),
                 instance,
-<<<<<<< HEAD
-                params,
-                result_tys.types.len(),
-=======
                 params_and_results,
                 result_start,
->>>>>>> 4b518271
             );
 
             let task = instance.first_poll(store, future, caller_instance, {
@@ -932,14 +797,8 @@
                 let result_tys = func_ty.results;
                 move |store: StoreContextMut<T>, instance: Instance, result_vals: Vec<Val>| {
                     let result_tys = &types[result_tys];
-<<<<<<< HEAD
-                    if result_vals.len() != result_tys.types.len() {
-                        bail!("result length mismatch");
-                    }
-=======
                     let result_vals = &result_vals[result_start..];
                     assert_eq!(result_vals.len(), result_tys.types.len());
->>>>>>> 4b518271
 
                     flags.set_may_leave(false);
 
@@ -974,28 +833,6 @@
             );
         }
     } else {
-<<<<<<< HEAD
-        let mut args = Vec::new();
-        let mut cx = LiftContext::new(store.0.store_opaque_mut(), &options, &types, instance);
-        cx.enter_call();
-        let ret_index = dynamic_params_load(
-            &mut cx,
-            &types,
-            storage,
-            param_tys,
-            &mut args,
-            MAX_FLAT_PARAMS,
-        )?;
-
-        let future = closure(
-            store.as_context_mut(),
-            instance,
-            args,
-            result_tys.types.len(),
-        );
-        let result_vals =
-            instance.poll_and_block(store.0.traitobj_mut(), future, caller_instance)?;
-=======
         let future = closure(
             store.as_context_mut(),
             instance,
@@ -1005,7 +842,6 @@
         let result_vals =
             instance.poll_and_block(store.0.traitobj_mut(), future, caller_instance)?;
         let result_vals = &result_vals[result_start..];
->>>>>>> 4b518271
 
         flags.set_may_leave(false);
 
