#[cfg(feature = "component-model-async")]
use crate::component::concurrent::{Accessor, Status};
use crate::component::func::{LiftContext, LowerContext, Options};
use crate::component::matching::InstanceType;
use crate::component::storage::slice_to_storage_mut;
use crate::component::{ComponentNamedList, ComponentType, Instance, Lift, Lower, Val};
use crate::prelude::*;
use crate::runtime::vm::component::{
    ComponentInstance, InstanceFlags, VMComponentContext, VMLowering, VMLoweringCallee,
};
use crate::runtime::vm::{
    SendSyncPtr, VMFuncRef, VMGlobalDefinition, VMMemoryDefinition, VMOpaqueContext, VMStore,
};
use crate::{AsContextMut, CallHook, StoreContextMut, ValRaw};
use alloc::sync::Arc;
use core::any::Any;
use core::future::Future;
use core::iter;
use core::mem::{self, MaybeUninit};
use core::pin::Pin;
use core::ptr::NonNull;
use wasmtime_environ::component::{
    CanonicalAbiInfo, ComponentTypes, InterfaceType, MAX_FLAT_PARAMS, MAX_FLAT_RESULTS,
    RuntimeComponentInstanceIndex, StringEncoding, TypeFuncIndex, TypeTuple,
};

pub struct HostFunc {
    entrypoint: VMLoweringCallee,
    typecheck: Box<dyn (Fn(TypeFuncIndex, &InstanceType<'_>) -> Result<()>) + Send + Sync>,
    func: Box<dyn Any + Send + Sync>,
}

impl core::fmt::Debug for HostFunc {
    fn fmt(&self, f: &mut core::fmt::Formatter<'_>) -> core::fmt::Result {
        f.debug_struct("HostFunc").finish_non_exhaustive()
    }
}

impl HostFunc {
    fn from_canonical<T: 'static, F, P, R>(func: F) -> Arc<HostFunc>
    where
        F: Fn(
                StoreContextMut<'_, T>,
                Instance,
                P,
            ) -> Pin<Box<dyn Future<Output = Result<R>> + Send + 'static>>
            + Send
            + Sync
            + 'static,
        P: ComponentNamedList + Lift + Send + Sync + 'static,
        R: ComponentNamedList + Lower + Send + Sync + 'static,
        T: 'static,
    {
        let entrypoint = Self::entrypoint::<T, F, P, R>;
        Arc::new(HostFunc {
            entrypoint,
            typecheck: Box::new(typecheck::<P, R>),
            func: Box::new(func),
        })
    }

    pub(crate) fn from_closure<T: 'static, F, P, R>(func: F) -> Arc<HostFunc>
    where
        F: Fn(StoreContextMut<T>, P) -> Result<R> + Send + Sync + 'static,
        P: ComponentNamedList + Lift + Send + Sync + 'static,
        R: ComponentNamedList + Lower + Send + Sync + 'static,
    {
        Self::from_canonical::<T, _, _, _>(move |store, _, params| {
            let result = func(store, params);
            Box::pin(async move { result })
        })
    }

    #[cfg(feature = "component-model-async")]
    pub(crate) fn from_concurrent<T: 'static, F, P, R>(func: F) -> Arc<HostFunc>
    where
        T: 'static,
        F: Fn(&mut Accessor<T>, P) -> Pin<Box<dyn Future<Output = Result<R>> + Send + '_>>
            + Send
            + Sync
            + 'static,
        P: ComponentNamedList + Lift + Send + Sync + 'static,
        R: ComponentNamedList + Lower + Send + Sync + 'static,
    {
        let func = Arc::new(func);
        Self::from_canonical::<T, _, _, _>(move |store, instance, params| {
            Box::pin(instance.wrap_call(store, func.clone(), params))
        })
    }

    extern "C" fn entrypoint<T: 'static, F, P, R>(
        cx: NonNull<VMOpaqueContext>,
        data: NonNull<u8>,
        ty: u32,
        caller_instance: u32,
        flags: NonNull<VMGlobalDefinition>,
        memory: *mut VMMemoryDefinition,
        realloc: *mut VMFuncRef,
        string_encoding: u8,
        async_: u8,
        storage: NonNull<MaybeUninit<ValRaw>>,
        storage_len: usize,
    ) -> bool
    where
        F: Fn(
                StoreContextMut<'_, T>,
                Instance,
                P,
            ) -> Pin<Box<dyn Future<Output = Result<R>> + Send + 'static>>
            + Send
            + Sync
            + 'static,
        P: ComponentNamedList + Lift + Send + Sync + 'static,
        R: ComponentNamedList + Lower + Send + Sync + 'static,
        T: 'static,
    {
        let data = SendSyncPtr::new(NonNull::new(data.as_ptr() as *mut F).unwrap());
        unsafe {
            call_host_and_handle_result::<T>(cx, |store, instance| {
                call_host(
                    store,
                    instance,
                    TypeFuncIndex::from_u32(ty),
                    RuntimeComponentInstanceIndex::from_u32(caller_instance),
                    InstanceFlags::from_raw(flags),
                    memory,
                    realloc,
                    StringEncoding::from_u8(string_encoding).unwrap(),
                    async_ != 0,
                    NonNull::slice_from_raw_parts(storage, storage_len).as_mut(),
                    move |store, instance, args| (*data.as_ptr())(store, instance, args),
                )
            })
        }
    }

    fn new_dynamic_canonical<T: 'static, F>(func: F) -> Arc<HostFunc>
    where
        F: Fn(
                StoreContextMut<'_, T>,
                Instance,
                Vec<Val>,
                usize,
            ) -> Pin<Box<dyn Future<Output = Result<Vec<Val>>> + Send + 'static>>
            + Send
            + Sync
            + 'static,
        T: 'static,
    {
        Arc::new(HostFunc {
            entrypoint: dynamic_entrypoint::<T, F>,
            // This function performs dynamic type checks and subsequently does
            // not need to perform up-front type checks. Instead everything is
            // dynamically managed at runtime.
            typecheck: Box::new(move |_expected_index, _expected_types| Ok(())),
            func: Box::new(func),
        })
    }

    pub(crate) fn new_dynamic<T: 'static, F>(func: F) -> Arc<HostFunc>
    where
        F: Fn(StoreContextMut<'_, T>, &[Val], &mut [Val]) -> Result<()> + Send + Sync + 'static,
    {
        Self::new_dynamic_canonical::<T, _>(move |store, _, params: Vec<Val>, result_count| {
            let mut results = iter::repeat(Val::Bool(false))
                .take(result_count)
                .collect::<Vec<_>>();
            let result = func(store, &params, &mut results);
            let result = result.map(move |()| results);
            Box::pin(async move { result })
        })
    }

    #[cfg(feature = "component-model-async")]
    pub(crate) fn new_dynamic_concurrent<T: 'static, F>(func: F) -> Arc<HostFunc>
    where
        T: 'static,
        F: Fn(
                &mut Accessor<T>,
                Vec<Val>,
            ) -> Pin<Box<dyn Future<Output = Result<Vec<Val>>> + Send + '_>>
            + Send
            + Sync
            + 'static,
    {
        let func = Arc::new(func);
        Self::new_dynamic_canonical::<T, _>(move |store, instance, params, _| {
            Box::pin(instance.wrap_call(store, func.clone(), params))
        })
    }

    pub fn typecheck(&self, ty: TypeFuncIndex, types: &InstanceType<'_>) -> Result<()> {
        (self.typecheck)(ty, types)
    }

    pub fn lowering(&self) -> VMLowering {
        let data = NonNull::from(&*self.func).cast();
        VMLowering {
            callee: NonNull::new(self.entrypoint as *mut _).unwrap().into(),
            data: data.into(),
        }
    }
}

fn typecheck<P, R>(ty: TypeFuncIndex, types: &InstanceType<'_>) -> Result<()>
where
    P: ComponentNamedList + Lift,
    R: ComponentNamedList + Lower,
{
    let ty = &types.types[ty];
    P::typecheck(&InterfaceType::Tuple(ty.params), types)
        .context("type mismatch with parameters")?;
    R::typecheck(&InterfaceType::Tuple(ty.results), types).context("type mismatch with results")?;
    Ok(())
}

/// The "meat" of calling a host function from wasm.
///
/// This function is delegated to from implementations of
/// `HostFunc::from_closure`. Most of the arguments from the `entrypoint` are
/// forwarded here except for the `data` pointer which is encapsulated in the
/// `closure` argument here.
///
/// This function is parameterized over:
///
/// * `T` - the type of store this function works with (an unsafe assertion)
/// * `Params` - the parameters to the host function, viewed as a tuple
/// * `Return` - the result of the host function
/// * `F` - the `closure` to actually receive the `Params` and return the
///   `Return`
///
/// It's expected that `F` will "un-tuple" the arguments to pass to a host
/// closure.
///
/// This function is in general `unsafe` as the validity of all the parameters
/// must be upheld. Generally that's done by ensuring this is only called from
/// the select few places it's intended to be called from.
unsafe fn call_host<T, Params, Return, F>(
    mut store: StoreContextMut<'_, T>,
    instance: Instance,
    ty: TypeFuncIndex,
    caller_instance: RuntimeComponentInstanceIndex,
    mut flags: InstanceFlags,
    memory: *mut VMMemoryDefinition,
    realloc: *mut VMFuncRef,
    string_encoding: StringEncoding,
    async_: bool,
    storage: &mut [MaybeUninit<ValRaw>],
    closure: F,
) -> Result<()>
where
    F: Fn(
            StoreContextMut<'_, T>,
            Instance,
            Params,
        ) -> Pin<Box<dyn Future<Output = Result<Return>> + Send + 'static>>
        + Send
        + Sync
        + 'static,
    Params: Lift + Send + Sync + 'static,
    Return: Lower + Send + Sync + 'static,
{
    let options = Options::new(
        store.0.store_opaque().id(),
        NonNull::new(memory),
        NonNull::new(realloc),
        string_encoding,
        async_,
        None,
    );

    // Perform a dynamic check that this instance can indeed be left. Exiting
    // the component is disallowed, for example, when the `realloc` function
    // calls a canonical import.
    if !flags.may_leave() {
        bail!("cannot leave component instance");
    }

    let types = instance.id().get(store.0).component().types().clone();
    let ty = &types[ty];
    let param_tys = InterfaceType::Tuple(ty.params);
    let result_tys = InterfaceType::Tuple(ty.results);

    if async_ {
        #[cfg(feature = "component-model-async")]
        {
            let mut storage = Storage::<'_, Params, u32>::new_async::<Return>(storage);

            // Lift the parameters, either from flat storage or from linear
            // memory.
            let lift =
                &mut LiftContext::new(store.0.store_opaque_mut(), &options, &types, instance);
            lift.enter_call();
            let params = storage.lift_params(lift, param_tys)?;

            // Load the return pointer, if present.
            let retptr = match storage.async_retptr() {
                Some(ptr) => {
                    let mut lower =
                        LowerContext::new(store.as_context_mut(), &options, &types, instance);
                    validate_inbounds::<Return>(lower.as_slice_mut(), ptr)?
                }
                // If there's no return pointer then `Return` should have an
                // empty flat representation. In this situation pretend the
                // return pointer was 0 so we have something to shepherd along
                // into the closure below.
                None => {
                    assert_eq!(Return::flatten_count(), 0);
                    0
                }
            };

            let future = closure(store.as_context_mut(), instance, params);
            let task = instance.first_poll(store.as_context_mut(), future, caller_instance, {
                let types = types.clone();
                move |store: StoreContextMut<T>, instance: Instance, ret: Return| {
                    flags.set_may_leave(false);
                    let mut lower = LowerContext::new(store, &options, &types, instance);
                    ret.store(&mut lower, result_tys, retptr)?;
                    flags.set_may_leave(true);
                    lower.exit_call()?;
                    Ok(())
                }
            })?;

            let status = if let Some(task) = task {
                Status::Started.pack(Some(task))
            } else {
                Status::Returned.pack(None)
            };

            let mut lower = LowerContext::new(store, &options, &types, instance);
            storage.lower_results(&mut lower, InterfaceType::U32, status)?;
        }
        #[cfg(not(feature = "component-model-async"))]
        {
            unreachable!(
                "async-lowered imports should have failed validation \
                 when `component-model-async` feature disabled"
            );
        }
    } else {
        let mut storage = Storage::<'_, Params, Return>::new_sync(storage);
        let mut lift = LiftContext::new(store.0.store_opaque_mut(), &options, &types, instance);
        lift.enter_call();
        let params = storage.lift_params(&mut lift, param_tys)?;

        let future = closure(store.as_context_mut(), instance, params);

        let ret = instance.poll_and_block(store.0.traitobj_mut(), future, caller_instance)?;

        flags.set_may_leave(false);
        let mut lower = LowerContext::new(store, &options, &types, instance);
        storage.lower_results(&mut lower, result_tys, ret)?;
        flags.set_may_leave(true);
        lower.exit_call()?;
    }

    return Ok(());

    /// Type-level representation of the matrix of possibilities of how
    /// WebAssembly parameters and results are handled in the canonical ABI.
    ///
    /// Wasmtime's ABI here always works with `&mut [MaybeUninit<ValRaw>]` as the
    /// base representation of params/results. Parameters are passed
    /// sequentially and results are returned by overwriting the parameters.
    /// That means both params/results start from index 0.
    ///
    /// The type-level representation here involves working with the typed
    /// `P::Lower` and `R::Lower` values which is a type-level representation of
    /// a lowered value. All lowered values are in essence a sequence of
    /// `ValRaw` values one after the other to fit within this original array
    /// that is the basis of Wasmtime's ABI.
    ///
    /// The various combinations here are cryptic, but only used in this file.
    /// This in theory cuts down on the verbosity below, but an explanation of
    /// the various acronyms here are:
    ///
    /// * Pd - params direct - means that parameters are passed directly in
    ///   their flat representation via `P::Lower`.
    ///
    /// * Pi - params indirect - means that parameters are passed indirectly in
    ///   linear memory and the argument here is `ValRaw` to store the pointer.
    ///
    /// * Rd - results direct - means that results are returned directly in
    ///   their flat representation via `R::Lower`. Note that this is always
    ///   represented as `MaybeUninit<R::Lower>` as well because the return
    ///   values may point to uninitialized memory if there were no parameters
    ///   for example.
    ///
    /// * Ri - results indirect - means that results are returned indirectly in
    ///   linear memory through the pointer specified. Note that this is
    ///   specified as a `ValRaw` to represent the argument that's being given
    ///   to the host from WebAssembly.
    ///
    /// * Ar - async results - means that the parameters to this call
    ///   additionally include an async result pointer. Async results are always
    ///   transmitted via a pointer so this is always a `ValRaw`.
    ///
    /// Internally this type makes liberal use of `Union` and `Pair` helpers
    /// below which are simple `#[repr(C)]` wrappers around a pair of types that
    /// are a union or a pair.
    ///
    /// Note that for any combination of `P` and `R` this `enum` is actually
    /// pointless as a single variant will be used. In theory we should be able
    /// to monomorphize based on `P` and `R` to a specific type. This
    /// monomorphization depends on conditionals like `flatten_count() <= N`,
    /// however, and I don't know how to encode that in Rust easily. In lieu of
    /// that we assume LLVM will figure things out and boil away the actual enum
    /// and runtime dispatch.
    enum Storage<'a, P: ComponentType, R: ComponentType> {
        /// Params: direct, Results: direct
        ///
        /// The lowered representation of params/results are overlaid on top of
        /// each other.
        PdRd(&'a mut Union<P::Lower, MaybeUninit<R::Lower>>),

        /// Params: direct, Results: indirect
        ///
        /// The return pointer comes after the params so this is sequentially
        /// laid out with one after the other.
        PdRi(&'a Pair<P::Lower, ValRaw>),

        /// Params: indirect, Results: direct
        ///
        /// Here the return values are overlaid on top of the pointer parameter.
        PiRd(&'a mut Union<ValRaw, MaybeUninit<R::Lower>>),

        /// Params: indirect, Results: indirect
        ///
        /// Here the two parameters are laid out sequentially one after the
        /// other.
        PiRi(&'a Pair<ValRaw, ValRaw>),

        /// Params: direct + async result, Results: direct
        ///
        /// This is like `PdRd` except that the parameters additionally include
        /// a pointer for where to store the result.
        #[cfg(feature = "component-model-async")]
        PdArRd(&'a mut Union<Pair<P::Lower, ValRaw>, MaybeUninit<R::Lower>>),

        /// Params: indirect + async result, Results: direct
        ///
        /// This is like `PiRd` except that the parameters additionally include
        /// a pointer for where to store the result.
        #[cfg(feature = "component-model-async")]
        PiArRd(&'a mut Union<Pair<ValRaw, ValRaw>, MaybeUninit<R::Lower>>),
    }

    // Helper structure used above in `Storage` to represent two consecutive
    // values.
    #[repr(C)]
    #[derive(Copy, Clone)]
    struct Pair<T, U> {
        a: T,
        b: U,
    }

    // Helper structure used above in `Storage` to represent two values overlaid
    // on each other.
    #[repr(C)]
    union Union<T: Copy, U: Copy> {
        a: T,
        b: U,
    }

    /// Representation of where parameters are lifted from.
    enum Src<'a, T> {
        /// Parameters are directly lifted from `T`, which is under the hood a
        /// sequence of `ValRaw`. This is `P::Lower` for example.
        Direct(&'a T),

        /// Parameters are loaded from linear memory, and this is the wasm
        /// parameter representing the pointer into linear memory to load from.
        Indirect(&'a ValRaw),
    }

    /// Dual of [`Src`], where to store results.
    enum Dst<'a, T> {
        /// Results are stored directly in this pointer.
        ///
        /// Note that this is a mutable pointer but it's specifically
        /// `MaybeUninit` as trampolines do not initialize it. The `T` here will
        /// be `R::Lower` for example.
        Direct(&'a mut MaybeUninit<T>),

        /// Results are stored in linear memory, and this value is the wasm
        /// parameter given which represents the pointer into linear memory.
        ///
        /// Note that this is not mutable as the parameter is not mutated, but
        /// memory will be mutated.
        Indirect(&'a ValRaw),
    }

    impl<P, R> Storage<'_, P, R>
    where
        P: ComponentType + Lift,
        R: ComponentType + Lower,
    {
        /// Classifies a new `Storage` suitable for use with sync functions.
        ///
        /// There's a 2x2 matrix of whether parameters and results are stored on the
        /// stack or on the heap. Each of the 4 branches here have a different
        /// representation of the storage of arguments/returns.
        ///
        /// Also note that while four branches are listed here only one is taken for
        /// any particular `Params` and `Return` combination. This should be
        /// trivially DCE'd by LLVM. Perhaps one day with enough const programming in
        /// Rust we can make monomorphizations of this function codegen only one
        /// branch, but today is not that day.
        ///
        /// # Safety
        ///
        /// Requires that the `storage` provided does indeed match an wasm
        /// function with the signature of `P` and `R` as params/results.
        unsafe fn new_sync(storage: &mut [MaybeUninit<ValRaw>]) -> Storage<'_, P, R> {
            // SAFETY: this `unsafe` is due to the `slice_to_storage_*` helpers
            // used which view the slice provided as a different type. This
            // safety should be upheld by the contract of the `ComponentType`
            // trait and its `Lower` type parameter meaning they're valid to
            // view as a sequence of `ValRaw` types. Additionally the
            // `ComponentType` trait ensures that the matching of the runtime
            // length of `storage` should match the actual size of `P::Lower`
            // and `R::Lower` or such as needed.
            unsafe {
                if P::flatten_count() <= MAX_FLAT_PARAMS {
                    if R::flatten_count() <= MAX_FLAT_RESULTS {
                        Storage::PdRd(slice_to_storage_mut(storage).assume_init_mut())
                    } else {
                        Storage::PdRi(slice_to_storage_mut(storage).assume_init_ref())
                    }
                } else {
                    if R::flatten_count() <= MAX_FLAT_RESULTS {
                        Storage::PiRd(slice_to_storage_mut(storage).assume_init_mut())
                    } else {
                        Storage::PiRi(slice_to_storage_mut(storage).assume_init_ref())
                    }
                }
            }
        }

        fn lift_params(&self, cx: &mut LiftContext<'_>, ty: InterfaceType) -> Result<P> {
            match self.lift_src() {
                Src::Direct(storage) => P::lift(cx, ty, storage),
                Src::Indirect(ptr) => {
                    let ptr = validate_inbounds::<P>(cx.memory(), ptr)?;
                    P::load(cx, ty, &cx.memory()[ptr..][..P::SIZE32])
                }
            }
        }

        fn lift_src(&self) -> Src<'_, P::Lower> {
            match self {
                // SAFETY: these `unsafe` blocks are due to accessing union
                // fields. The safety here relies on the contract of the
                // `ComponentType` trait which should ensure that the types
                // projected onto a list of wasm parameters are indeed correct.
                // That means that the projections here, if the types are
                // correct, all line up to initialized memory that's well-typed
                // to access.
                Storage::PdRd(storage) => unsafe { Src::Direct(&storage.a) },
                Storage::PdRi(storage) => Src::Direct(&storage.a),
                #[cfg(feature = "component-model-async")]
                Storage::PdArRd(storage) => unsafe { Src::Direct(&storage.a.a) },
                Storage::PiRd(storage) => unsafe { Src::Indirect(&storage.a) },
                Storage::PiRi(storage) => Src::Indirect(&storage.a),
                #[cfg(feature = "component-model-async")]
                Storage::PiArRd(storage) => unsafe { Src::Indirect(&storage.a.a) },
            }
        }

        fn lower_results<T>(
            &mut self,
            cx: &mut LowerContext<'_, T>,
            ty: InterfaceType,
            ret: R,
        ) -> Result<()> {
            match self.lower_dst() {
                Dst::Direct(storage) => ret.lower(cx, ty, storage),
                Dst::Indirect(ptr) => {
                    let ptr = validate_inbounds::<R>(cx.as_slice_mut(), ptr)?;
                    ret.store(cx, ty, ptr)
                }
            }
        }

        fn lower_dst(&mut self) -> Dst<'_, R::Lower> {
            match self {
                // SAFETY: these unsafe blocks are due to accessing fields of a
                // `union` which is not safe in Rust. The returned value is
                // `MaybeUninit<R::Lower>` in all cases, however, which should
                // safely model how `union` memory is possibly uninitialized.
                // Additionally `R::Lower` has the `unsafe` contract that all
                // its bit patterns must be sound, which additionally should
                // help make this safe.
                Storage::PdRd(storage) => unsafe { Dst::Direct(&mut storage.b) },
                Storage::PiRd(storage) => unsafe { Dst::Direct(&mut storage.b) },
                #[cfg(feature = "component-model-async")]
                Storage::PdArRd(storage) => unsafe { Dst::Direct(&mut storage.b) },
                #[cfg(feature = "component-model-async")]
                Storage::PiArRd(storage) => unsafe { Dst::Direct(&mut storage.b) },
                Storage::PdRi(storage) => Dst::Indirect(&storage.b),
                Storage::PiRi(storage) => Dst::Indirect(&storage.b),
            }
        }

        #[cfg(feature = "component-model-async")]
        fn async_retptr(&self) -> Option<&ValRaw> {
            match self {
                // SAFETY: like above these are `unsafe` due to accessing a
                // `union` field. This should be safe via the construction of
                // `Storage` which should correctly determine whether or not an
                // async return pointer is provided and classify the args/rets
                // appropriately.
                Storage::PdArRd(storage) => unsafe { Some(&storage.a.b) },
                Storage::PiArRd(storage) => unsafe { Some(&storage.a.b) },
                Storage::PdRd(_) | Storage::PiRd(_) | Storage::PdRi(_) | Storage::PiRi(_) => None,
            }
        }
    }

    #[cfg(feature = "component-model-async")]
    impl<P> Storage<'_, P, u32>
    where
        P: ComponentType + Lift,
    {
        /// Classifies a new `Storage` suitable for use with async functions.
        ///
        /// # Safety
        ///
        /// Requires that the `storage` provided does indeed match an `async`
        /// wasm function with the signature of `P` and `R` as params/results.
        unsafe fn new_async<R>(storage: &mut [MaybeUninit<ValRaw>]) -> Storage<'_, P, u32>
        where
            R: ComponentType + Lower,
        {
            // SAFETY: see `Storage::new` for discussion on why this should be
            // safe given the unsafe contract of the `ComponentType` trait.
            unsafe {
                if P::flatten_count() <= wasmtime_environ::component::MAX_FLAT_ASYNC_PARAMS {
                    if R::flatten_count() == 0 {
                        Storage::PdRd(slice_to_storage_mut(storage).assume_init_mut())
                    } else {
                        Storage::PdArRd(slice_to_storage_mut(storage).assume_init_mut())
                    }
                } else {
                    if R::flatten_count() == 0 {
                        Storage::PiRd(slice_to_storage_mut(storage).assume_init_mut())
                    } else {
                        Storage::PiArRd(slice_to_storage_mut(storage).assume_init_mut())
                    }
                }
            }
        }
    }
}

pub(crate) fn validate_inbounds<T: ComponentType>(memory: &[u8], ptr: &ValRaw) -> Result<usize> {
    // FIXME(#4311): needs memory64 support
    let ptr = usize::try_from(ptr.get_u32())?;
    if ptr % usize::try_from(T::ALIGN32)? != 0 {
        bail!("pointer not aligned");
    }
    let end = match ptr.checked_add(T::SIZE32) {
        Some(n) => n,
        None => bail!("pointer size overflow"),
    };
    if end > memory.len() {
        bail!("pointer out of bounds")
    }
    Ok(ptr)
}

unsafe fn call_host_and_handle_result<T>(
    cx: NonNull<VMOpaqueContext>,
    func: impl FnOnce(StoreContextMut<'_, T>, Instance) -> Result<()>,
) -> bool
where
    T: 'static,
{
    let cx = VMComponentContext::from_opaque(cx);
    ComponentInstance::from_vmctx(cx, |store, instance| {
        let mut store = store.unchecked_context_mut();

        crate::runtime::vm::catch_unwind_and_record_trap(|| {
            store.0.call_hook(CallHook::CallingHost)?;
            let res = func(store.as_context_mut(), instance);
            store.0.call_hook(CallHook::ReturningFromHost)?;
            res
        })
    })
}

unsafe fn call_host_dynamic<T, F>(
    mut store: StoreContextMut<'_, T>,
    instance: Instance,
    ty: TypeFuncIndex,
    caller_instance: RuntimeComponentInstanceIndex,
    mut flags: InstanceFlags,
    memory: *mut VMMemoryDefinition,
    realloc: *mut VMFuncRef,
    string_encoding: StringEncoding,
    async_: bool,
    storage: &mut [MaybeUninit<ValRaw>],
    closure: F,
) -> Result<()>
where
    F: Fn(
            StoreContextMut<'_, T>,
            Instance,
            Vec<Val>,
            usize,
        ) -> Pin<Box<dyn Future<Output = Result<Vec<Val>>> + Send + 'static>>
        + Send
        + Sync
        + 'static,
    T: 'static,
{
    let options = Options::new(
        store.0.store_opaque().id(),
        NonNull::new(memory),
        NonNull::new(realloc),
        string_encoding,
        async_,
        None,
    );

    // Perform a dynamic check that this instance can indeed be left. Exiting
    // the component is disallowed, for example, when the `realloc` function
    // calls a canonical import.
    if !flags.may_leave() {
        bail!("cannot leave component instance");
    }

<<<<<<< HEAD
    let types = store[instance.id()].component().types().clone();
=======
    let args;
    let ret_index;

    let types = instance.id().get(store.0).component().types().clone();
>>>>>>> 9c2e6f17
    let func_ty = &types[ty];
    let param_tys = &types[func_ty.params];
    let result_tys = &types[func_ty.results];

    if async_ {
        #[cfg(feature = "component-model-async")]
        {
            let mut params = Vec::new();
            let mut lift =
                &mut LiftContext::new(store.0.store_opaque_mut(), &options, &types, instance);
            lift.enter_call();

            let ret_index = dynamic_params_load(
                &mut lift,
                &types,
                storage,
                param_tys,
                &mut params,
                wasmtime_environ::component::MAX_FLAT_ASYNC_PARAMS,
            )?;

            let retptr = if result_tys.types.len() == 0 {
                0
            } else {
                let retptr = storage[ret_index].assume_init();
                let mut lower =
                    LowerContext::new(store.as_context_mut(), &options, &types, instance);
                validate_inbounds_dynamic(&result_tys.abi, lower.as_slice_mut(), &retptr)?
            };

            let future = closure(
                store.as_context_mut(),
                instance,
                params,
                result_tys.types.len(),
            );

            let task = instance.first_poll(store, future, caller_instance, {
                let types = types.clone();
                let result_tys = func_ty.results;
                move |store: StoreContextMut<T>, instance: Instance, result_vals: Vec<Val>| {
                    let result_tys = &types[result_tys];
                    if result_vals.len() != result_tys.types.len() {
                        bail!("result length mismatch");
                    }

                    flags.set_may_leave(false);

                    let mut lower = LowerContext::new(store, &options, &types, instance);
                    let mut ptr = retptr;
                    for (val, ty) in result_vals.iter().zip(result_tys.types.iter()) {
                        let offset = types.canonical_abi(ty).next_field32_size(&mut ptr);
                        val.store(&mut lower, *ty, offset)?;
                    }

                    flags.set_may_leave(true);

                    lower.exit_call()?;

                    Ok(())
                }
            })?;

            let status = if let Some(task) = task {
                Status::Started.pack(Some(task))
            } else {
                Status::Returned.pack(None)
            };

            storage[0] = MaybeUninit::new(ValRaw::i32(status as i32));
        }
        #[cfg(not(feature = "component-model-async"))]
        {
            unreachable!(
                "async-lowered imports should have failed validation \
                 when `component-model-async` feature disabled"
            );
        }
    } else {
        let mut args = Vec::new();
        let mut cx = LiftContext::new(store.0.store_opaque_mut(), &options, &types, instance);
        cx.enter_call();
        let ret_index = dynamic_params_load(
            &mut cx,
            &types,
            storage,
            param_tys,
            &mut args,
            MAX_FLAT_PARAMS,
        )?;

        let future = closure(
            store.as_context_mut(),
            instance,
            args,
            result_tys.types.len(),
        );
        let result_vals =
            instance.poll_and_block(store.0.traitobj_mut(), future, caller_instance)?;

        flags.set_may_leave(false);

        let mut cx = LowerContext::new(store, &options, &types, instance);
        if let Some(cnt) = result_tys.abi.flat_count(MAX_FLAT_RESULTS) {
            let mut dst = storage[..cnt].iter_mut();
            for (val, ty) in result_vals.iter().zip(result_tys.types.iter()) {
                val.lower(&mut cx, *ty, &mut dst)?;
            }
            assert!(dst.next().is_none());
        } else {
            let ret_ptr = storage[ret_index].assume_init_ref();
            let mut ptr = validate_inbounds_dynamic(&result_tys.abi, cx.as_slice_mut(), ret_ptr)?;
            for (val, ty) in result_vals.iter().zip(result_tys.types.iter()) {
                let offset = types.canonical_abi(ty).next_field32_size(&mut ptr);
                val.store(&mut cx, *ty, offset)?;
            }
        }

        flags.set_may_leave(true);

        cx.exit_call()?;
    }

    Ok(())
}

/// Loads the parameters for a dynamic host function call into `params`
///
/// Returns the number of flat `storage` values consumed.
///
/// # Safety
///
/// Requires that `param_tys` matches the type signature of the `storage` that
/// was passed in.
unsafe fn dynamic_params_load(
    cx: &mut LiftContext<'_>,
    types: &ComponentTypes,
    storage: &[MaybeUninit<ValRaw>],
    param_tys: &TypeTuple,
    params: &mut Vec<Val>,
    max_flat_params: usize,
) -> Result<usize> {
    if let Some(param_count) = param_tys.abi.flat_count(max_flat_params) {
        // NB: can use `MaybeUninit::slice_assume_init_ref` when that's stable
        let storage =
            unsafe { mem::transmute::<&[MaybeUninit<ValRaw>], &[ValRaw]>(&storage[..param_count]) };
        let mut iter = storage.iter();
        for ty in param_tys.types.iter() {
            params.push(Val::lift(cx, *ty, &mut iter)?);
        }
        assert!(iter.next().is_none());
        Ok(param_count)
    } else {
        let mut offset = validate_inbounds_dynamic(&param_tys.abi, cx.memory(), unsafe {
            storage[0].assume_init_ref()
        })?;
        for ty in param_tys.types.iter() {
            let abi = types.canonical_abi(ty);
            let size = usize::try_from(abi.size32).unwrap();
            let memory = &cx.memory()[abi.next_field32_size(&mut offset)..][..size];
            params.push(Val::load(cx, *ty, memory)?);
        }
        Ok(1)
    }
}

pub(crate) fn validate_inbounds_dynamic(
    abi: &CanonicalAbiInfo,
    memory: &[u8],
    ptr: &ValRaw,
) -> Result<usize> {
    // FIXME(#4311): needs memory64 support
    let ptr = usize::try_from(ptr.get_u32())?;
    if ptr % usize::try_from(abi.align32)? != 0 {
        bail!("pointer not aligned");
    }
    let end = match ptr.checked_add(usize::try_from(abi.size32).unwrap()) {
        Some(n) => n,
        None => bail!("pointer size overflow"),
    };
    if end > memory.len() {
        bail!("pointer out of bounds")
    }
    Ok(ptr)
}

extern "C" fn dynamic_entrypoint<T: 'static, F>(
    cx: NonNull<VMOpaqueContext>,
    data: NonNull<u8>,
    ty: u32,
    caller_instance: u32,
    flags: NonNull<VMGlobalDefinition>,
    memory: *mut VMMemoryDefinition,
    realloc: *mut VMFuncRef,
    string_encoding: u8,
    async_: u8,
    storage: NonNull<MaybeUninit<ValRaw>>,
    storage_len: usize,
) -> bool
where
    F: Fn(
            StoreContextMut<'_, T>,
            Instance,
            Vec<Val>,
            usize,
        ) -> Pin<Box<dyn Future<Output = Result<Vec<Val>>> + Send + 'static>>
        + Send
        + Sync
        + 'static,
    T: 'static,
{
    let data = SendSyncPtr::new(NonNull::new(data.as_ptr() as *mut F).unwrap());
    unsafe {
        call_host_and_handle_result(cx, |store, instance| {
            call_host_dynamic::<T, _>(
                store,
                instance,
                TypeFuncIndex::from_u32(ty),
                RuntimeComponentInstanceIndex::from_u32(caller_instance),
                InstanceFlags::from_raw(flags),
                memory,
                realloc,
                StringEncoding::from_u8(string_encoding).unwrap(),
                async_ != 0,
                NonNull::slice_from_raw_parts(storage, storage_len).as_mut(),
                move |store, instance, params, results| {
                    (*data.as_ptr())(store, instance, params, results)
                },
            )
        })
    }
}<|MERGE_RESOLUTION|>--- conflicted
+++ resolved
@@ -732,14 +732,7 @@
         bail!("cannot leave component instance");
     }
 
-<<<<<<< HEAD
-    let types = store[instance.id()].component().types().clone();
-=======
-    let args;
-    let ret_index;
-
     let types = instance.id().get(store.0).component().types().clone();
->>>>>>> 9c2e6f17
     let func_ty = &types[ty];
     let param_tys = &types[func_ty.params];
     let result_tys = &types[func_ty.results];
