#[cfg(feature = "component-model-async")]
use crate::component::concurrent::{Accessor, Status};
use crate::component::func::{LiftContext, LowerContext, Options};
use crate::component::matching::InstanceType;
use crate::component::storage::slice_to_storage_mut;
use crate::component::{ComponentNamedList, ComponentType, Instance, Lift, Lower, Val};
use crate::prelude::*;
use crate::runtime::vm::SendSyncPtr;
use crate::runtime::vm::component::{
    ComponentInstance, InstanceFlags, VMComponentContext, VMLowering, VMLoweringCallee,
};
use crate::runtime::vm::{VMFuncRef, VMGlobalDefinition, VMMemoryDefinition, VMOpaqueContext};
use crate::{AsContextMut, CallHook, StoreContextMut, VMStore, ValRaw};
use alloc::sync::Arc;
use core::any::Any;
use core::future::Future;
use core::iter;
use core::mem::{self, MaybeUninit};
use core::pin::Pin;
use core::ptr::NonNull;
use wasmtime_environ::component::{
    CanonicalAbiInfo, ComponentTypes, InterfaceType, MAX_FLAT_PARAMS, MAX_FLAT_RESULTS,
    RuntimeComponentInstanceIndex, StringEncoding, TypeFuncIndex, TypeTuple,
};

pub struct HostFunc {
    entrypoint: VMLoweringCallee,
    typecheck: Box<dyn (Fn(TypeFuncIndex, &InstanceType<'_>) -> Result<()>) + Send + Sync>,
    func: Box<dyn Any + Send + Sync>,
}

impl core::fmt::Debug for HostFunc {
    fn fmt(&self, f: &mut core::fmt::Formatter<'_>) -> core::fmt::Result {
        f.debug_struct("HostFunc").finish_non_exhaustive()
    }
}

impl HostFunc {
    fn from_canonical<T: 'static, F, P, R>(func: F) -> Arc<HostFunc>
    where
        F: for<'a> Fn(
                StoreContextMut<'a, T>,
                Instance,
                P,
            ) -> Pin<Box<dyn Future<Output = Result<R>> + Send + 'static>>
            + Send
            + Sync
            + 'static,
        P: ComponentNamedList + Lift + Send + Sync + 'static,
        R: ComponentNamedList + Lower + Send + Sync + 'static,
        T: 'static,
    {
        let entrypoint = Self::entrypoint::<T, F, P, R>;
        Arc::new(HostFunc {
            entrypoint,
            typecheck: Box::new(typecheck::<P, R>),
            func: Box::new(func),
        })
    }

    pub(crate) fn from_closure<T: 'static, F, P, R>(func: F) -> Arc<HostFunc>
    where
        F: Fn(StoreContextMut<T>, P) -> Result<R> + Send + Sync + 'static,
        P: ComponentNamedList + Lift + Send + Sync + 'static,
        R: ComponentNamedList + Lower + Send + Sync + 'static,
    {
        Self::from_canonical::<T, _, _, _>(move |store, _, params| {
            let result = func(store, params);
            Box::pin(async move { result })
        })
    }

    #[cfg(feature = "component-model-async")]
    pub(crate) fn from_concurrent<T: 'static, F, P, R>(func: F) -> Arc<HostFunc>
    where
        T: 'static,
        F: for<'a> Fn(
                &'a mut Accessor<T>,
                P,
            ) -> Pin<Box<dyn Future<Output = Result<R>> + Send + 'a>>
            + Send
            + Sync
            + 'static,
        P: ComponentNamedList + Lift + Send + Sync + 'static,
        R: ComponentNamedList + Lower + Send + Sync + 'static,
    {
        let func = Arc::new(func);
        Self::from_canonical::<T, _, _, _>(move |store, instance, params| {
            instance.wrap_call(store, func.clone(), params)
        })
    }

    extern "C" fn entrypoint<T: 'static, F, P, R>(
        cx: NonNull<VMOpaqueContext>,
        data: NonNull<u8>,
        ty: u32,
        caller_instance: u32,
        flags: NonNull<VMGlobalDefinition>,
        memory: *mut VMMemoryDefinition,
        realloc: *mut VMFuncRef,
        string_encoding: u8,
        async_: u8,
        storage: NonNull<MaybeUninit<ValRaw>>,
        storage_len: usize,
    ) -> bool
    where
        F: for<'a> Fn(
                StoreContextMut<'a, T>,
                Instance,
                P,
            ) -> Pin<Box<dyn Future<Output = Result<R>> + Send + 'static>>
            + Send
            + Sync
            + 'static,
        P: ComponentNamedList + Lift + Send + Sync + 'static,
        R: ComponentNamedList + Lower + Send + Sync + 'static,
        T: 'static,
    {
        let data = SendSyncPtr::new(NonNull::new(data.as_ptr() as *mut F).unwrap());
        unsafe {
            call_host_and_handle_result::<T>(cx, |store, instance, types| {
                call_host::<T, _, _, _>(
                    store,
                    instance,
                    types,
                    TypeFuncIndex::from_u32(ty),
                    RuntimeComponentInstanceIndex::from_u32(caller_instance),
                    InstanceFlags::from_raw(flags),
                    memory,
                    realloc,
                    StringEncoding::from_u8(string_encoding).unwrap(),
                    async_ != 0,
                    NonNull::slice_from_raw_parts(storage, storage_len).as_mut(),
                    move |store, instance, args| (*data.as_ptr())(store, instance, args),
                )
            })
        }
    }

    fn new_dynamic_canonical<T: 'static, F>(func: F) -> Arc<HostFunc>
    where
        F: for<'a> Fn(
                StoreContextMut<'a, T>,
                Instance,
                Vec<Val>,
                usize,
            )
                -> Pin<Box<dyn Future<Output = Result<Vec<Val>>> + Send + 'static>>
            + Send
            + Sync
            + 'static,
        T: 'static,
    {
        Arc::new(HostFunc {
            entrypoint: dynamic_entrypoint::<T, F>,
            // This function performs dynamic type checks and subsequently does
            // not need to perform up-front type checks. Instead everything is
            // dynamically managed at runtime.
            typecheck: Box::new(move |_expected_index, _expected_types| Ok(())),
            func: Box::new(func),
        })
    }

    pub(crate) fn new_dynamic<T: 'static, F>(func: F) -> Arc<HostFunc>
    where
        F: Fn(StoreContextMut<'_, T>, &[Val], &mut [Val]) -> Result<()> + Send + Sync + 'static,
    {
        Self::new_dynamic_canonical::<T, _>(move |store, _, params: Vec<Val>, result_count| {
            let mut results = iter::repeat(Val::Bool(false))
                .take(result_count)
                .collect::<Vec<_>>();
            let result = func(store, &params, &mut results);
            let result = result.map(move |()| results);
            Box::pin(async move { result })
        })
    }

    #[cfg(feature = "component-model-async")]
    pub(crate) fn new_dynamic_concurrent<T: 'static, F>(func: F) -> Arc<HostFunc>
    where
        T: 'static,
        F: for<'a> Fn(
                &'a mut Accessor<T>,
                Vec<Val>,
            ) -> Pin<Box<dyn Future<Output = Result<Vec<Val>>> + Send + 'a>>
            + Send
            + Sync
            + 'static,
    {
        let func = Arc::new(func);
        Self::new_dynamic_canonical::<T, _>(move |store, instance, params, _| {
            instance.wrap_call(store, func.clone(), params)
        })
    }

    pub fn typecheck(&self, ty: TypeFuncIndex, types: &InstanceType<'_>) -> Result<()> {
        (self.typecheck)(ty, types)
    }

    pub fn lowering(&self) -> VMLowering {
        let data = NonNull::from(&*self.func).cast();
        VMLowering {
            callee: self.entrypoint,
            data: data.into(),
        }
    }
}

fn typecheck<P, R>(ty: TypeFuncIndex, types: &InstanceType<'_>) -> Result<()>
where
    P: ComponentNamedList + Lift,
    R: ComponentNamedList + Lower,
{
    let ty = &types.types[ty];
    P::typecheck(&InterfaceType::Tuple(ty.params), types)
        .context("type mismatch with parameters")?;
    R::typecheck(&InterfaceType::Tuple(ty.results), types).context("type mismatch with results")?;
    Ok(())
}

/// The "meat" of calling a host function from wasm.
///
/// This function is delegated to from implementations of
/// `HostFunc::from_closure`. Most of the arguments from the `entrypoint` are
/// forwarded here except for the `data` pointer which is encapsulated in the
/// `closure` argument here.
///
/// This function is parameterized over:
///
/// * `T` - the type of store this function works with (an unsafe assertion)
/// * `Params` - the parameters to the host function, viewed as a tuple
/// * `Return` - the result of the host function
/// * `F` - the `closure` to actually receive the `Params` and return the
///   `Return`
///
/// It's expected that `F` will "un-tuple" the arguments to pass to a host
/// closure.
///
/// This function is in general `unsafe` as the validity of all the parameters
/// must be upheld. Generally that's done by ensuring this is only called from
/// the select few places it's intended to be called from.
unsafe fn call_host<T: 'static, Params, Return, F>(
    mut store: StoreContextMut<T>,
    instance: Instance,
    types: &Arc<ComponentTypes>,
    ty: TypeFuncIndex,
    caller_instance: RuntimeComponentInstanceIndex,
    mut flags: InstanceFlags,
    memory: *mut VMMemoryDefinition,
    realloc: *mut VMFuncRef,
    string_encoding: StringEncoding,
    async_: bool,
    storage: &mut [MaybeUninit<ValRaw>],
    closure: F,
) -> Result<()>
where
    F: for<'a> Fn(
            StoreContextMut<'a, T>,
            Instance,
            Params,
        ) -> Pin<Box<dyn Future<Output = Result<Return>> + Send + 'static>>
        + Send
        + Sync
        + 'static,
    Params: Lift + Send + Sync + 'static,
    Return: Lower + Send + Sync + 'static,
{
    let options = Options::new(
        store.0.store_opaque().id(),
        NonNull::new(memory),
        NonNull::new(realloc),
        string_encoding,
        async_,
        None,
    );

    // Perform a dynamic check that this instance can indeed be left. Exiting
    // the component is disallowed, for example, when the `realloc` function
    // calls a canonical import.
    if !flags.may_leave() {
        bail!("cannot leave component instance");
    }

    let ty = &types[ty];
    let param_tys = InterfaceType::Tuple(ty.params);
    let result_tys = InterfaceType::Tuple(ty.results);

    if async_ {
        #[cfg(feature = "component-model-async")]
        {
            let mut storage = Storage::<'_, Params, u32>::new_async::<Return>(storage);

            // Lift the parameters, either from flat storage or from linear
            // memory.
            let lift = &mut LiftContext::new(store.0.store_opaque_mut(), &options, types, instance);
            lift.enter_call();
            let params = storage.lift_params(lift, param_tys)?;

            // Load the return pointer, if present.
            let retptr = match storage.async_retptr() {
                Some(ptr) => {
                    let mut lower =
                        LowerContext::new(store.as_context_mut(), &options, &types, instance);
                    validate_inbounds::<Return>(lower.as_slice_mut(), ptr)?
                }
                // If there's no return pointer then `Return` should have an
                // empty flat representation. In this situation pretend the
                // return pointer was 0 so we have something to shepherd along
                // into the closure below.
                None => {
                    assert_eq!(Return::flatten_count(), 0);
                    0
                }
            };

            let future = closure(store.as_context_mut(), instance, params);
            let task = instance.first_poll(store.as_context_mut(), future, caller_instance, {
                let types = types.clone();
                move |store: StoreContextMut<T>, instance: Instance, ret: Return| {
                    flags.set_may_leave(false);
                    let mut lower = LowerContext::new(store, &options, &types, instance);
                    ret.store(&mut lower, result_tys, retptr)?;
                    flags.set_may_leave(true);
                    lower.exit_call()?;
                    Ok(())
                }
            })?;

            let status = if let Some(task) = task {
                Status::Started.pack(Some(task))
            } else {
                Status::Returned.pack(None)
            };

            let mut lower = LowerContext::new(store, &options, &types, instance);
            storage.lower_results(&mut lower, InterfaceType::U32, status)?;
        }
        #[cfg(not(feature = "component-model-async"))]
        {
            unreachable!(
                "async-lowered imports should have failed validation \
                 when `component-model-async` feature disabled"
            );
        }
    } else {
        let mut storage = Storage::<'_, Params, Return>::new_sync(storage);
        let mut lift = LiftContext::new(store.0.store_opaque_mut(), &options, types, instance);
        lift.enter_call();
        let params = storage.lift_params(&mut lift, param_tys)?;

        let future = closure(store.as_context_mut(), instance, params);

        let ret = instance.poll_and_block(store.0.traitobj_mut(), future, caller_instance)?;

        flags.set_may_leave(false);
        let mut lower = LowerContext::new(store, &options, types, instance);
        storage.lower_results(&mut lower, result_tys, ret)?;
        flags.set_may_leave(true);
        lower.exit_call()?;
    }

    return Ok(());

    /// Type-level representation of the matrix of possibilities of how
    /// WebAssembly parameters and results are handled in the canonical ABI.
    ///
    /// Wasmtime's ABI here always works with `&mut [MaybeUninit<ValRaw>]` as the
    /// base representation of params/results. Parameters are passed
    /// sequentially and results are returned by overwriting the parameters.
    /// That means both params/results start from index 0.
    ///
    /// The type-level representation here involves working with the typed
    /// `P::Lower` and `R::Lower` values which is a type-level representation of
    /// a lowered value. All lowered values are in essence a sequence of
    /// `ValRaw` values one after the other to fit within this original array
    /// that is the basis of Wasmtime's ABI.
    ///
    /// The various combinations here are cryptic, but only used in this file.
    /// This in theory cuts down on the verbosity below, but an explanation of
    /// the various acronyms here are:
    ///
    /// * Pd - params direct - means that parameters are passed directly in
    ///   their flat representation via `P::Lower`.
    ///
    /// * Pi - params indirect - means that parameters are passed indirectly in
    ///   linear memory and the argument here is `ValRaw` to store the pointer.
    ///
    /// * Rd - results direct - means that results are returned directly in
    ///   their flat representation via `R::Lower`. Note that this is always
    ///   represented as `MaybeUninit<R::Lower>` as well because the return
    ///   values may point to uninitialized memory if there were no parameters
    ///   for example.
    ///
    /// * Ri - results indirect - means that results are returned indirectly in
    ///   linear memory through the pointer specified. Note that this is
    ///   specified as a `ValRaw` to represent the argument that's being given
    ///   to the host from WebAssembly.
    ///
    /// * Ar - async results - means that the parameters to this call
    ///   additionally include an async result pointer. Async results are always
    ///   transmitted via a pointer so this is always a `ValRaw`.
    ///
    /// Internally this type makes liberal use of `Union` and `Pair` helpers
    /// below which are simple `#[repr(C)]` wrappers around a pair of types that
    /// are a union or a pair.
    ///
    /// Note that for any combination of `P` and `R` this `enum` is actually
    /// pointless as a single variant will be used. In theory we should be able
    /// to monomorphize based on `P` and `R` to a specific type. This
    /// monomorphization depends on conditionals like `flatten_count() <= N`,
    /// however, and I don't know how to encode that in Rust easily. In lieu of
    /// that we assume LLVM will figure things out and boil away the actual enum
    /// and runtime dispatch.
    enum Storage<'a, P: ComponentType, R: ComponentType> {
        /// Params: direct, Results: direct
        ///
        /// The lowered representation of params/results are overlaid on top of
        /// each other.
        PdRd(&'a mut Union<P::Lower, MaybeUninit<R::Lower>>),

        /// Params: direct, Results: indirect
        ///
        /// The return pointer comes after the params so this is sequentially
        /// laid out with one after the other.
        PdRi(&'a Pair<P::Lower, ValRaw>),

        /// Params: indirect, Results: direct
        ///
        /// Here the return values are overlaid on top of the pointer parameter.
        PiRd(&'a mut Union<ValRaw, MaybeUninit<R::Lower>>),

        /// Params: indirect, Results: indirect
        ///
        /// Here the two parameters are laid out sequentially one after the
        /// other.
        PiRi(&'a Pair<ValRaw, ValRaw>),

        /// Params: direct + async result, Results: direct
        ///
        /// This is like `PdRd` except that the parameters additionally include
        /// a pointer for where to store the result.
        #[cfg(feature = "component-model-async")]
        PdArRd(&'a mut Union<Pair<P::Lower, ValRaw>, MaybeUninit<R::Lower>>),

        /// Params: indirect + async result, Results: direct
        ///
        /// This is like `PiRd` except that the parameters additionally include
        /// a pointer for where to store the result.
        #[cfg(feature = "component-model-async")]
        PiArRd(&'a mut Union<Pair<ValRaw, ValRaw>, MaybeUninit<R::Lower>>),
    }

    // Helper structure used above in `Storage` to represent two consecutive
    // values.
    #[repr(C)]
    #[derive(Copy, Clone)]
    struct Pair<T, U> {
        a: T,
        b: U,
    }

    // Helper structure used above in `Storage` to represent two values overlaid
    // on each other.
    #[repr(C)]
    union Union<T: Copy, U: Copy> {
        a: T,
        b: U,
    }

    /// Representation of where parameters are lifted from.
    enum Src<'a, T> {
        /// Parameters are directly lifted from `T`, which is under the hood a
        /// sequence of `ValRaw`. This is `P::Lower` for example.
        Direct(&'a T),

        /// Parameters are loaded from linear memory, and this is the wasm
        /// parameter representing the pointer into linear memory to load from.
        Indirect(&'a ValRaw),
    }

    /// Dual of [`Src`], where to store results.
    enum Dst<'a, T> {
        /// Results are stored directly in this pointer.
        ///
        /// Note that this is a mutable pointer but it's specifically
        /// `MaybeUninit` as trampolines do not initialize it. The `T` here will
        /// be `R::Lower` for example.
        Direct(&'a mut MaybeUninit<T>),

        /// Results are stored in linear memory, and this value is the wasm
        /// parameter given which represents the pointer into linear memory.
        ///
        /// Note that this is not mutable as the parameter is not mutated, but
        /// memory will be mutated.
        Indirect(&'a ValRaw),
    }

    impl<P, R> Storage<'_, P, R>
    where
        P: ComponentType + Lift,
        R: ComponentType + Lower,
    {
        /// Classifies a new `Storage` suitable for use with sync functions.
        ///
        /// There's a 2x2 matrix of whether parameters and results are stored on the
        /// stack or on the heap. Each of the 4 branches here have a different
        /// representation of the storage of arguments/returns.
        ///
        /// Also note that while four branches are listed here only one is taken for
        /// any particular `Params` and `Return` combination. This should be
        /// trivially DCE'd by LLVM. Perhaps one day with enough const programming in
        /// Rust we can make monomorphizations of this function codegen only one
        /// branch, but today is not that day.
        ///
        /// # Safety
        ///
        /// Requires that the `storage` provided does indeed match an wasm
        /// function with the signature of `P` and `R` as params/results.
        unsafe fn new_sync(storage: &mut [MaybeUninit<ValRaw>]) -> Storage<'_, P, R> {
            // SAFETY: this `unsafe` is due to the `slice_to_storage_*` helpers
            // used which view the slice provided as a different type. This
            // safety should be upheld by the contract of the `ComponentType`
            // trait and its `Lower` type parameter meaning they're valid to
            // view as a sequence of `ValRaw` types. Additionally the
            // `ComponentType` trait ensures that the matching of the runtime
            // length of `storage` should match the actual size of `P::Lower`
            // and `R::Lower` or such as needed.
            unsafe {
                if P::flatten_count() <= MAX_FLAT_PARAMS {
                    if R::flatten_count() <= MAX_FLAT_RESULTS {
                        Storage::PdRd(slice_to_storage_mut(storage).assume_init_mut())
                    } else {
                        Storage::PdRi(slice_to_storage_mut(storage).assume_init_ref())
                    }
                } else {
                    if R::flatten_count() <= MAX_FLAT_RESULTS {
                        Storage::PiRd(slice_to_storage_mut(storage).assume_init_mut())
                    } else {
                        Storage::PiRi(slice_to_storage_mut(storage).assume_init_ref())
                    }
                }
            }
        }

        fn lift_params(&self, cx: &mut LiftContext<'_>, ty: InterfaceType) -> Result<P> {
            match self.lift_src() {
                Src::Direct(storage) => P::lift(cx, ty, storage),
                Src::Indirect(ptr) => {
                    let ptr = validate_inbounds::<P>(cx.memory(), ptr)?;
                    P::load(cx, ty, &cx.memory()[ptr..][..P::SIZE32])
                }
            }
        }

        fn lift_src(&self) -> Src<'_, P::Lower> {
            match self {
                // SAFETY: these `unsafe` blocks are due to accessing union
                // fields. The safety here relies on the contract of the
                // `ComponentType` trait which should ensure that the types
                // projected onto a list of wasm parameters are indeed correct.
                // That means that the projections here, if the types are
                // correct, all line up to initialized memory that's well-typed
                // to access.
                Storage::PdRd(storage) => unsafe { Src::Direct(&storage.a) },
                Storage::PdRi(storage) => Src::Direct(&storage.a),
                #[cfg(feature = "component-model-async")]
                Storage::PdArRd(storage) => unsafe { Src::Direct(&storage.a.a) },
                Storage::PiRd(storage) => unsafe { Src::Indirect(&storage.a) },
                Storage::PiRi(storage) => Src::Indirect(&storage.a),
                #[cfg(feature = "component-model-async")]
                Storage::PiArRd(storage) => unsafe { Src::Indirect(&storage.a.a) },
            }
        }

        fn lower_results<T>(
            &mut self,
            cx: &mut LowerContext<'_, T>,
            ty: InterfaceType,
            ret: R,
        ) -> Result<()> {
            match self.lower_dst() {
                Dst::Direct(storage) => ret.lower(cx, ty, storage),
                Dst::Indirect(ptr) => {
                    let ptr = validate_inbounds::<R>(cx.as_slice_mut(), ptr)?;
                    ret.store(cx, ty, ptr)
                }
            }
        }

        fn lower_dst(&mut self) -> Dst<'_, R::Lower> {
            match self {
                // SAFETY: these unsafe blocks are due to accessing fields of a
                // `union` which is not safe in Rust. The returned value is
                // `MaybeUninit<R::Lower>` in all cases, however, which should
                // safely model how `union` memory is possibly uninitialized.
                // Additionally `R::Lower` has the `unsafe` contract that all
                // its bit patterns must be sound, which additionally should
                // help make this safe.
                Storage::PdRd(storage) => unsafe { Dst::Direct(&mut storage.b) },
                Storage::PiRd(storage) => unsafe { Dst::Direct(&mut storage.b) },
                #[cfg(feature = "component-model-async")]
                Storage::PdArRd(storage) => unsafe { Dst::Direct(&mut storage.b) },
                #[cfg(feature = "component-model-async")]
                Storage::PiArRd(storage) => unsafe { Dst::Direct(&mut storage.b) },
                Storage::PdRi(storage) => Dst::Indirect(&storage.b),
                Storage::PiRi(storage) => Dst::Indirect(&storage.b),
            }
        }

        #[cfg(feature = "component-model-async")]
        fn async_retptr(&self) -> Option<&ValRaw> {
            match self {
                // SAFETY: like above these are `unsafe` due to accessing a
                // `union` field. This should be safe via the construction of
                // `Storage` which should correctly determine whether or not an
                // async return pointer is provided and classify the args/rets
                // appropriately.
                Storage::PdArRd(storage) => unsafe { Some(&storage.a.b) },
                Storage::PiArRd(storage) => unsafe { Some(&storage.a.b) },
                Storage::PdRd(_) | Storage::PiRd(_) | Storage::PdRi(_) | Storage::PiRi(_) => None,
            }
        }
    }

    #[cfg(feature = "component-model-async")]
    impl<P> Storage<'_, P, u32>
    where
        P: ComponentType + Lift,
    {
        /// Classifies a new `Storage` suitable for use with async functions.
        ///
        /// # Safety
        ///
        /// Requires that the `storage` provided does indeed match an `async`
        /// wasm function with the signature of `P` and `R` as params/results.
        unsafe fn new_async<R>(storage: &mut [MaybeUninit<ValRaw>]) -> Storage<'_, P, u32>
        where
            R: ComponentType + Lower,
        {
            // SAFETY: see `Storage::new` for discussion on why this should be
            // safe given the unsafe contract of the `ComponentType` trait.
            unsafe {
                if P::flatten_count() <= wasmtime_environ::component::MAX_FLAT_ASYNC_PARAMS {
                    if R::flatten_count() == 0 {
                        Storage::PdRd(slice_to_storage_mut(storage).assume_init_mut())
                    } else {
                        Storage::PdArRd(slice_to_storage_mut(storage).assume_init_mut())
                    }
                } else {
                    if R::flatten_count() == 0 {
                        Storage::PiRd(slice_to_storage_mut(storage).assume_init_mut())
                    } else {
                        Storage::PiArRd(slice_to_storage_mut(storage).assume_init_mut())
                    }
                }
            }
        }
    }
}

pub(crate) fn validate_inbounds<T: ComponentType>(memory: &[u8], ptr: &ValRaw) -> Result<usize> {
    // FIXME(#4311): needs memory64 support
    let ptr = usize::try_from(ptr.get_u32())?;
    if ptr % usize::try_from(T::ALIGN32)? != 0 {
        bail!("pointer not aligned");
    }
    let end = match ptr.checked_add(T::SIZE32) {
        Some(n) => n,
        None => bail!("pointer size overflow"),
    };
    if end > memory.len() {
        bail!("pointer out of bounds")
    }
    Ok(ptr)
}

unsafe fn call_host_and_handle_result<T>(
    cx: NonNull<VMOpaqueContext>,
    func: impl FnOnce(StoreContextMut<T>, Instance, &Arc<ComponentTypes>) -> Result<()>,
) -> bool
where
    T: 'static,
{
<<<<<<< HEAD
    ComponentInstance::from_vmctx(VMComponentContext::from_opaque(cx), |store, instance| {
        crate::runtime::vm::catch_unwind_and_record_trap(|| {
            let mut store = StoreContextMut::<T>(&mut *(store as *mut dyn VMStore).cast());
            store.0.call_hook(CallHook::CallingHost)?;
            let types = store
                .0
                .component_instance_mut(instance)
                .component_types()
                .clone();
            let res = func(store.as_context_mut(), instance, &types);
            store.0.call_hook(CallHook::ReturningFromHost)?;
            res
        })
=======
    let cx = VMComponentContext::from_opaque(cx);
    let instance = cx.as_ref().instance();
    let types = (*instance).component().types();
    let raw_store = (*instance).store();
    let mut store = StoreContextMut(&mut *raw_store.cast());

    crate::runtime::vm::catch_unwind_and_record_trap(|| {
        store.0.call_hook(CallHook::CallingHost)?;
        let res = func(instance, types, store.as_context_mut());
        store.0.call_hook(CallHook::ReturningFromHost)?;
        res
>>>>>>> 59e62ac5
    })
}

unsafe fn call_host_dynamic<T, F>(
    mut store: StoreContextMut<T>,
    instance: Instance,
    types: &Arc<ComponentTypes>,
    ty: TypeFuncIndex,
    caller_instance: RuntimeComponentInstanceIndex,
    mut flags: InstanceFlags,
    memory: *mut VMMemoryDefinition,
    realloc: *mut VMFuncRef,
    string_encoding: StringEncoding,
    async_: bool,
    storage: &mut [MaybeUninit<ValRaw>],
    closure: F,
) -> Result<()>
where
    F: for<'a> Fn(
            StoreContextMut<'a, T>,
            Instance,
            Vec<Val>,
            usize,
        ) -> Pin<Box<dyn Future<Output = Result<Vec<Val>>> + Send + 'static>>
        + Send
        + Sync
        + 'static,
    T: 'static,
{
    let options = Options::new(
        store.0.store_opaque().id(),
        NonNull::new(memory),
        NonNull::new(realloc),
        string_encoding,
        async_,
        None,
    );

    // Perform a dynamic check that this instance can indeed be left. Exiting
    // the component is disallowed, for example, when the `realloc` function
    // calls a canonical import.
    if !flags.may_leave() {
        bail!("cannot leave component instance");
    }

    let func_ty = &types[ty];
    let param_tys = &types[func_ty.params];
    let result_tys = &types[func_ty.results];

    if async_ {
        #[cfg(feature = "component-model-async")]
        {
            let mut params = Vec::new();
            let mut lift =
                &mut LiftContext::new(store.0.store_opaque_mut(), &options, types, instance);
            lift.enter_call();

            let ret_index = dynamic_params_load(
                &mut lift,
                types,
                storage,
                param_tys,
                &mut params,
                wasmtime_environ::component::MAX_FLAT_ASYNC_PARAMS,
            )?;

            let retptr = if result_tys.types.len() == 0 {
                0
            } else {
                let retptr = storage[ret_index].assume_init();
                let mut lower =
                    LowerContext::new(store.as_context_mut(), &options, &types, instance);
                validate_inbounds_dynamic(&result_tys.abi, lower.as_slice_mut(), &retptr)?
            };

            let future = closure(
                store.as_context_mut(),
                instance,
                params,
                result_tys.types.len(),
            );

            let task = instance.first_poll(store, future, caller_instance, {
                let types = types.clone();
                let result_tys = func_ty.results;
                move |store: StoreContextMut<T>, instance: Instance, result_vals: Vec<Val>| {
                    let result_tys = &types[result_tys];
                    if result_vals.len() != result_tys.types.len() {
                        bail!("result length mismatch");
                    }

                    flags.set_may_leave(false);

                    let mut lower = LowerContext::new(store, &options, &types, instance);
                    let mut ptr = retptr;
                    for (val, ty) in result_vals.iter().zip(result_tys.types.iter()) {
                        let offset = types.canonical_abi(ty).next_field32_size(&mut ptr);
                        val.store(&mut lower, *ty, offset)?;
                    }

                    flags.set_may_leave(true);

                    lower.exit_call()?;

                    Ok(())
                }
            })?;

            let status = if let Some(task) = task {
                Status::Started.pack(Some(task))
            } else {
                Status::Returned.pack(None)
            };

            storage[0] = MaybeUninit::new(ValRaw::i32(status as i32));
        }
        #[cfg(not(feature = "component-model-async"))]
        {
            unreachable!(
                "async-lowered imports should have failed validation \
                 when `component-model-async` feature disabled"
            );
        }
    } else {
        let mut args = Vec::new();
        let mut cx = LiftContext::new(store.0.store_opaque_mut(), &options, types, instance);
        cx.enter_call();
        let ret_index = dynamic_params_load(
            &mut cx,
            types,
            storage,
            param_tys,
            &mut args,
            MAX_FLAT_PARAMS,
        )?;

        let future = closure(
            store.as_context_mut(),
            instance,
            args,
            result_tys.types.len(),
        );
        let result_vals =
            instance.poll_and_block(store.0.traitobj_mut(), future, caller_instance)?;

        flags.set_may_leave(false);

        let mut cx = LowerContext::new(store, &options, types, instance);
        if let Some(cnt) = result_tys.abi.flat_count(MAX_FLAT_RESULTS) {
            let mut dst = storage[..cnt].iter_mut();
            for (val, ty) in result_vals.iter().zip(result_tys.types.iter()) {
                val.lower(&mut cx, *ty, &mut dst)?;
            }
            assert!(dst.next().is_none());
        } else {
            let ret_ptr = storage[ret_index].assume_init_ref();
            let mut ptr = validate_inbounds_dynamic(&result_tys.abi, cx.as_slice_mut(), ret_ptr)?;
            for (val, ty) in result_vals.iter().zip(result_tys.types.iter()) {
                let offset = types.canonical_abi(ty).next_field32_size(&mut ptr);
                val.store(&mut cx, *ty, offset)?;
            }
        }

        flags.set_may_leave(true);

        cx.exit_call()?;
    }

    Ok(())
}

/// Loads the parameters for a dynamic host function call into `params`
///
/// Returns the number of flat `storage` values consumed.
///
/// # Safety
///
/// Requires that `param_tys` matches the type signature of the `storage` that
/// was passed in.
unsafe fn dynamic_params_load(
    cx: &mut LiftContext<'_>,
    types: &ComponentTypes,
    storage: &[MaybeUninit<ValRaw>],
    param_tys: &TypeTuple,
    params: &mut Vec<Val>,
    max_flat_params: usize,
) -> Result<usize> {
    if let Some(param_count) = param_tys.abi.flat_count(max_flat_params) {
        // NB: can use `MaybeUninit::slice_assume_init_ref` when that's stable
        let storage =
            unsafe { mem::transmute::<&[MaybeUninit<ValRaw>], &[ValRaw]>(&storage[..param_count]) };
        let mut iter = storage.iter();
        for ty in param_tys.types.iter() {
            params.push(Val::lift(cx, *ty, &mut iter)?);
        }
        assert!(iter.next().is_none());
        Ok(param_count)
    } else {
        let mut offset = validate_inbounds_dynamic(&param_tys.abi, cx.memory(), unsafe {
            storage[0].assume_init_ref()
        })?;
        for ty in param_tys.types.iter() {
            let abi = types.canonical_abi(ty);
            let size = usize::try_from(abi.size32).unwrap();
            let memory = &cx.memory()[abi.next_field32_size(&mut offset)..][..size];
            params.push(Val::load(cx, *ty, memory)?);
        }
        Ok(1)
    }
}

pub(crate) fn validate_inbounds_dynamic(
    abi: &CanonicalAbiInfo,
    memory: &[u8],
    ptr: &ValRaw,
) -> Result<usize> {
    // FIXME(#4311): needs memory64 support
    let ptr = usize::try_from(ptr.get_u32())?;
    if ptr % usize::try_from(abi.align32)? != 0 {
        bail!("pointer not aligned");
    }
    let end = match ptr.checked_add(usize::try_from(abi.size32).unwrap()) {
        Some(n) => n,
        None => bail!("pointer size overflow"),
    };
    if end > memory.len() {
        bail!("pointer out of bounds")
    }
    Ok(ptr)
}

extern "C" fn dynamic_entrypoint<T: 'static, F>(
    cx: NonNull<VMOpaqueContext>,
    data: NonNull<u8>,
    ty: u32,
    caller_instance: u32,
    flags: NonNull<VMGlobalDefinition>,
    memory: *mut VMMemoryDefinition,
    realloc: *mut VMFuncRef,
    string_encoding: u8,
    async_: u8,
    storage: NonNull<MaybeUninit<ValRaw>>,
    storage_len: usize,
) -> bool
where
    F: for<'a> Fn(
            StoreContextMut<'a, T>,
            Instance,
            Vec<Val>,
            usize,
        ) -> Pin<Box<dyn Future<Output = Result<Vec<Val>>> + Send + 'static>>
        + Send
        + Sync
        + 'static,
    T: 'static,
{
    let data = SendSyncPtr::new(NonNull::new(data.as_ptr() as *mut F).unwrap());
    unsafe {
        call_host_and_handle_result::<T>(cx, |store, instance, types| {
            call_host_dynamic::<T, _>(
                store,
                instance,
                types,
                TypeFuncIndex::from_u32(ty),
                RuntimeComponentInstanceIndex::from_u32(caller_instance),
                InstanceFlags::from_raw(flags),
                memory,
                realloc,
                StringEncoding::from_u8(string_encoding).unwrap(),
                async_ != 0,
                NonNull::slice_from_raw_parts(storage, storage_len).as_mut(),
                move |store, instance, params, results| {
                    (*data.as_ptr())(store, instance, params, results)
                },
            )
        })
    }
}<|MERGE_RESOLUTION|>--- conflicted
+++ resolved
@@ -681,33 +681,20 @@
 where
     T: 'static,
 {
-<<<<<<< HEAD
     ComponentInstance::from_vmctx(VMComponentContext::from_opaque(cx), |store, instance| {
         crate::runtime::vm::catch_unwind_and_record_trap(|| {
             let mut store = StoreContextMut::<T>(&mut *(store as *mut dyn VMStore).cast());
             store.0.call_hook(CallHook::CallingHost)?;
             let types = store
                 .0
-                .component_instance_mut(instance)
-                .component_types()
+                .component_instance(instance)
+                .component()
+                .types()
                 .clone();
             let res = func(store.as_context_mut(), instance, &types);
             store.0.call_hook(CallHook::ReturningFromHost)?;
             res
         })
-=======
-    let cx = VMComponentContext::from_opaque(cx);
-    let instance = cx.as_ref().instance();
-    let types = (*instance).component().types();
-    let raw_store = (*instance).store();
-    let mut store = StoreContextMut(&mut *raw_store.cast());
-
-    crate::runtime::vm::catch_unwind_and_record_trap(|| {
-        store.0.call_hook(CallHook::CallingHost)?;
-        let res = func(instance, types, store.as_context_mut());
-        store.0.call_hook(CallHook::ReturningFromHost)?;
-        res
->>>>>>> 59e62ac5
     })
 }
 
