--- conflicted
+++ resolved
@@ -77,13 +77,8 @@
 //! `wasmtime`, must uphold for the public interface to be safe.
 
 use crate::RootSet;
-<<<<<<< HEAD
 #[cfg(feature = "component-model-async")]
 use crate::component::concurrent;
-use crate::instance::InstanceData;
-use crate::linker::Definition;
-=======
->>>>>>> 59e62ac5
 use crate::module::RegisteredModuleId;
 use crate::prelude::*;
 #[cfg(feature = "gc")]
@@ -2018,11 +2013,7 @@
     },
 }
 
-<<<<<<< HEAD
-unsafe impl<T: 'static> crate::runtime::vm::VMStore for StoreInner<T> {
-=======
 unsafe impl<T> vm::VMStore for StoreInner<T> {
->>>>>>> 59e62ac5
     #[cfg(feature = "component-model-async")]
     fn component_async_store(
         &mut self,
