--- conflicted
+++ resolved
@@ -541,7 +541,7 @@
     Dummy,
 }
 
-impl<T: 'static> Store<T> {
+impl<T> Store<T> {
     /// Creates a new [`Store`] to be associated with the given [`Engine`] and
     /// `data` provided.
     ///
@@ -598,25 +598,9 @@
             component_calls: Default::default(),
             #[cfg(feature = "component-model")]
             host_resource_data: Default::default(),
-<<<<<<< HEAD
-            #[cfg(feature = "component-model-async")]
-            concurrent_async_state: Default::default(),
-            #[cfg(has_host_compiler_backend)]
-            executor: if cfg!(feature = "pulley") && engine.target().is_pulley() {
-                Executor::Interpreter(Interpreter::new(engine))
-            } else {
-                Executor::Native
-            },
-            #[cfg(not(has_host_compiler_backend))]
-            executor: {
-                debug_assert!(engine.target().is_pulley());
-                Executor::Interpreter(Interpreter::new(engine))
-            },
-=======
             executor: Executor::new(engine),
             #[cfg(feature = "component-model-async")]
             concurrent_async_state: Default::default(),
->>>>>>> 4b518271
         };
         let mut inner = Box::new(StoreInner {
             inner,
@@ -626,11 +610,6 @@
             epoch_deadline_behavior: None,
             data: ManuallyDrop::new(data),
         });
-
-        #[cfg(feature = "async")]
-        {
-            inner.async_state.current_executor = &raw mut inner.executor;
-        }
 
         inner.traitobj = StorePtr::new(NonNull::from(&mut *inner));
 
@@ -1108,7 +1087,7 @@
     }
 
     #[inline]
-    pub(crate) fn data_mut(&mut self) -> &mut T {
+    fn data_mut(&mut self) -> &mut T {
         &mut self.data
     }
 
@@ -1150,16 +1129,12 @@
 
             #[cfg(all(feature = "async", feature = "call-hook"))]
             CallHookInner::Async(handler) => {
-<<<<<<< HEAD
-                self.block_on(|store| handler.handle_call_event(StoreContextMut(store), s))?
-=======
                 if !self.can_block() {
                     bail!("couldn't grab async_cx for call hook")
                 }
                 return (&mut *self)
                     .as_context_mut()
                     .with_blocking(|store, cx| cx.block_on(handler.handle_call_event(store, s)))?;
->>>>>>> 4b518271
             }
 
             CallHookInner::ForceTypeParameterToBeUsed { uninhabited, .. } => {
@@ -1973,8 +1948,6 @@
         )
     }
 
-<<<<<<< HEAD
-=======
     #[cfg(feature = "component-model")]
     pub(crate) fn push_component_instance(&mut self, instance: crate::component::Instance) {
         // We don't actually need the instance itself right now, but it seems
@@ -1985,17 +1958,16 @@
         self.num_component_instances += 1;
     }
 
->>>>>>> 4b518271
     #[inline]
     #[cfg(feature = "component-model")]
     pub(crate) fn component_resource_state_with_instance(
         &mut self,
         instance: crate::component::Instance,
     ) -> (
-        &mut crate::runtime::vm::component::CallContexts,
-        &mut crate::runtime::vm::component::ResourceTable,
+        &mut vm::component::CallContexts,
+        &mut vm::component::ResourceTable,
         &mut crate::component::HostResourceData,
-        Pin<&mut crate::vm::component::ComponentInstance>,
+        Pin<&mut vm::component::ComponentInstance>,
     ) {
         (
             &mut self.component_calls,
@@ -2005,26 +1977,6 @@
         )
     }
 
-<<<<<<< HEAD
-    #[cfg(feature = "component-model")]
-    pub(crate) fn push_component_instance(&mut self, instance: crate::component::Instance) {
-        // We don't actually need the instance itself right now, but it seems
-        // like something we will almost certainly eventually want to keep
-        // around, so force callers to provide it.
-        let _ = instance;
-
-        self.num_component_instances += 1;
-    }
-
-    #[cfg(feature = "async")]
-    pub(crate) fn async_state(&mut self) -> *mut fiber::AsyncState {
-        &raw mut self.async_state
-    }
-
-    #[cfg(feature = "component-model-async")]
-    pub(crate) fn concurrent_async_state(&mut self) -> *mut concurrent::AsyncState {
-        &raw mut self.concurrent_async_state
-=======
     #[cfg(feature = "async")]
     pub(crate) fn fiber_async_state_mut(&mut self) -> &mut fiber::AsyncState {
         &mut self.async_state
@@ -2033,29 +1985,15 @@
     #[cfg(feature = "component-model-async")]
     pub(crate) fn concurrent_async_state_mut(&mut self) -> &mut concurrent::AsyncState {
         &mut self.concurrent_async_state
->>>>>>> 4b518271
     }
 
     #[cfg(feature = "async")]
     pub(crate) fn has_pkey(&self) -> bool {
         self.pkey.is_some()
-<<<<<<< HEAD
-    }
-
-    #[cfg(not(feature = "async"))]
-    pub(crate) fn async_guard_range(&self) -> core::ops::Range<*mut u8> {
-        core::ptr::null_mut()..core::ptr::null_mut()
-=======
->>>>>>> 4b518271
     }
 
     pub(crate) fn executor(&mut self) -> ExecutorRef<'_> {
-        #[cfg(feature = "async")]
-        let executor = unsafe { &mut *self.async_state.current_executor };
-        #[cfg(not(feature = "async"))]
-        let executor = &mut self.executor;
-
-        match executor {
+        match &mut self.executor {
             Executor::Interpreter(i) => ExecutorRef::Interpreter(i.as_interpreter_ref()),
             #[cfg(has_host_compiler_backend)]
             Executor::Native => ExecutorRef::Native,
@@ -2068,12 +2006,7 @@
     }
 
     pub(crate) fn unwinder(&self) -> &'static dyn Unwind {
-        #[cfg(feature = "async")]
-        let executor = unsafe { &*self.async_state.current_executor };
-        #[cfg(not(feature = "async"))]
-        let executor = &self.executor;
-
-        match executor {
+        match &self.executor {
             Executor::Interpreter(i) => i.unwinder(),
             #[cfg(has_host_compiler_backend)]
             Executor::Native => &vm::UnwindHost,
@@ -2229,18 +2162,11 @@
             }
             #[cfg(feature = "async")]
             Some(ResourceLimiterInner::Async(_)) => self.block_on(|store| {
-<<<<<<< HEAD
-                let Some(ResourceLimiterInner::Async(limiter)) = &mut store.limiter else {
-                    unreachable!();
-                };
-                limiter(&mut store.data).memory_growing(current, desired, maximum)
-=======
                 let limiter = match &mut store.0.limiter {
                     Some(ResourceLimiterInner::Async(limiter)) => limiter,
                     _ => unreachable!(),
                 };
                 limiter(&mut store.0.data).memory_growing(current, desired, maximum)
->>>>>>> 4b518271
             })?,
             None => Ok(true),
         }
@@ -2274,18 +2200,11 @@
             }
             #[cfg(feature = "async")]
             Some(ResourceLimiterInner::Async(_)) => self.block_on(|store| {
-<<<<<<< HEAD
-                let Some(ResourceLimiterInner::Async(limiter)) = &mut store.limiter else {
-                    unreachable!();
-                };
-                limiter(&mut store.data).table_growing(current, desired, maximum)
-=======
                 let limiter = match &mut store.0.limiter {
                     Some(ResourceLimiterInner::Async(limiter)) => limiter,
                     _ => unreachable!(),
                 };
                 limiter(&mut store.0.data).table_growing(current, desired, maximum)
->>>>>>> 4b518271
             })?,
             None => Ok(true),
         }
@@ -2425,7 +2344,7 @@
     }
 }
 
-impl<T: Default + 'static> Default for Store<T> {
+impl<T: Default> Default for Store<T> {
     fn default() -> Store<T> {
         Store::new(&Engine::default(), T::default())
     }
@@ -2447,13 +2366,6 @@
 
         // for documentation on this `unsafe`, see `into_data`.
         unsafe {
-            // We need to drop the fibers of each component instance before
-            // attempting to drop the instances themselves since the fibers may
-            // need to be resumed and allowed to exit cleanly before we yank the
-            // state out from under them.
-            #[cfg(feature = "component-model-async")]
-            ComponentStoreData::drop_fibers(&mut self.inner);
-
             ManuallyDrop::drop(&mut self.inner.data);
             ManuallyDrop::drop(&mut self.inner);
         }
