--- conflicted
+++ resolved
@@ -95,11 +95,7 @@
 pub use crate::runtime::vm::vmcontext::{
     VMArrayCallFunction, VMArrayCallHostFuncContext, VMContext, VMFuncRef, VMFunctionBody,
     VMFunctionImport, VMGlobalDefinition, VMGlobalImport, VMMemoryDefinition, VMMemoryImport,
-<<<<<<< HEAD
-    VMOpaqueContext, VMStoreContext, VMTableImport, VMTagImport, VMWasmCallFunction, ValRaw,
-=======
     VMOpaqueContext, VMStoreContext, VMTable, VMTagImport, VMWasmCallFunction, ValRaw,
->>>>>>> 58ad9115
 };
 pub use send_sync_ptr::SendSyncPtr;
 
@@ -247,12 +243,8 @@
 /// usage of `Instance` and `ComponentInstance` for example.
 #[derive(Copy, Clone)]
 #[repr(transparent)]
-<<<<<<< HEAD
 #[doc(hidden)]
 pub struct VMStoreRawPtr(pub NonNull<dyn VMStore>);
-=======
-struct VMStoreRawPtr(pub NonNull<dyn VMStore>);
->>>>>>> 58ad9115
 
 // SAFETY: this is the purpose of `VMStoreRawPtr`, see docs above about safe
 // usage.
