--- conflicted
+++ resolved
@@ -1,5 +1,3 @@
-#[cfg(feature = "async")]
-use crate::fiber::AsyncCx;
 use crate::func::HostFunc;
 use crate::hash_map::{Entry, HashMap};
 use crate::instance::InstancePre;
@@ -472,22 +470,12 @@
             "cannot use `func_new_async` without enabling async support in the config"
         );
         assert!(ty.comes_from_same_engine(self.engine()));
-<<<<<<< HEAD
-        self.func_new(module, name, ty, move |mut caller, params, results| {
-            let async_cx = AsyncCx::new(&mut caller.store.0);
-            let mut future = Pin::from(func(caller, params, results));
-            match async_cx.block_on(future.as_mut()) {
-                Ok(Ok(())) => Ok(()),
-                Ok(Err(trap)) | Err(trap) => Err(trap),
-            }
-=======
         self.func_new(module, name, ty, move |caller, params, results| {
             let instance = caller.caller();
             caller.store.with_blocking(|store, cx| {
                 let caller = Caller::new(store, instance);
                 cx.block_on(core::pin::Pin::from(func(caller, params, results)))
             })?
->>>>>>> 4b518271
         })
     }
 
@@ -581,15 +569,6 @@
             self.engine.config().async_support,
             "cannot use `func_wrap_async` without enabling async support on the config",
         );
-<<<<<<< HEAD
-        let func = HostFunc::wrap_inner(
-            &self.engine,
-            move |mut caller: Caller<'_, T>, args: Params| {
-                let async_cx = AsyncCx::new(&mut caller.store.0);
-                let mut future = Pin::from(func(caller, args));
-
-                match async_cx.block_on(future.as_mut()) {
-=======
         let func =
             HostFunc::wrap_inner(&self.engine, move |caller: Caller<'_, T>, args: Params| {
                 let instance = caller.caller();
@@ -598,7 +577,6 @@
                     func(caller, args).into()
                 });
                 match result {
->>>>>>> 4b518271
                     Ok(ret) => ret.into_fallible(),
                     Err(e) => Args::fallible_from_error(e),
                 }
