--- conflicted
+++ resolved
@@ -89,16 +89,8 @@
         mut store: impl AsContextMut<Data: Send>,
         ty: TableType,
         init: Ref,
-<<<<<<< HEAD
-    ) -> Result<Table>
-    where
-        T: Send,
-    {
+    ) -> Result<Table> {
         let store = store.as_context_mut();
-=======
-    ) -> Result<Table> {
-        let mut store = store.as_context_mut();
->>>>>>> 90ac295e
         assert!(
             store.0.async_support(),
             "cannot use `new_async` without enabling async support on the config"
@@ -304,16 +296,8 @@
         mut store: impl AsContextMut<Data: Send>,
         delta: u64,
         init: Ref,
-<<<<<<< HEAD
-    ) -> Result<u64>
-    where
-        T: Send + 'static,
-    {
+    ) -> Result<u64> {
         let store = store.as_context_mut();
-=======
-    ) -> Result<u64> {
-        let mut store = store.as_context_mut();
->>>>>>> 90ac295e
         assert!(
             store.0.async_support(),
             "cannot use `grow_async` without enabling async support on the config"
@@ -439,12 +423,10 @@
         wasmtime_export: crate::runtime::vm::ExportTable,
         store: &mut StoreOpaque,
     ) -> Table {
-        debug_assert!(
-            wasmtime_export
-                .table
-                .ref_type
-                .is_canonicalized_for_runtime_usage()
-        );
+        debug_assert!(wasmtime_export
+            .table
+            .ref_type
+            .is_canonicalized_for_runtime_usage());
 
         Table(store.store_data_mut().insert(wasmtime_export))
     }
