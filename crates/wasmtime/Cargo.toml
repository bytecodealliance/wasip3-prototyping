--- conflicted
+++ resolved
@@ -61,11 +61,7 @@
 smallvec = { workspace = true, optional = true }
 hashbrown = { workspace = true, features = ["default-hasher"] }
 bitflags = { workspace = true }
-<<<<<<< HEAD
-futures = { workspace = true, default_features = false, features = ["alloc"], optional = true }
-=======
 futures = { workspace = true, features = ["alloc"], optional = true }
->>>>>>> 4b518271
 bytes = { workspace = true, optional = true }
 
 [target.'cfg(target_os = "windows")'.dependencies.windows-sys]
@@ -199,7 +195,6 @@
   "dep:wasmtime-fiber",
   "dep:async-trait",
   "dep:trait-variant",
-  "dep:futures",
   "wasmtime-component-macro?/async",
   "runtime",
 ]
@@ -396,18 +391,13 @@
   "async",
   "component-model",
   "std",
-  "futures/std",
-  "wasmtime-environ/compile",
   "wasmtime-component-macro?/component-model-async",
   "dep:futures",
-<<<<<<< HEAD
-=======
   "futures/std",
 ]
 
 # Enables support for `stream` interop with the `bytes` crate.
 component-model-async-bytes = [
   "component-model-async",
->>>>>>> 4b518271
   "dep:bytes",
 ]