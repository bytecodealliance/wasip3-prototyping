--- conflicted
+++ resolved
@@ -372,12 +372,8 @@
         /// Component model support for async lifting/lowering: this corresponds
         /// to the 🚟 emoji in the component model specification.
         pub component_model_async_stackful: Option<bool>,
-<<<<<<< HEAD
-        /// TODO
-=======
         /// Component model support for `error-context`: this corresponds
         /// to the 📝 emoji in the component model specification.
->>>>>>> 703871a2
         pub component_model_error_context: Option<bool>,
         /// Configure support for the function-references proposal.
         pub function_references: Option<bool>,
