//! Contains the common Wasmtime command line interface (CLI) flags.

use anyhow::{Context, Result};
use clap::Parser;
use serde::Deserialize;
use std::{
    fmt, fs,
    path::{Path, PathBuf},
    time::Duration,
};
use wasmtime::Config;

pub mod opt;

#[cfg(feature = "logging")]
fn init_file_per_thread_logger(prefix: &'static str) {
    file_per_thread_logger::initialize(prefix);
    file_per_thread_logger::allow_uninitialized();

    // Extending behavior of default spawner:
    // https://docs.rs/rayon/1.1.0/rayon/struct.ThreadPoolBuilder.html#method.spawn_handler
    // Source code says DefaultSpawner is implementation detail and
    // shouldn't be used directly.
    #[cfg(feature = "parallel-compilation")]
    rayon::ThreadPoolBuilder::new()
        .spawn_handler(move |thread| {
            let mut b = std::thread::Builder::new();
            if let Some(name) = thread.name() {
                b = b.name(name.to_owned());
            }
            if let Some(stack_size) = thread.stack_size() {
                b = b.stack_size(stack_size);
            }
            b.spawn(move || {
                file_per_thread_logger::initialize(prefix);
                thread.run()
            })?;
            Ok(())
        })
        .build_global()
        .unwrap();
}

wasmtime_option_group! {
    #[derive(PartialEq, Clone, Deserialize)]
    #[serde(rename_all = "kebab-case", deny_unknown_fields)]
    pub struct OptimizeOptions {
        /// Optimization level of generated code (0-2, s; default: 2)
        #[serde(default)]
        #[serde(deserialize_with = "crate::opt::cli_parse_wrapper")]
        pub opt_level: Option<wasmtime::OptLevel>,

        /// Register allocator algorithm choice.
        #[serde(default)]
        #[serde(deserialize_with = "crate::opt::cli_parse_wrapper")]
        pub regalloc_algorithm: Option<wasmtime::RegallocAlgorithm>,

        /// Do not allow Wasm linear memories to move in the host process's
        /// address space.
        pub memory_may_move: Option<bool>,

        /// Initial virtual memory allocation size for memories.
        pub memory_reservation: Option<u64>,

        /// Bytes to reserve at the end of linear memory for growth into.
        pub memory_reservation_for_growth: Option<u64>,

        /// Size, in bytes, of guard pages for linear memories.
        pub memory_guard_size: Option<u64>,

        /// Indicates whether an unmapped region of memory is placed before all
        /// linear memories.
        pub guard_before_linear_memory: Option<bool>,

        /// Whether to initialize tables lazily, so that instantiation is
        /// fast but indirect calls are a little slower. If no, tables are
        /// initialized eagerly from any active element segments that apply to
        /// them during instantiation. (default: yes)
        pub table_lazy_init: Option<bool>,

        /// Enable the pooling allocator, in place of the on-demand allocator.
        pub pooling_allocator: Option<bool>,

        /// The number of decommits to do per batch. A batch size of 1
        /// effectively disables decommit batching. (default: 1)
        pub pooling_decommit_batch_size: Option<usize>,

        /// How many bytes to keep resident between instantiations for the
        /// pooling allocator in linear memories.
        pub pooling_memory_keep_resident: Option<usize>,

        /// How many bytes to keep resident between instantiations for the
        /// pooling allocator in tables.
        pub pooling_table_keep_resident: Option<usize>,

        /// Enable memory protection keys for the pooling allocator; this can
        /// optimize the size of memory slots.
        #[serde(default)]
        #[serde(deserialize_with = "crate::opt::cli_parse_wrapper")]
        pub pooling_memory_protection_keys: Option<wasmtime::MpkEnabled>,

        /// Sets an upper limit on how many memory protection keys (MPK) Wasmtime
        /// will use. (default: 16)
        pub pooling_max_memory_protection_keys: Option<usize>,

        /// Configure attempting to initialize linear memory via a
        /// copy-on-write mapping (default: yes)
        pub memory_init_cow: Option<bool>,

        /// Threshold below which CoW images are guaranteed to be used and be
        /// dense.
        pub memory_guaranteed_dense_image_size: Option<u64>,

        /// The maximum number of WebAssembly instances which can be created
        /// with the pooling allocator.
        pub pooling_total_core_instances: Option<u32>,

        /// The maximum number of WebAssembly components which can be created
        /// with the pooling allocator.
        pub pooling_total_component_instances: Option<u32>,

        /// The maximum number of WebAssembly memories which can be created with
        /// the pooling allocator.
        pub pooling_total_memories: Option<u32>,

        /// The maximum number of WebAssembly tables which can be created with
        /// the pooling allocator.
        pub pooling_total_tables: Option<u32>,

        /// The maximum number of WebAssembly stacks which can be created with
        /// the pooling allocator.
        pub pooling_total_stacks: Option<u32>,

        /// The maximum runtime size of each linear memory in the pooling
        /// allocator, in bytes.
        pub pooling_max_memory_size: Option<usize>,

        /// The maximum table elements for any table defined in a module when
        /// using the pooling allocator.
        pub pooling_table_elements: Option<usize>,

        /// The maximum size, in bytes, allocated for a core instance's metadata
        /// when using the pooling allocator.
        pub pooling_max_core_instance_size: Option<usize>,

        /// Configures the maximum number of "unused warm slots" to retain in the
        /// pooling allocator. (default: 100)
        pub pooling_max_unused_warm_slots: Option<u32>,

        /// How much memory, in bytes, to keep resident for async stacks allocated
        /// with the pooling allocator. (default: 0)
        pub pooling_async_stack_keep_resident: Option<usize>,

        /// The maximum size, in bytes, allocated for a component instance's
        /// `VMComponentContext` metadata. (default: 1MiB)
        pub pooling_max_component_instance_size: Option<usize>,

        /// The maximum number of core instances a single component may contain
        /// (default is unlimited).
        pub pooling_max_core_instances_per_component: Option<u32>,

        /// The maximum number of Wasm linear memories that a single component may
        /// transitively contain (default is unlimited).
        pub pooling_max_memories_per_component: Option<u32>,

        /// The maximum number of tables that a single component may transitively
        /// contain (default is unlimited).
        pub pooling_max_tables_per_component: Option<u32>,

        /// The maximum number of defined tables for a core module. (default: 1)
        pub pooling_max_tables_per_module: Option<u32>,

        /// The maximum number of defined linear memories for a module. (default: 1)
        pub pooling_max_memories_per_module: Option<u32>,

        /// The maximum number of concurrent GC heaps supported. (default: 1000)
        pub pooling_total_gc_heaps: Option<u32>,

        /// Enable or disable the use of host signal handlers for traps.
        pub signals_based_traps: Option<bool>,

        /// DEPRECATED: Use `-Cmemory-guard-size=N` instead.
        pub dynamic_memory_guard_size: Option<u64>,

        /// DEPRECATED: Use `-Cmemory-guard-size=N` instead.
        pub static_memory_guard_size: Option<u64>,

        /// DEPRECATED: Use `-Cmemory-may-move` instead.
        pub static_memory_forced: Option<bool>,

        /// DEPRECATED: Use `-Cmemory-reservation=N` instead.
        pub static_memory_maximum_size: Option<u64>,

        /// DEPRECATED: Use `-Cmemory-reservation-for-growth=N` instead.
        pub dynamic_memory_reserved_for_growth: Option<u64>,
    }

    enum Optimize {
        ...
    }
}

wasmtime_option_group! {
    #[derive(PartialEq, Clone, Deserialize)]
    #[serde(rename_all = "kebab-case", deny_unknown_fields)]
    pub struct CodegenOptions {
        /// Either `cranelift` or `winch`.
        ///
        /// Currently only `cranelift` and `winch` are supported, but not all
        /// builds of Wasmtime have both built in.
        #[serde(default)]
        #[serde(deserialize_with = "crate::opt::cli_parse_wrapper")]
        pub compiler: Option<wasmtime::Strategy>,
        /// Which garbage collector to use: `drc` or `null`.
        ///
        /// `drc` is the deferred reference-counting collector.
        ///
        /// `null` is the null garbage collector, which does not collect any
        /// garbage.
        ///
        /// Note that not all builds of Wasmtime will have support for garbage
        /// collection included.
        #[serde(default)]
        #[serde(deserialize_with = "crate::opt::cli_parse_wrapper")]
        pub collector: Option<wasmtime::Collector>,
        /// Enable Cranelift's internal debug verifier (expensive)
        pub cranelift_debug_verifier: Option<bool>,
        /// Whether or not to enable caching of compiled modules.
        pub cache: Option<bool>,
        /// Configuration for compiled module caching.
        pub cache_config: Option<String>,
        /// Whether or not to enable parallel compilation of modules.
        pub parallel_compilation: Option<bool>,
        /// Whether to enable proof-carrying code (PCC)-based validation.
        pub pcc: Option<bool>,
        /// Controls whether native unwind information is present in compiled
        /// object files.
        pub native_unwind_info: Option<bool>,

        #[prefixed = "cranelift"]
        #[serde(default)]
        /// Set a cranelift-specific option. Use `wasmtime settings` to see
        /// all.
        pub cranelift: Vec<(String, Option<String>)>,
    }

    enum Codegen {
        ...
    }
}

wasmtime_option_group! {
    #[derive(PartialEq, Clone, Deserialize)]
    #[serde(rename_all = "kebab-case", deny_unknown_fields)]
    pub struct DebugOptions {
        /// Enable generation of DWARF debug information in compiled code.
        pub debug_info: Option<bool>,
        /// Configure whether compiled code can map native addresses to wasm.
        pub address_map: Option<bool>,
        /// Configure whether logging is enabled.
        pub logging: Option<bool>,
        /// Configure whether logs are emitted to files
        pub log_to_files: Option<bool>,
        /// Enable coredump generation to this file after a WebAssembly trap.
        pub coredump: Option<String>,
    }

    enum Debug {
        ...
    }
}

wasmtime_option_group! {
    #[derive(PartialEq, Clone, Deserialize)]
    #[serde(rename_all = "kebab-case", deny_unknown_fields)]
    pub struct WasmOptions {
        /// Enable canonicalization of all NaN values.
        pub nan_canonicalization: Option<bool>,
        /// Enable execution fuel with N units fuel, trapping after running out
        /// of fuel.
        ///
        /// Most WebAssembly instructions consume 1 unit of fuel. Some
        /// instructions, such as `nop`, `drop`, `block`, and `loop`, consume 0
        /// units, as any execution cost associated with them involves other
        /// instructions which do consume fuel.
        pub fuel: Option<u64>,
        /// Yield when a global epoch counter changes, allowing for async
        /// operation without blocking the executor.
        pub epoch_interruption: Option<bool>,
        /// Maximum stack size, in bytes, that wasm is allowed to consume before a
        /// stack overflow is reported.
        pub max_wasm_stack: Option<usize>,
        /// Stack size, in bytes, that will be allocated for async stacks.
        ///
        /// Note that this must be larger than `max-wasm-stack` and the
        /// difference between the two is how much stack the host has to execute
        /// on.
        pub async_stack_size: Option<usize>,
        /// Configures whether or not stacks used for async futures are zeroed
        /// before (re)use as a defense-in-depth mechanism. (default: false)
        pub async_stack_zeroing: Option<bool>,
        /// Allow unknown exports when running commands.
        pub unknown_exports_allow: Option<bool>,
        /// Allow the main module to import unknown functions, using an
        /// implementation that immediately traps, when running commands.
        pub unknown_imports_trap: Option<bool>,
        /// Allow the main module to import unknown functions, using an
        /// implementation that returns default values, when running commands.
        pub unknown_imports_default: Option<bool>,
        /// Enables memory error checking. (see wmemcheck.md for more info)
        pub wmemcheck: Option<bool>,
        /// Maximum size, in bytes, that a linear memory is allowed to reach.
        ///
        /// Growth beyond this limit will cause `memory.grow` instructions in
        /// WebAssembly modules to return -1 and fail.
        pub max_memory_size: Option<usize>,
        /// Maximum size, in table elements, that a table is allowed to reach.
        pub max_table_elements: Option<usize>,
        /// Maximum number of WebAssembly instances allowed to be created.
        pub max_instances: Option<usize>,
        /// Maximum number of WebAssembly tables allowed to be created.
        pub max_tables: Option<usize>,
        /// Maximum number of WebAssembly linear memories allowed to be created.
        pub max_memories: Option<usize>,
        /// Force a trap to be raised on `memory.grow` and `table.grow` failure
        /// instead of returning -1 from these instructions.
        ///
        /// This is not necessarily a spec-compliant option to enable but can be
        /// useful for tracking down a backtrace of what is requesting so much
        /// memory, for example.
        pub trap_on_grow_failure: Option<bool>,
        /// Maximum execution time of wasm code before timing out (1, 2s, 100ms, etc)
        pub timeout: Option<Duration>,
        /// Configures support for all WebAssembly proposals implemented.
        pub all_proposals: Option<bool>,
        /// Configure support for the bulk memory proposal.
        pub bulk_memory: Option<bool>,
        /// Configure support for the multi-memory proposal.
        pub multi_memory: Option<bool>,
        /// Configure support for the multi-value proposal.
        pub multi_value: Option<bool>,
        /// Configure support for the reference-types proposal.
        pub reference_types: Option<bool>,
        /// Configure support for the simd proposal.
        pub simd: Option<bool>,
        /// Configure support for the relaxed-simd proposal.
        pub relaxed_simd: Option<bool>,
        /// Configure forcing deterministic and host-independent behavior of
        /// the relaxed-simd instructions.
        ///
        /// By default these instructions may have architecture-specific behavior as
        /// allowed by the specification, but this can be used to force the behavior
        /// of these instructions to match the deterministic behavior classified in
        /// the specification. Note that enabling this option may come at a
        /// performance cost.
        pub relaxed_simd_deterministic: Option<bool>,
        /// Configure support for the tail-call proposal.
        pub tail_call: Option<bool>,
        /// Configure support for the threads proposal.
        pub threads: Option<bool>,
        /// Configure support for the memory64 proposal.
        pub memory64: Option<bool>,
        /// Configure support for the component-model proposal.
        pub component_model: Option<bool>,
        /// Component model support for async lifting/lowering.
        pub component_model_async: Option<bool>,
        /// Component model support for async lifting/lowering: this corresponds
        /// to the 🚝 emoji in the component model specification.
        pub component_model_async_builtins: Option<bool>,
        /// Component model support for async lifting/lowering: this corresponds
        /// to the 🚟 emoji in the component model specification.
        pub component_model_async_stackful: Option<bool>,
        /// TODO
        pub component_model_error_context: Option<bool>,
        /// Configure support for the function-references proposal.
        pub function_references: Option<bool>,
        /// Configure support for the GC proposal.
        pub gc: Option<bool>,
        /// Configure support for the custom-page-sizes proposal.
        pub custom_page_sizes: Option<bool>,
        /// Configure support for the wide-arithmetic proposal.
        pub wide_arithmetic: Option<bool>,
        /// Configure support for the extended-const proposal.
        pub extended_const: Option<bool>,
        /// Configure support for the exceptions proposal.
        pub exceptions: Option<bool>,
        /// DEPRECATED: Configure support for the legacy exceptions proposal.
        pub legacy_exceptions: Option<bool>,
    }

    enum Wasm {
        ...
    }
}

wasmtime_option_group! {
    #[derive(PartialEq, Clone, Deserialize)]
    #[serde(rename_all = "kebab-case", deny_unknown_fields)]
    pub struct WasiOptions {
        /// Enable support for WASI CLI APIs, including filesystems, sockets, clocks, and random.
        pub cli: Option<bool>,
        /// Enable WASI APIs marked as: @unstable(feature = cli-exit-with-code)
        pub cli_exit_with_code: Option<bool>,
        /// Deprecated alias for `cli`
        pub common: Option<bool>,
        /// Enable support for WASI neural network imports (experimental)
        pub nn: Option<bool>,
        /// Enable support for WASI threading imports (experimental). Implies preview2=false.
        pub threads: Option<bool>,
        /// Enable support for WASI HTTP imports
        pub http: Option<bool>,
        /// Number of distinct write calls to the outgoing body's output-stream
        /// that the implementation will buffer.
        /// Default: 1.
        pub http_outgoing_body_buffer_chunks: Option<usize>,
        /// Maximum size allowed in a write call to the outgoing body's output-stream.
        /// Default: 1024 * 1024.
        pub http_outgoing_body_chunk_size: Option<usize>,
        /// Enable support for WASI config imports (experimental)
        pub config: Option<bool>,
        /// Enable support for WASI key-value imports (experimental)
        pub keyvalue: Option<bool>,
        /// Inherit environment variables and file descriptors following the
        /// systemd listen fd specification (UNIX only)
        pub listenfd: Option<bool>,
        /// Grant access to the given TCP listen socket
        #[serde(default)]
        pub tcplisten: Vec<String>,
        /// Enable support for WASI TLS (Transport Layer Security) imports (experimental)
        pub tls: Option<bool>,
        /// Implement WASI Preview1 using new Preview2 implementation (true, default) or legacy
        /// implementation (false)
        pub preview2: Option<bool>,
        /// Pre-load machine learning graphs (i.e., models) for use by wasi-nn.
        ///
        /// Each use of the flag will preload a ML model from the host directory
        /// using the given model encoding. The model will be mapped to the
        /// directory name: e.g., `--wasi-nn-graph openvino:/foo/bar` will preload
        /// an OpenVINO model named `bar`. Note that which model encodings are
        /// available is dependent on the backends implemented in the
        /// `wasmtime_wasi_nn` crate.
        #[serde(skip)]
        pub nn_graph: Vec<WasiNnGraph>,
        /// Flag for WASI preview2 to inherit the host's network within the
        /// guest so it has full access to all addresses/ports/etc.
        pub inherit_network: Option<bool>,
        /// Indicates whether `wasi:sockets/ip-name-lookup` is enabled or not.
        pub allow_ip_name_lookup: Option<bool>,
        /// Indicates whether `wasi:sockets` TCP support is enabled or not.
        pub tcp: Option<bool>,
        /// Indicates whether `wasi:sockets` UDP support is enabled or not.
        pub udp: Option<bool>,
        /// Enable WASI APIs marked as: @unstable(feature = network-error-code)
        pub network_error_code: Option<bool>,
        /// Allows imports from the `wasi_unstable` core wasm module.
        pub preview0: Option<bool>,
        /// Inherit all environment variables from the parent process.
        ///
        /// This option can be further overwritten with `--env` flags.
        pub inherit_env: Option<bool>,
        /// Pass a wasi config variable to the program.
        #[serde(skip)]
        pub config_var: Vec<KeyValuePair>,
        /// Preset data for the In-Memory provider of WASI key-value API.
        #[serde(skip)]
        pub keyvalue_in_memory_data: Vec<KeyValuePair>,
    }

    enum Wasi {
        ...
    }
}

#[derive(Debug, Clone, PartialEq)]
pub struct WasiNnGraph {
    pub format: String,
    pub dir: String,
}

#[derive(Debug, Clone, PartialEq)]
pub struct KeyValuePair {
    pub key: String,
    pub value: String,
}

/// Common options for commands that translate WebAssembly modules
#[derive(Parser, Clone, Deserialize)]
#[serde(deny_unknown_fields)]
pub struct CommonOptions {
    // These options groups are used to parse `-O` and such options but aren't
    // the raw form consumed by the CLI. Instead they're pushed into the `pub`
    // fields below as part of the `configure` method.
    //
    // Ideally clap would support `pub opts: OptimizeOptions` and parse directly
    // into that but it does not appear to do so for multiple `-O` flags for
    // now.
    /// Optimization and tuning related options for wasm performance, `-O help` to
    /// see all.
    #[arg(short = 'O', long = "optimize", value_name = "KEY[=VAL[,..]]")]
    #[serde(skip)]
    opts_raw: Vec<opt::CommaSeparated<Optimize>>,

    /// Codegen-related configuration options, `-C help` to see all.
    #[arg(short = 'C', long = "codegen", value_name = "KEY[=VAL[,..]]")]
    #[serde(skip)]
    codegen_raw: Vec<opt::CommaSeparated<Codegen>>,

    /// Debug-related configuration options, `-D help` to see all.
    #[arg(short = 'D', long = "debug", value_name = "KEY[=VAL[,..]]")]
    #[serde(skip)]
    debug_raw: Vec<opt::CommaSeparated<Debug>>,

    /// Options for configuring semantic execution of WebAssembly, `-W help` to see
    /// all.
    #[arg(short = 'W', long = "wasm", value_name = "KEY[=VAL[,..]]")]
    #[serde(skip)]
    wasm_raw: Vec<opt::CommaSeparated<Wasm>>,

    /// Options for configuring WASI and its proposals, `-S help` to see all.
    #[arg(short = 'S', long = "wasi", value_name = "KEY[=VAL[,..]]")]
    #[serde(skip)]
    wasi_raw: Vec<opt::CommaSeparated<Wasi>>,

    // These fields are filled in by the `configure` method below via the
    // options parsed from the CLI above. This is what the CLI should use.
    #[arg(skip)]
    #[serde(skip)]
    configured: bool,

    #[arg(skip)]
    #[serde(rename = "optimize", default)]
    pub opts: OptimizeOptions,

    #[arg(skip)]
    #[serde(rename = "codegen", default)]
    pub codegen: CodegenOptions,

    #[arg(skip)]
    #[serde(rename = "debug", default)]
    pub debug: DebugOptions,

    #[arg(skip)]
    #[serde(rename = "wasm", default)]
    pub wasm: WasmOptions,

    #[arg(skip)]
    #[serde(rename = "wasi", default)]
    pub wasi: WasiOptions,

    /// The target triple; default is the host triple
    #[arg(long, value_name = "TARGET")]
    #[serde(skip)]
    pub target: Option<String>,

    /// Use the specified TOML configuration file.
    /// This TOML configuration file can provide same configuration options as the
    /// `--optimize`, `--codgen`, `--debug`, `--wasm`, `--wasi` CLI options, with a couple exceptions.
    ///
    /// Additional options specified on the command line will take precedent over options loaded from
    /// this TOML file.
    #[arg(long = "config", value_name = "FILE")]
    #[serde(skip)]
    pub config: Option<PathBuf>,
}

macro_rules! match_feature {
    (
        [$feat:tt : $config:expr]
        $val:ident => $e:expr,
        $p:pat => err,
    ) => {
        #[cfg(feature = $feat)]
        {
            if let Some($val) = $config {
                $e;
            }
        }
        #[cfg(not(feature = $feat))]
        {
            if let Some($p) = $config {
                anyhow::bail!(concat!("support for ", $feat, " disabled at compile time"));
            }
        }
    };
}

impl CommonOptions {
    /// Creates a blank new set of [`CommonOptions`] that can be configured.
    pub fn new() -> CommonOptions {
        CommonOptions {
            opts_raw: Vec::new(),
            codegen_raw: Vec::new(),
            debug_raw: Vec::new(),
            wasm_raw: Vec::new(),
            wasi_raw: Vec::new(),
            configured: true,
            opts: Default::default(),
            codegen: Default::default(),
            debug: Default::default(),
            wasm: Default::default(),
            wasi: Default::default(),
            target: None,
            config: None,
        }
    }

    fn configure(&mut self) -> Result<()> {
        if self.configured {
            return Ok(());
        }
        self.configured = true;
        if let Some(toml_config_path) = &self.config {
            let toml_options = CommonOptions::from_file(toml_config_path)?;
            self.opts = toml_options.opts;
            self.codegen = toml_options.codegen;
            self.debug = toml_options.debug;
            self.wasm = toml_options.wasm;
            self.wasi = toml_options.wasi;
        }
        self.opts.configure_with(&self.opts_raw);
        self.codegen.configure_with(&self.codegen_raw);
        self.debug.configure_with(&self.debug_raw);
        self.wasm.configure_with(&self.wasm_raw);
        self.wasi.configure_with(&self.wasi_raw);
        Ok(())
    }

    pub fn init_logging(&mut self) -> Result<()> {
        self.configure()?;
        if self.debug.logging == Some(false) {
            return Ok(());
        }
        #[cfg(feature = "logging")]
        if self.debug.log_to_files == Some(true) {
            let prefix = "wasmtime.dbg.";
            init_file_per_thread_logger(prefix);
        } else {
            use std::io::IsTerminal;
            use tracing_subscriber::{EnvFilter, FmtSubscriber};
            let builder = FmtSubscriber::builder()
                .with_writer(std::io::stderr)
                .with_env_filter(EnvFilter::from_env("WASMTIME_LOG"))
                .with_ansi(std::io::stderr().is_terminal());
            if std::env::var("WASMTIME_LOG_NO_CONTEXT").is_ok_and(|value| value.eq("1")) {
                builder
                    .with_level(false)
                    .with_target(false)
                    .without_time()
                    .init()
            } else {
                builder.init();
            }
        }
        #[cfg(not(feature = "logging"))]
        if self.debug.log_to_files == Some(true) || self.debug.logging == Some(true) {
            anyhow::bail!("support for logging disabled at compile time");
        }
        Ok(())
    }

    pub fn config(&mut self, pooling_allocator_default: Option<bool>) -> Result<Config> {
        self.configure()?;
        let mut config = Config::new();

        match_feature! {
            ["cranelift" : self.codegen.compiler]
            strategy => config.strategy(strategy),
            _ => err,
        }
        match_feature! {
            ["gc" : self.codegen.collector]
            collector => config.collector(collector),
            _ => err,
        }
        if let Some(target) = &self.target {
            config.target(target)?;
        }
        match_feature! {
            ["cranelift" : self.codegen.cranelift_debug_verifier]
            enable => config.cranelift_debug_verifier(enable),
            true => err,
        }
        if let Some(enable) = self.debug.debug_info {
            config.debug_info(enable);
        }
        if self.debug.coredump.is_some() {
            #[cfg(feature = "coredump")]
            config.coredump_on_trap(true);
            #[cfg(not(feature = "coredump"))]
            anyhow::bail!("support for coredumps disabled at compile time");
        }
        match_feature! {
            ["cranelift" : self.opts.opt_level]
            level => config.cranelift_opt_level(level),
            _ => err,
        }
        match_feature! {
            ["cranelift": self.opts.regalloc_algorithm]
            algo => config.cranelift_regalloc_algorithm(algo),
            _ => err,
        }
        match_feature! {
            ["cranelift" : self.wasm.nan_canonicalization]
            enable => config.cranelift_nan_canonicalization(enable),
            true => err,
        }
        match_feature! {
            ["cranelift" : self.codegen.pcc]
            enable => config.cranelift_pcc(enable),
            true => err,
        }

        self.enable_wasm_features(&mut config)?;

        #[cfg(feature = "cranelift")]
        for (name, value) in self.codegen.cranelift.iter() {
            let name = name.replace('-', "_");
            unsafe {
                match value {
                    Some(val) => {
                        config.cranelift_flag_set(&name, val);
                    }
                    None => {
                        config.cranelift_flag_enable(&name);
                    }
                }
            }
        }
        #[cfg(not(feature = "cranelift"))]
        if !self.codegen.cranelift.is_empty() {
            anyhow::bail!("support for cranelift disabled at compile time");
        }

        #[cfg(feature = "cache")]
        if self.codegen.cache != Some(false) {
            match &self.codegen.cache_config {
                Some(path) => {
                    config.cache_config_load(path)?;
                }
                None => {
                    config.cache_config_load_default()?;
                }
            }
        }
        #[cfg(not(feature = "cache"))]
        if self.codegen.cache == Some(true) {
            anyhow::bail!("support for caching disabled at compile time");
        }

        match_feature! {
            ["parallel-compilation" : self.codegen.parallel_compilation]
            enable => config.parallel_compilation(enable),
            true => err,
        }

        let memory_reservation = self
            .opts
            .memory_reservation
            .or(self.opts.static_memory_maximum_size);
        if let Some(size) = memory_reservation {
            config.memory_reservation(size);
        }

        if let Some(enable) = self.opts.static_memory_forced {
            config.memory_may_move(!enable);
        }
        if let Some(enable) = self.opts.memory_may_move {
            config.memory_may_move(enable);
        }

        let memory_guard_size = self
            .opts
            .static_memory_guard_size
            .or(self.opts.dynamic_memory_guard_size)
            .or(self.opts.memory_guard_size);
        if let Some(size) = memory_guard_size {
            config.memory_guard_size(size);
        }

        let mem_for_growth = self
            .opts
            .memory_reservation_for_growth
            .or(self.opts.dynamic_memory_reserved_for_growth);
        if let Some(size) = mem_for_growth {
            config.memory_reservation_for_growth(size);
        }
        if let Some(enable) = self.opts.guard_before_linear_memory {
            config.guard_before_linear_memory(enable);
        }
        if let Some(enable) = self.opts.table_lazy_init {
            config.table_lazy_init(enable);
        }

        // If fuel has been configured, set the `consume fuel` flag on the config.
        if self.wasm.fuel.is_some() {
            config.consume_fuel(true);
        }

        if let Some(enable) = self.wasm.epoch_interruption {
            config.epoch_interruption(enable);
        }
        if let Some(enable) = self.debug.address_map {
            config.generate_address_map(enable);
        }
        if let Some(enable) = self.opts.memory_init_cow {
            config.memory_init_cow(enable);
        }
        if let Some(size) = self.opts.memory_guaranteed_dense_image_size {
            config.memory_guaranteed_dense_image_size(size);
        }
        if let Some(enable) = self.opts.signals_based_traps {
            config.signals_based_traps(enable);
        }
        if let Some(enable) = self.codegen.native_unwind_info {
            config.native_unwind_info(enable);
        }

        match_feature! {
            ["pooling-allocator" : self.opts.pooling_allocator.or(pooling_allocator_default)]
            enable => {
                if enable {
                    let mut cfg = wasmtime::PoolingAllocationConfig::default();
                    if let Some(size) = self.opts.pooling_memory_keep_resident {
                        cfg.linear_memory_keep_resident(size);
                    }
                    if let Some(size) = self.opts.pooling_table_keep_resident {
                        cfg.table_keep_resident(size);
                    }
                    if let Some(limit) = self.opts.pooling_total_core_instances {
                        cfg.total_core_instances(limit);
                    }
                    if let Some(limit) = self.opts.pooling_total_component_instances {
                        cfg.total_component_instances(limit);
                    }
                    if let Some(limit) = self.opts.pooling_total_memories {
                        cfg.total_memories(limit);
                    }
                    if let Some(limit) = self.opts.pooling_total_tables {
                        cfg.total_tables(limit);
                    }
                    if let Some(limit) = self.opts.pooling_table_elements
                        .or(self.wasm.max_table_elements)
                    {
                        cfg.table_elements(limit);
                    }
                    if let Some(limit) = self.opts.pooling_max_core_instance_size {
                        cfg.max_core_instance_size(limit);
                    }
                    match_feature! {
                        ["async" : self.opts.pooling_total_stacks]
                        limit => cfg.total_stacks(limit),
                        _ => err,
                    }
                    if let Some(max) = self.opts.pooling_max_memory_size
                        .or(self.wasm.max_memory_size)
                    {
                        cfg.max_memory_size(max);
                    }
                    if let Some(size) = self.opts.pooling_decommit_batch_size {
                        cfg.decommit_batch_size(size);
                    }
                    if let Some(max) = self.opts.pooling_max_unused_warm_slots {
                        cfg.max_unused_warm_slots(max);
                    }
                    match_feature! {
                        ["async" : self.opts.pooling_async_stack_keep_resident]
                        size => cfg.async_stack_keep_resident(size),
                        _ => err,
                    }
                    if let Some(max) = self.opts.pooling_max_component_instance_size {
                        cfg.max_component_instance_size(max);
                    }
                    if let Some(max) = self.opts.pooling_max_core_instances_per_component {
                        cfg.max_core_instances_per_component(max);
                    }
                    if let Some(max) = self.opts.pooling_max_memories_per_component {
                        cfg.max_memories_per_component(max);
                    }
                    if let Some(max) = self.opts.pooling_max_tables_per_component {
                        cfg.max_tables_per_component(max);
                    }
                    if let Some(max) = self.opts.pooling_max_tables_per_module {
                        cfg.max_tables_per_module(max);
                    }
                    if let Some(max) = self.opts.pooling_max_memories_per_module {
                        cfg.max_memories_per_module(max);
                    }
                    match_feature! {
                        ["memory-protection-keys" : self.opts.pooling_memory_protection_keys]
                        enable => cfg.memory_protection_keys(enable),
                        _ => err,
                    }
                    match_feature! {
                        ["memory-protection-keys" : self.opts.pooling_max_memory_protection_keys]
                        max => cfg.max_memory_protection_keys(max),
                        _ => err,
                    }
                    match_feature! {
                        ["gc" : self.opts.pooling_total_gc_heaps]
                        max => cfg.total_gc_heaps(max),
                        _ => err,
                    }
                    config.allocation_strategy(wasmtime::InstanceAllocationStrategy::Pooling(cfg));
                }
            },
            true => err,
        }

        if self.opts.pooling_memory_protection_keys.is_some()
            && !self.opts.pooling_allocator.unwrap_or(false)
        {
            anyhow::bail!("memory protection keys require the pooling allocator");
        }

        if self.opts.pooling_max_memory_protection_keys.is_some()
            && !self.opts.pooling_memory_protection_keys.is_some()
        {
            anyhow::bail!(
                "max memory protection keys requires memory protection keys to be enabled"
            );
        }

        match_feature! {
            ["async" : self.wasm.async_stack_size]
            size => config.async_stack_size(size),
            _ => err,
        }
        match_feature! {
            ["async" : self.wasm.async_stack_zeroing]
            enable => config.async_stack_zeroing(enable),
            _ => err,
        }

        if let Some(max) = self.wasm.max_wasm_stack {
            config.max_wasm_stack(max);

            // If `-Wasync-stack-size` isn't passed then automatically adjust it
            // to the wasm stack size provided here too. That prevents the need
            // to pass both when one can generally be inferred from the other.
            #[cfg(feature = "async")]
            if self.wasm.async_stack_size.is_none() {
                const DEFAULT_HOST_STACK: usize = 512 << 10;
                config.async_stack_size(max + DEFAULT_HOST_STACK);
            }
        }

        if let Some(enable) = self.wasm.relaxed_simd_deterministic {
            config.relaxed_simd_deterministic(enable);
        }
        match_feature! {
            ["cranelift" : self.wasm.wmemcheck]
            enable => config.wmemcheck(enable),
            true => err,
        }

        Ok(config)
    }

    pub fn enable_wasm_features(&self, config: &mut Config) -> Result<()> {
        let all = self.wasm.all_proposals;

        if let Some(enable) = self.wasm.simd.or(all) {
            config.wasm_simd(enable);
        }
        if let Some(enable) = self.wasm.relaxed_simd.or(all) {
            config.wasm_relaxed_simd(enable);
        }
        if let Some(enable) = self.wasm.bulk_memory.or(all) {
            config.wasm_bulk_memory(enable);
        }
        if let Some(enable) = self.wasm.multi_value.or(all) {
            config.wasm_multi_value(enable);
        }
        if let Some(enable) = self.wasm.tail_call.or(all) {
            config.wasm_tail_call(enable);
        }
        if let Some(enable) = self.wasm.multi_memory.or(all) {
            config.wasm_multi_memory(enable);
        }
        if let Some(enable) = self.wasm.memory64.or(all) {
            config.wasm_memory64(enable);
        }
        if let Some(enable) = self.wasm.custom_page_sizes.or(all) {
            config.wasm_custom_page_sizes(enable);
        }
        if let Some(enable) = self.wasm.wide_arithmetic.or(all) {
            config.wasm_wide_arithmetic(enable);
        }
        if let Some(enable) = self.wasm.extended_const.or(all) {
            config.wasm_extended_const(enable);
        }
<<<<<<< HEAD
        if let Some(enable) = self.wasm.component_model_error_context.or(all) {
            config.wasm_component_model_error_context(enable);
=======
        if let Some(enable) = self.wasm.exceptions.or(all) {
            config.wasm_exceptions(enable);
        }
        if let Some(enable) = self.wasm.legacy_exceptions.or(all) {
            #[expect(deprecated, reason = "forwarding CLI flag")]
            config.wasm_legacy_exceptions(enable);
>>>>>>> e657756d
        }

        macro_rules! handle_conditionally_compiled {
            ($(($feature:tt, $field:tt, $method:tt))*) => ($(
                if let Some(enable) = self.wasm.$field.or(all) {
                    #[cfg(feature = $feature)]
                    config.$method(enable);
                    #[cfg(not(feature = $feature))]
                    if enable && all.is_none() {
                        anyhow::bail!("support for {} was disabled at compile-time", $feature);
                    }
                }
            )*)
        }

        handle_conditionally_compiled! {
            ("component-model", component_model, wasm_component_model)
            ("component-model-async", component_model_async, wasm_component_model_async)
            ("component-model-async", component_model_async_builtins, wasm_component_model_async_builtins)
            ("component-model-async", component_model_async_stackful, wasm_component_model_async_stackful)
            ("threads", threads, wasm_threads)
            ("gc", gc, wasm_gc)
            ("gc", reference_types, wasm_reference_types)
            ("gc", function_references, wasm_function_references)
        }
        Ok(())
    }

    pub fn from_file<P: AsRef<Path>>(path: P) -> Result<Self> {
        let path_ref = path.as_ref();
        let file_contents = fs::read_to_string(path_ref)
            .with_context(|| format!("failed to read config file: {path_ref:?}"))?;
        toml::from_str::<CommonOptions>(&file_contents)
            .with_context(|| format!("failed to parse TOML config file {path_ref:?}"))
    }
}

#[cfg(test)]
mod tests {
    use wasmtime::{OptLevel, RegallocAlgorithm};

    use super::*;

    #[test]
    fn from_toml() {
        // empty toml
        let empty_toml = "";
        let mut common_options: CommonOptions = toml::from_str(empty_toml).unwrap();
        common_options.config(None).unwrap();

        // basic toml
        let basic_toml = r#"
            [optimize]
            [codegen]
            [debug]
            [wasm]
            [wasi]
        "#;
        let mut common_options: CommonOptions = toml::from_str(basic_toml).unwrap();
        common_options.config(None).unwrap();

        // toml with custom deserialization to match CLI flag parsing
        for (opt_value, expected) in [
            ("0", Some(OptLevel::None)),
            ("1", Some(OptLevel::Speed)),
            ("2", Some(OptLevel::Speed)),
            ("\"s\"", Some(OptLevel::SpeedAndSize)),
            ("\"hello\"", None), // should fail
            ("3", None),         // should fail
        ] {
            let toml = format!(
                r#"
                    [optimize]
                    opt-level = {opt_value}
                "#,
            );
            let parsed_opt_level = toml::from_str::<CommonOptions>(&toml)
                .ok()
                .and_then(|common_options| common_options.opts.opt_level);

            assert_eq!(
                parsed_opt_level, expected,
                "Mismatch for input '{opt_value}'. Parsed: {parsed_opt_level:?}, Expected: {expected:?}"
            );
        }

        // Regalloc algorithm
        for (regalloc_value, expected) in [
            ("\"backtracking\"", Some(RegallocAlgorithm::Backtracking)),
            ("\"hello\"", None), // should fail
            ("3", None),         // should fail
            ("true", None),      // should fail
        ] {
            let toml = format!(
                r#"
                    [optimize]
                    regalloc-algorithm = {regalloc_value}
                "#,
            );
            let parsed_regalloc_algorithm = toml::from_str::<CommonOptions>(&toml)
                .ok()
                .and_then(|common_options| common_options.opts.regalloc_algorithm);
            assert_eq!(
                parsed_regalloc_algorithm, expected,
                "Mismatch for input '{regalloc_value}'. Parsed: {parsed_regalloc_algorithm:?}, Expected: {expected:?}"
            );
        }

        // Strategy
        for (strategy_value, expected) in [
            ("\"cranelift\"", Some(wasmtime::Strategy::Cranelift)),
            ("\"winch\"", Some(wasmtime::Strategy::Winch)),
            ("\"hello\"", None), // should fail
            ("5", None),         // should fail
            ("true", None),      // should fail
        ] {
            let toml = format!(
                r#"
                    [codegen]
                    compiler = {strategy_value}
                "#,
            );
            let parsed_strategy = toml::from_str::<CommonOptions>(&toml)
                .ok()
                .and_then(|common_options| common_options.codegen.compiler);
            assert_eq!(
                parsed_strategy, expected,
                "Mismatch for input '{strategy_value}'. Parsed: {parsed_strategy:?}, Expected: {expected:?}",
            );
        }

        // Collector
        for (collector_value, expected) in [
            (
                "\"drc\"",
                Some(wasmtime::Collector::DeferredReferenceCounting),
            ),
            ("\"null\"", Some(wasmtime::Collector::Null)),
            ("\"hello\"", None), // should fail
            ("5", None),         // should fail
            ("true", None),      // should fail
        ] {
            let toml = format!(
                r#"
                    [codegen]
                    collector = {collector_value}
                "#,
            );
            let parsed_collector = toml::from_str::<CommonOptions>(&toml)
                .ok()
                .and_then(|common_options| common_options.codegen.collector);
            assert_eq!(
                parsed_collector, expected,
                "Mismatch for input '{collector_value}'. Parsed: {parsed_collector:?}, Expected: {expected:?}",
            );
        }
    }
}

impl Default for CommonOptions {
    fn default() -> CommonOptions {
        CommonOptions::new()
    }
}

impl fmt::Display for CommonOptions {
    fn fmt(&self, f: &mut fmt::Formatter<'_>) -> fmt::Result {
        let CommonOptions {
            codegen_raw,
            codegen,
            debug_raw,
            debug,
            opts_raw,
            opts,
            wasm_raw,
            wasm,
            wasi_raw,
            wasi,
            configured,
            target,
            config,
        } = self;
        if let Some(target) = target {
            write!(f, "--target {target} ")?;
        }
        if let Some(config) = config {
            write!(f, "--config {} ", config.display())?;
        }

        let codegen_flags;
        let opts_flags;
        let wasi_flags;
        let wasm_flags;
        let debug_flags;

        if *configured {
            codegen_flags = codegen.to_options();
            debug_flags = debug.to_options();
            wasi_flags = wasi.to_options();
            wasm_flags = wasm.to_options();
            opts_flags = opts.to_options();
        } else {
            codegen_flags = codegen_raw
                .iter()
                .flat_map(|t| t.0.iter())
                .cloned()
                .collect();
            debug_flags = debug_raw.iter().flat_map(|t| t.0.iter()).cloned().collect();
            wasi_flags = wasi_raw.iter().flat_map(|t| t.0.iter()).cloned().collect();
            wasm_flags = wasm_raw.iter().flat_map(|t| t.0.iter()).cloned().collect();
            opts_flags = opts_raw.iter().flat_map(|t| t.0.iter()).cloned().collect();
        }

        for flag in codegen_flags {
            write!(f, "-C{flag} ")?;
        }
        for flag in opts_flags {
            write!(f, "-O{flag} ")?;
        }
        for flag in wasi_flags {
            write!(f, "-S{flag} ")?;
        }
        for flag in wasm_flags {
            write!(f, "-W{flag} ")?;
        }
        for flag in debug_flags {
            write!(f, "-D{flag} ")?;
        }

        Ok(())
    }
}<|MERGE_RESOLUTION|>--- conflicted
+++ resolved
@@ -989,17 +989,15 @@
         if let Some(enable) = self.wasm.extended_const.or(all) {
             config.wasm_extended_const(enable);
         }
-<<<<<<< HEAD
-        if let Some(enable) = self.wasm.component_model_error_context.or(all) {
-            config.wasm_component_model_error_context(enable);
-=======
         if let Some(enable) = self.wasm.exceptions.or(all) {
             config.wasm_exceptions(enable);
         }
         if let Some(enable) = self.wasm.legacy_exceptions.or(all) {
             #[expect(deprecated, reason = "forwarding CLI flag")]
             config.wasm_legacy_exceptions(enable);
->>>>>>> e657756d
+        }
+        if let Some(enable) = self.wasm.component_model_error_context.or(all) {
+            config.wasm_component_model_error_context(enable);
         }
 
         macro_rules! handle_conditionally_compiled {
