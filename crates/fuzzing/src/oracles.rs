--- conflicted
+++ resolved
@@ -705,11 +705,7 @@
 
     let test = &test.test;
 
-<<<<<<< HEAD
-    if test.config.component_model_async() {
-=======
     if test.config.component_model_async() || u.arbitrary()? {
->>>>>>> 4b518271
         fuzz_config.enable_async(u)?;
     }
 
