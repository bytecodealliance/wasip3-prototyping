--- conflicted
+++ resolved
@@ -18,11 +18,8 @@
     pub component_model_async: bool,
     pub component_model_async_builtins: bool,
     pub component_model_async_stackful: bool,
-<<<<<<< HEAD
     pub component_model_error_context: bool,
-=======
     pub legacy_exceptions: bool,
->>>>>>> e657756d
 }
 
 impl<'a> Arbitrary<'a> for ModuleConfig {
@@ -71,11 +68,8 @@
             component_model_async: false,
             component_model_async_builtins: false,
             component_model_async_stackful: false,
-<<<<<<< HEAD
             component_model_error_context: false,
-=======
             legacy_exceptions: false,
->>>>>>> e657756d
             function_references_enabled: config.gc_enabled,
             config,
         })
