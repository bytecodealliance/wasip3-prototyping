--- conflicted
+++ resolved
@@ -15,15 +15,9 @@
     // in our `*.wast` testing so keep knobs here so they can be read during
     // config-to-`wasmtime::Config` translation.
     pub function_references_enabled: bool,
-<<<<<<< HEAD
-    pub cm_async: bool,
-    pub cm_async_builtins: bool,
-    pub cm_async_stackful: bool,
-=======
     pub component_model_async: bool,
     pub component_model_async_builtins: bool,
     pub component_model_async_stackful: bool,
->>>>>>> 58ad9115
 }
 
 impl<'a> Arbitrary<'a> for ModuleConfig {
@@ -69,15 +63,9 @@
         config.disallow_traps = u.ratio(9, 10)?;
 
         Ok(ModuleConfig {
-<<<<<<< HEAD
-            cm_async: false,
-            cm_async_builtins: false,
-            cm_async_stackful: false,
-=======
             component_model_async: false,
             component_model_async_builtins: false,
             component_model_async_stackful: false,
->>>>>>> 58ad9115
             function_references_enabled: config.gc_enabled,
             config,
         })
