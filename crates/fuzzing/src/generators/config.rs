//! Generate a configuration for both Wasmtime and the Wasm module to execute.

use super::{
    AsyncConfig, CodegenSettings, InstanceAllocationStrategy, MemoryConfig, ModuleConfig,
    NormalMemoryConfig, UnalignedMemoryCreator,
};
use crate::oracles::{StoreLimits, Timeout};
use anyhow::Result;
use arbitrary::{Arbitrary, Unstructured};
use std::sync::Arc;
use std::time::Duration;
use wasmtime::{Engine, Module, MpkEnabled, Store};
use wasmtime_test_util::wast::{limits, WastConfig, WastTest};

/// Configuration for `wasmtime::Config` and generated modules for a session of
/// fuzzing.
///
/// This configuration guides what modules are generated, how wasmtime
/// configuration is generated, and is typically itself generated through a call
/// to `Arbitrary` which allows for a form of "swarm testing".
#[derive(Debug, Clone)]
pub struct Config {
    /// Configuration related to the `wasmtime::Config`.
    pub wasmtime: WasmtimeConfig,
    /// Configuration related to generated modules.
    pub module_config: ModuleConfig,
}

impl Config {
    /// Indicates that this configuration is being used for differential
    /// execution.
    ///
    /// The purpose of this function is to update the configuration which was
    /// generated to be compatible with execution in multiple engines. The goal
    /// is to produce the exact same result in all engines so we need to paper
    /// over things like nan differences and memory/table behavior differences.
    pub fn set_differential_config(&mut self) {
        let config = &mut self.module_config.config;

        // Make it more likely that there are types available to generate a
        // function with.
        config.min_types = config.min_types.max(1);
        config.max_types = config.max_types.max(1);

        // Generate at least one function
        config.min_funcs = config.min_funcs.max(1);
        config.max_funcs = config.max_funcs.max(1);

        // Allow a memory to be generated, but don't let it get too large.
        // Additionally require the maximum size to guarantee that the growth
        // behavior is consistent across engines.
        config.max_memory32_bytes = 10 << 16;
        config.max_memory64_bytes = 10 << 16;
        config.memory_max_size_required = true;

        // If tables are generated make sure they don't get too large to avoid
        // hitting any engine-specific limit. Additionally ensure that the
        // maximum size is required to guarantee consistent growth across
        // engines.
        //
        // Note that while reference types are disabled below, only allow one
        // table.
        config.max_table_elements = 1_000;
        config.table_max_size_required = true;

        // Don't allow any imports
        config.max_imports = 0;

        // Try to get the function and the memory exported
        config.export_everything = true;

        // NaN is canonicalized at the wasm level for differential fuzzing so we
        // can paper over NaN differences between engines.
        config.canonicalize_nans = true;

        // If using the pooling allocator, update the instance limits too
        if let InstanceAllocationStrategy::Pooling(pooling) = &mut self.wasmtime.strategy {
            // One single-page memory
            pooling.total_memories = config.max_memories as u32;
            pooling.max_memory_size = 10 << 16;
            pooling.max_memories_per_module = config.max_memories as u32;
            if pooling.memory_protection_keys == MpkEnabled::Auto
                && pooling.max_memory_protection_keys > 1
            {
                pooling.total_memories =
                    pooling.total_memories * (pooling.max_memory_protection_keys as u32);
            }

            pooling.total_tables = config.max_tables as u32;
            pooling.table_elements = 1_000;
            pooling.max_tables_per_module = config.max_tables as u32;

            pooling.core_instance_size = 1_000_000;

            if let MemoryConfig::Normal(cfg) = &mut self.wasmtime.memory_config {
                match &mut cfg.memory_reservation {
                    Some(size) => *size = (*size).max(pooling.max_memory_size as u64),
                    other @ None => *other = Some(pooling.max_memory_size as u64),
                }
            }
        }

        // These instructions are explicitly not expected to be exactly the same
        // across engines. Don't fuzz them.
        config.relaxed_simd_enabled = false;
    }

    /// Uses this configuration and the supplied source of data to generate
    /// a wasm module.
    ///
    /// If a `default_fuel` is provided, the resulting module will be configured
    /// to ensure termination; as doing so will add an additional global to the module,
    /// the pooling allocator, if configured, will also have its globals limit updated.
    pub fn generate(
        &self,
        input: &mut Unstructured<'_>,
        default_fuel: Option<u32>,
    ) -> arbitrary::Result<wasm_smith::Module> {
        self.module_config.generate(input, default_fuel)
    }

    /// Updates this configuration to be able to run the `test` specified.
    ///
    /// This primarily updates `self.module_config` to ensure that it enables
    /// all features and proposals necessary to execute the `test` specified.
    /// This will additionally update limits in the pooling allocator to be able
    /// to execute all tests.
    pub fn make_wast_test_compliant(&mut self, test: &WastTest) -> WastConfig {
        let wasmtime_test_util::wast::TestConfig {
            memory64,
            custom_page_sizes,
            multi_memory,
            threads,
            gc,
            function_references,
            relaxed_simd,
            reference_types,
            tail_call,
            extended_const,
            wide_arithmetic,
<<<<<<< HEAD
            cm_async,
            cm_async_builtins,
            cm_async_stackful,
=======
            component_model_async,
            component_model_async_builtins,
            component_model_async_stackful,
>>>>>>> 58ad9115
            simd,

            hogs_memory: _,
            nan_canonicalization: _,
            gc_types: _,
        } = test.config;

        // Enable/disable some proposals that aren't configurable in wasm-smith
        // but are configurable in Wasmtime.
        self.module_config.function_references_enabled =
            function_references.or(gc).unwrap_or(false);
<<<<<<< HEAD
        self.module_config.cm_async_stackful = cm_async_stackful.unwrap_or(false);
        self.module_config.cm_async_builtins = cm_async_builtins.unwrap_or(false);
        self.module_config.cm_async = self.module_config.cm_async_stackful
            || self.module_config.cm_async_builtins
            || cm_async.unwrap_or(false);
=======
        self.module_config.component_model_async = component_model_async.unwrap_or(false);
        self.module_config.component_model_async_builtins =
            component_model_async_builtins.unwrap_or(false);
        self.module_config.component_model_async_stackful =
            component_model_async_stackful.unwrap_or(false);
>>>>>>> 58ad9115

        // Enable/disable proposals that wasm-smith has knobs for which will be
        // read when creating `wasmtime::Config`.
        let config = &mut self.module_config.config;
        config.bulk_memory_enabled = true;
        config.multi_value_enabled = true;
        config.wide_arithmetic_enabled = wide_arithmetic.unwrap_or(false);
        config.memory64_enabled = memory64.unwrap_or(false);
        config.relaxed_simd_enabled = relaxed_simd.unwrap_or(false);
        config.simd_enabled = config.relaxed_simd_enabled || simd.unwrap_or(false);
        config.tail_call_enabled = tail_call.unwrap_or(false);
        config.custom_page_sizes_enabled = custom_page_sizes.unwrap_or(false);
        config.threads_enabled = threads.unwrap_or(false);
        config.gc_enabled = gc.unwrap_or(false);
        config.reference_types_enabled = config.gc_enabled
            || self.module_config.function_references_enabled
            || reference_types.unwrap_or(false);
        config.extended_const_enabled = extended_const.unwrap_or(false);
        if multi_memory.unwrap_or(false) {
            config.max_memories = limits::MEMORIES_PER_MODULE as usize;
        } else {
            config.max_memories = 1;
        }

        match &mut self.wasmtime.memory_config {
            MemoryConfig::Normal(config) => {
                if let Some(n) = &mut config.memory_reservation {
                    *n = (*n).max(limits::MEMORY_SIZE as u64);
                }
            }
            MemoryConfig::CustomUnaligned => {}
        }

        // FIXME: it might be more ideal to avoid the need for this entirely
        // and to just let the test fail. If a test fails due to a pooling
        // allocator resource limit being met we could ideally detect that and
        // let the fuzz test case pass. That would avoid the need to hardcode
        // so much here and in theory wouldn't reduce the usefulness of fuzzers
        // all that much. At this time though we can't easily test this configuration.
        if let InstanceAllocationStrategy::Pooling(pooling) = &mut self.wasmtime.strategy {
            // Clamp protection keys between 1 & 2 to reduce the number of
            // slots and then multiply the total memories by the number of keys
            // we have since a single store has access to only one key.
            pooling.max_memory_protection_keys = pooling.max_memory_protection_keys.max(1).min(2);
            pooling.total_memories = pooling
                .total_memories
                .max(limits::MEMORIES * (pooling.max_memory_protection_keys as u32));

            // For other limits make sure they meet the minimum threshold
            // required for our wast tests.
            pooling.total_component_instances = pooling
                .total_component_instances
                .max(limits::COMPONENT_INSTANCES);
            pooling.total_tables = pooling.total_tables.max(limits::TABLES);
            pooling.max_tables_per_module =
                pooling.max_tables_per_module.max(limits::TABLES_PER_MODULE);
            pooling.max_memories_per_module = pooling
                .max_memories_per_module
                .max(limits::MEMORIES_PER_MODULE);
            pooling.max_memories_per_component = pooling
                .max_memories_per_component
                .max(limits::MEMORIES_PER_MODULE);
            pooling.total_core_instances = pooling.total_core_instances.max(limits::CORE_INSTANCES);
            pooling.max_memory_size = pooling.max_memory_size.max(limits::MEMORY_SIZE);
            pooling.table_elements = pooling.table_elements.max(limits::TABLE_ELEMENTS);
            pooling.core_instance_size = pooling.core_instance_size.max(limits::CORE_INSTANCE_SIZE);
            pooling.component_instance_size = pooling
                .component_instance_size
                .max(limits::CORE_INSTANCE_SIZE);
        }

        // Return the test configuration that this fuzz configuration represents
        // which is used afterwards to test if the `test` here is expected to
        // fail or not.
        WastConfig {
            collector: match self.wasmtime.collector {
                Collector::Null => wasmtime_test_util::wast::Collector::Null,
                Collector::DeferredReferenceCounting => {
                    wasmtime_test_util::wast::Collector::DeferredReferenceCounting
                }
            },
            pooling: matches!(
                self.wasmtime.strategy,
                InstanceAllocationStrategy::Pooling(_)
            ),
            compiler: match self.wasmtime.compiler_strategy {
                CompilerStrategy::CraneliftNative => {
                    wasmtime_test_util::wast::Compiler::CraneliftNative
                }
                CompilerStrategy::CraneliftPulley => {
                    wasmtime_test_util::wast::Compiler::CraneliftPulley
                }
                CompilerStrategy::Winch => wasmtime_test_util::wast::Compiler::Winch,
            },
        }
    }

    /// Converts this to a `wasmtime::Config` object
    pub fn to_wasmtime(&self) -> wasmtime::Config {
        crate::init_fuzzing();

        let mut cfg = wasmtime_cli_flags::CommonOptions::default();
        cfg.codegen.native_unwind_info =
            Some(cfg!(target_os = "windows") || self.wasmtime.native_unwind_info);
        cfg.codegen.parallel_compilation = Some(false);
        cfg.debug.address_map = Some(self.wasmtime.generate_address_map);
        cfg.opts.opt_level = Some(self.wasmtime.opt_level.to_wasmtime());
        cfg.opts.regalloc_algorithm = Some(self.wasmtime.regalloc_algorithm.to_wasmtime());
        cfg.opts.signals_based_traps = Some(self.wasmtime.signals_based_traps);
        cfg.opts.memory_guaranteed_dense_image_size = Some(std::cmp::min(
            // Clamp this at 16MiB so we don't get huge in-memory
            // images during fuzzing.
            16 << 20,
            self.wasmtime.memory_guaranteed_dense_image_size,
        ));
        cfg.wasm.async_stack_zeroing = Some(self.wasmtime.async_stack_zeroing);
        cfg.wasm.bulk_memory = Some(true);
<<<<<<< HEAD
        cfg.wasm.component_model_async = Some(self.module_config.cm_async);
        // TODO: handle cm_async_{builtins,stackful}
=======
        cfg.wasm.component_model_async = Some(self.module_config.component_model_async);
        cfg.wasm.component_model_async_builtins =
            Some(self.module_config.component_model_async_builtins);
        cfg.wasm.component_model_async_stackful =
            Some(self.module_config.component_model_async_stackful);
>>>>>>> 58ad9115
        cfg.wasm.custom_page_sizes = Some(self.module_config.config.custom_page_sizes_enabled);
        cfg.wasm.epoch_interruption = Some(self.wasmtime.epoch_interruption);
        cfg.wasm.extended_const = Some(self.module_config.config.extended_const_enabled);
        cfg.wasm.fuel = self.wasmtime.consume_fuel.then(|| u64::MAX);
        cfg.wasm.function_references = Some(self.module_config.function_references_enabled);
        cfg.wasm.gc = Some(self.module_config.config.gc_enabled);
        cfg.wasm.memory64 = Some(self.module_config.config.memory64_enabled);
        cfg.wasm.multi_memory = Some(self.module_config.config.max_memories > 1);
        cfg.wasm.multi_value = Some(self.module_config.config.multi_value_enabled);
        cfg.wasm.nan_canonicalization = Some(self.wasmtime.canonicalize_nans);
        cfg.wasm.reference_types = Some(self.module_config.config.reference_types_enabled);
        cfg.wasm.simd = Some(self.module_config.config.simd_enabled);
        cfg.wasm.tail_call = Some(self.module_config.config.tail_call_enabled);
        cfg.wasm.threads = Some(self.module_config.config.threads_enabled);
        cfg.wasm.wide_arithmetic = Some(self.module_config.config.wide_arithmetic_enabled);
        if !self.module_config.config.simd_enabled {
            cfg.wasm.relaxed_simd = Some(false);
        }
        cfg.codegen.collector = Some(self.wasmtime.collector.to_wasmtime());

        let compiler_strategy = &self.wasmtime.compiler_strategy;
        let cranelift_strategy = match compiler_strategy {
            CompilerStrategy::CraneliftNative | CompilerStrategy::CraneliftPulley => true,
            CompilerStrategy::Winch => false,
        };
        self.wasmtime.compiler_strategy.configure(&mut cfg);

        self.wasmtime.codegen.configure(&mut cfg);

        // Determine whether we will actually enable PCC -- this is
        // disabled if the module requires memory64, which is not yet
        // compatible (due to the need for dynamic checks).
        let pcc = cfg!(feature = "fuzz-pcc")
            && self.wasmtime.pcc
            && !self.module_config.config.memory64_enabled;

        // Only set cranelift specific flags when the Cranelift strategy is
        // chosen.
        if cranelift_strategy {
            // If the wasm-smith-generated module use nan canonicalization then we
            // don't need to enable it, but if it doesn't enable it already then we
            // enable this codegen option.
            cfg.wasm.nan_canonicalization = Some(!self.module_config.config.canonicalize_nans);

            // Enabling the verifier will at-least-double compilation time, which
            // with a 20-30x slowdown in fuzzing can cause issues related to
            // timeouts. If generated modules can have more than a small handful of
            // functions then disable the verifier when fuzzing to try to lessen the
            // impact of timeouts.
            if self.module_config.config.max_funcs > 10 {
                cfg.codegen.cranelift_debug_verifier = Some(false);
            }

            if self.wasmtime.force_jump_veneers {
                cfg.codegen.cranelift.push((
                    "wasmtime_linkopt_force_jump_veneer".to_string(),
                    Some("true".to_string()),
                ));
            }

            if let Some(pad) = self.wasmtime.padding_between_functions {
                cfg.codegen.cranelift.push((
                    "wasmtime_linkopt_padding_between_functions".to_string(),
                    Some(pad.to_string()),
                ));
            }

            cfg.codegen.pcc = Some(pcc);

            // Eager init is currently only supported on Cranelift, not Winch.
            cfg.opts.table_lazy_init = Some(self.wasmtime.table_lazy_init);
        }

        self.wasmtime.strategy.configure(&mut cfg);

        // Vary the memory configuration, but only if threads are not enabled.
        // When the threads proposal is enabled we might generate shared memory,
        // which is less amenable to different memory configurations:
        // - shared memories are required to be "static" so fuzzing the various
        //   memory configurations will mostly result in uninteresting errors.
        //   The interesting part about shared memories is the runtime so we
        //   don't fuzz non-default settings.
        // - shared memories are required to be aligned which means that the
        //   `CustomUnaligned` variant isn't actually safe to use with a shared
        //   memory.
        let host_memory = if !self.module_config.config.threads_enabled {
            // If PCC is enabled, force other options to be compatible: PCC is currently only
            // supported when bounds checks are elided.
            let memory_config = if pcc {
                MemoryConfig::Normal(NormalMemoryConfig {
                    memory_reservation: Some(4 << 30), // 4 GiB
                    memory_guard_size: Some(2 << 30),  // 2 GiB
                    memory_reservation_for_growth: Some(0),
                    guard_before_linear_memory: false,
                    memory_init_cow: true,
                    // Doesn't matter, only using virtual memory.
                    cranelift_enable_heap_access_spectre_mitigations: None,
                })
            } else {
                self.wasmtime.memory_config.clone()
            };

            match &memory_config {
                MemoryConfig::Normal(memory_config) => {
                    memory_config.configure(&mut cfg);
                    None
                }
                MemoryConfig::CustomUnaligned => {
                    cfg.opts.memory_reservation = Some(0);
                    cfg.opts.memory_guard_size = Some(0);
                    cfg.opts.memory_reservation_for_growth = Some(0);
                    cfg.opts.guard_before_linear_memory = Some(false);
                    cfg.opts.memory_init_cow = Some(false);
                    log::debug!("a custom unaligned host memory will be in use");
                    Some(Arc::new(UnalignedMemoryCreator))
                }
            }
        } else {
            None
        };

        // If malloc-based memory is going to be used, which requires these four
        // options set to specific values (and Pulley auto-sets two of them)
        // then be sure to cap `memory_reservation_for_growth` at a smaller
        // value than the default. For malloc-based memory reservation beyond
        // the end of memory isn't captured by `StoreLimiter` so we need to be
        // sure it's small enough to not blow OOM limits while fuzzing.
        if ((cfg.opts.signals_based_traps == Some(true) && cfg.opts.memory_guard_size == Some(0))
            || self.wasmtime.compiler_strategy == CompilerStrategy::CraneliftPulley)
            && cfg.opts.memory_reservation == Some(0)
            && cfg.opts.memory_init_cow == Some(false)
        {
            let growth = &mut cfg.opts.memory_reservation_for_growth;
            let max = 1 << 20;
            *growth = match *growth {
                Some(n) => Some(n.min(max)),
                None => Some(max),
            };
        }

        log::debug!("creating wasmtime config with CLI options:\n{cfg}");
        let mut cfg = cfg.config(None).expect("failed to create wasmtime::Config");

        if let Some(host_memory) = host_memory {
            cfg.with_host_memory(host_memory);
        }

        if self.wasmtime.async_config != AsyncConfig::Disabled {
            log::debug!("async config in use {:?}", self.wasmtime.async_config);
            self.wasmtime.async_config.configure(&mut cfg);
        }

        return cfg;
    }

    /// Convenience function for generating a `Store<T>` using this
    /// configuration.
    pub fn to_store(&self) -> Store<StoreLimits> {
        let engine = Engine::new(&self.to_wasmtime()).unwrap();
        let mut store = Store::new(&engine, StoreLimits::new());
        self.configure_store(&mut store);
        store
    }

    /// Configures a store based on this configuration.
    pub fn configure_store(&self, store: &mut Store<StoreLimits>) {
        store.limiter(|s| s as &mut dyn wasmtime::ResourceLimiter);

        // Configure the store to never abort by default, that is it'll have
        // max fuel or otherwise trap on an epoch change but the epoch won't
        // ever change.
        //
        // Afterwards though see what `AsyncConfig` is being used an further
        // refine the store's configuration based on that.
        if self.wasmtime.consume_fuel {
            store.set_fuel(u64::MAX).unwrap();
        }
        if self.wasmtime.epoch_interruption {
            store.epoch_deadline_trap();
            store.set_epoch_deadline(1);
        }
        match self.wasmtime.async_config {
            AsyncConfig::Disabled => {}
            AsyncConfig::YieldWithFuel(amt) => {
                assert!(self.wasmtime.consume_fuel);
                store.fuel_async_yield_interval(Some(amt)).unwrap();
            }
            AsyncConfig::YieldWithEpochs { ticks, .. } => {
                assert!(self.wasmtime.epoch_interruption);
                store.set_epoch_deadline(ticks);
                store.epoch_deadline_async_yield_and_update(ticks);
            }
        }
    }

    /// Generates an arbitrary method of timing out an instance, ensuring that
    /// this configuration supports the returned timeout.
    pub fn generate_timeout(&mut self, u: &mut Unstructured<'_>) -> arbitrary::Result<Timeout> {
        let time_duration = Duration::from_millis(100);
        let timeout = u
            .choose(&[Timeout::Fuel(100_000), Timeout::Epoch(time_duration)])?
            .clone();
        match &timeout {
            Timeout::Fuel(..) => {
                self.wasmtime.consume_fuel = true;
            }
            Timeout::Epoch(..) => {
                self.wasmtime.epoch_interruption = true;
            }
            Timeout::None => unreachable!("Not an option given to choose()"),
        }
        Ok(timeout)
    }

    /// Compiles the `wasm` within the `engine` provided.
    ///
    /// This notably will use `Module::{serialize,deserialize_file}` to
    /// round-trip if configured in the fuzzer.
    pub fn compile(&self, engine: &Engine, wasm: &[u8]) -> Result<Module> {
        // Propagate this error in case the caller wants to handle
        // valid-vs-invalid wasm.
        let module = Module::new(engine, wasm)?;
        if !self.wasmtime.use_precompiled_cwasm {
            return Ok(module);
        }

        // Don't propagate these errors to prevent them from accidentally being
        // interpreted as invalid wasm, these should never fail on a
        // well-behaved host system.
        let dir = tempfile::TempDir::new().unwrap();
        let file = dir.path().join("module.wasm");
        std::fs::write(&file, module.serialize().unwrap()).unwrap();
        unsafe { Ok(Module::deserialize_file(engine, &file).unwrap()) }
    }

    /// Updates this configuration to forcibly enable async support. Only useful
    /// in fuzzers which do async calls.
    pub fn enable_async(&mut self, u: &mut Unstructured<'_>) -> arbitrary::Result<()> {
        if self.wasmtime.consume_fuel || u.arbitrary()? {
            self.wasmtime.async_config =
                AsyncConfig::YieldWithFuel(u.int_in_range(1000..=100_000)?);
            self.wasmtime.consume_fuel = true;
        } else {
            self.wasmtime.async_config = AsyncConfig::YieldWithEpochs {
                dur: Duration::from_millis(u.int_in_range(1..=10)?),
                ticks: u.int_in_range(1..=10)?,
            };
            self.wasmtime.epoch_interruption = true;
        }
        Ok(())
    }
}

impl<'a> Arbitrary<'a> for Config {
    fn arbitrary(u: &mut Unstructured<'a>) -> arbitrary::Result<Self> {
        let mut config = Self {
            wasmtime: u.arbitrary()?,
            module_config: u.arbitrary()?,
        };

        config
            .wasmtime
            .update_module_config(&mut config.module_config, u)?;

        Ok(config)
    }
}

/// Configuration related to `wasmtime::Config` and the various settings which
/// can be tweaked from within.
#[derive(Arbitrary, Clone, Debug, Eq, Hash, PartialEq)]
pub struct WasmtimeConfig {
    opt_level: OptLevel,
    regalloc_algorithm: RegallocAlgorithm,
    debug_info: bool,
    canonicalize_nans: bool,
    interruptable: bool,
    pub(crate) consume_fuel: bool,
    pub(crate) epoch_interruption: bool,
    /// The Wasmtime memory configuration to use.
    pub memory_config: MemoryConfig,
    force_jump_veneers: bool,
    memory_init_cow: bool,
    memory_guaranteed_dense_image_size: u64,
    use_precompiled_cwasm: bool,
    async_stack_zeroing: bool,
    /// Configuration for the instance allocation strategy to use.
    pub strategy: InstanceAllocationStrategy,
    codegen: CodegenSettings,
    padding_between_functions: Option<u16>,
    generate_address_map: bool,
    native_unwind_info: bool,
    /// Configuration for the compiler to use.
    pub compiler_strategy: CompilerStrategy,
    collector: Collector,
    table_lazy_init: bool,

    /// Whether or not fuzzing should enable PCC.
    pcc: bool,

    /// Configuration for whether wasm is invoked in an async fashion and how
    /// it's cooperatively time-sliced.
    pub async_config: AsyncConfig,

    /// Whether or not host signal handlers are enabled for this configuration,
    /// aka whether signal handlers are supported.
    signals_based_traps: bool,
}

impl WasmtimeConfig {
    /// Force `self` to be a configuration compatible with `other`. This is
    /// useful for differential execution to avoid unhelpful fuzz crashes when
    /// one engine has a feature enabled and the other does not.
    pub fn make_compatible_with(&mut self, other: &Self) {
        // Use the same allocation strategy between the two configs.
        //
        // Ideally this wouldn't be necessary, but, during differential
        // evaluation, if the `lhs` is using ondemand and the `rhs` is using the
        // pooling allocator (or vice versa), then the module may have been
        // generated in such a way that is incompatible with the other
        // allocation strategy.
        //
        // We can remove this in the future when it's possible to access the
        // fields of `wasm_smith::Module` to constrain the pooling allocator
        // based on what was actually generated.
        self.strategy = other.strategy.clone();
        if let InstanceAllocationStrategy::Pooling { .. } = &other.strategy {
            // Also use the same memory configuration when using the pooling
            // allocator.
            self.memory_config = other.memory_config.clone();
        }

        self.make_internally_consistent();
    }

    /// Updates `config` to be compatible with `self` and the other way around
    /// too.
    pub fn update_module_config(
        &mut self,
        config: &mut ModuleConfig,
        u: &mut Unstructured<'_>,
    ) -> arbitrary::Result<()> {
        match self.compiler_strategy {
            CompilerStrategy::CraneliftNative => {}

            CompilerStrategy::Winch => {
                // Winch is not complete on non-x64 targets, so just abandon this test
                // case. We don't want to force Cranelift because we change what module
                // config features are enabled based on the compiler strategy, and we
                // don't want to make the same fuzz input DNA generate different test
                // cases on different targets.
                if cfg!(not(target_arch = "x86_64")) {
                    log::warn!(
                        "want to compile with Winch but host architecture does not support it"
                    );
                    return Err(arbitrary::Error::IncorrectFormat);
                }

                // Winch doesn't support the same set of wasm proposal as Cranelift
                // at this time, so if winch is selected be sure to disable wasm
                // proposals in `Config` to ensure that Winch can compile the
                // module that wasm-smith generates.
                config.config.relaxed_simd_enabled = false;
                config.config.gc_enabled = false;
                config.config.tail_call_enabled = false;
                config.config.reference_types_enabled = false;
                config.function_references_enabled = false;

                // Winch's SIMD implementations require AVX and AVX2.
                if self
                    .codegen_flag("has_avx")
                    .is_some_and(|value| value == "false")
                    || self
                        .codegen_flag("has_avx2")
                        .is_some_and(|value| value == "false")
                {
                    config.config.simd_enabled = false;
                }

                // Tuning  the following engine options is currently not supported
                // by Winch.
                self.signals_based_traps = true;
                self.table_lazy_init = true;
                self.debug_info = false;
            }

            CompilerStrategy::CraneliftPulley => {
                config.config.threads_enabled = false;
            }
        }

        // Forcibly don't use the `CustomUnaligned` memory configuration when
        // wasm threads are enabled or when the pooling allocator is used. For
        // the pooling allocator it doesn't use custom memory creators anyway
        // and for wasm threads that will require some refactoring of the
        // `LinearMemory` trait to bubble up the request that the linear memory
        // not move. Otherwise that just generates a panic right now.
        if config.config.threads_enabled
            || matches!(self.strategy, InstanceAllocationStrategy::Pooling(_))
        {
            self.avoid_custom_unaligned_memory(u)?;
        }

        // If using the pooling allocator, constrain the memory and module configurations
        // to the module limits.
        if let InstanceAllocationStrategy::Pooling(pooling) = &mut self.strategy {
            // If the pooling allocator is used, do not allow shared memory to
            // be created. FIXME: see
            // https://github.com/bytecodealliance/wasmtime/issues/4244.
            config.config.threads_enabled = false;

            // Ensure the pooling allocator can support the maximal size of
            // memory, picking the smaller of the two to win.
            let min_bytes = config
                .config
                .max_memory32_bytes
                // memory64_bytes is a u128, but since we are taking the min
                // we can truncate it down to a u64.
                .min(
                    config
                        .config
                        .max_memory64_bytes
                        .try_into()
                        .unwrap_or(u64::MAX),
                );
            let mut min = min_bytes.min(pooling.max_memory_size as u64);
            if let MemoryConfig::Normal(cfg) = &self.memory_config {
                min = min.min(cfg.memory_reservation.unwrap_or(0));
            }
            pooling.max_memory_size = min as usize;
            config.config.max_memory32_bytes = min;
            config.config.max_memory64_bytes = min as u128;

            // If traps are disallowed then memories must have at least one page
            // of memory so if we still are only allowing 0 pages of memory then
            // increase that to one here.
            if config.config.disallow_traps {
                if pooling.max_memory_size < (1 << 16) {
                    pooling.max_memory_size = 1 << 16;
                    config.config.max_memory32_bytes = 1 << 16;
                    config.config.max_memory64_bytes = 1 << 16;
                    if let MemoryConfig::Normal(cfg) = &mut self.memory_config {
                        match &mut cfg.memory_reservation {
                            Some(size) => *size = (*size).max(pooling.max_memory_size as u64),
                            size @ None => *size = Some(pooling.max_memory_size as u64),
                        }
                    }
                }
                // .. additionally update tables
                if pooling.table_elements == 0 {
                    pooling.table_elements = 1;
                }
            }

            // Don't allow too many linear memories per instance since massive
            // virtual mappings can fail to get allocated.
            config.config.min_memories = config.config.min_memories.min(10);
            config.config.max_memories = config.config.max_memories.min(10);

            // Force this pooling allocator to always be able to accommodate the
            // module that may be generated.
            pooling.total_memories = config.config.max_memories as u32;
            pooling.total_tables = config.config.max_tables as u32;
        }

        if !self.signals_based_traps {
            // At this time shared memories require a "static" memory
            // configuration but when signals-based traps are disabled all
            // memories are forced to the "dynamic" configuration. This is
            // fixable with some more work on the bounds-checks side of things
            // to do a full bounds check even on static memories, but that's
            // left for a future PR.
            config.config.threads_enabled = false;

            // Spectre-based heap mitigations require signal handlers so this
            // must always be disabled if signals-based traps are disabled.
            if let MemoryConfig::Normal(cfg) = &mut self.memory_config {
                cfg.cranelift_enable_heap_access_spectre_mitigations = None;
            }
        }

        self.make_internally_consistent();

        Ok(())
    }

    /// Returns the codegen flag value, if any, for `name`.
    pub(crate) fn codegen_flag(&self, name: &str) -> Option<&str> {
        self.codegen.flags().iter().find_map(|(n, value)| {
            if n == name {
                Some(value.as_str())
            } else {
                None
            }
        })
    }

    /// Helper to switch `MemoryConfig::CustomUnaligned` to
    /// `MemoryConfig::Normal`
    fn avoid_custom_unaligned_memory(&mut self, u: &mut Unstructured<'_>) -> arbitrary::Result<()> {
        if let MemoryConfig::CustomUnaligned = self.memory_config {
            self.memory_config = MemoryConfig::Normal(u.arbitrary()?);
        }
        Ok(())
    }

    /// Helper method to handle some dependencies between various configuration
    /// options. This is intended to be called whenever a `Config` is created or
    /// modified to ensure that the final result is an instantiable `Config`.
    ///
    /// Note that in general this probably shouldn't exist and anything here can
    /// be considered a "TODO" to go implement more stuff in Wasmtime to accept
    /// these sorts of configurations. For now though it's intended to reflect
    /// the current state of the engine's development.
    fn make_internally_consistent(&mut self) {
        if !self.signals_based_traps {
            if let MemoryConfig::Normal(cfg) = &mut self.memory_config {
                // Spectre-based heap mitigations require signal handlers so
                // this must always be disabled if signals-based traps are
                // disabled.
                cfg.cranelift_enable_heap_access_spectre_mitigations = None;

                // With configuration settings that match the use of malloc for
                // linear memories cap the `memory_reservation_for_growth` value
                // to something reasonable to avoid OOM in fuzzing.
                if !cfg.memory_init_cow
                    && cfg.memory_guard_size == Some(0)
                    && cfg.memory_reservation == Some(0)
                {
                    let min = 10 << 20; // 10 MiB
                    if let Some(val) = &mut cfg.memory_reservation_for_growth {
                        *val = (*val).min(min);
                    } else {
                        cfg.memory_reservation_for_growth = Some(min);
                    }
                }
            }
        }
    }
}

#[derive(Arbitrary, Clone, Debug, PartialEq, Eq, Hash)]
enum OptLevel {
    None,
    Speed,
    SpeedAndSize,
}

impl OptLevel {
    fn to_wasmtime(&self) -> wasmtime::OptLevel {
        match self {
            OptLevel::None => wasmtime::OptLevel::None,
            OptLevel::Speed => wasmtime::OptLevel::Speed,
            OptLevel::SpeedAndSize => wasmtime::OptLevel::SpeedAndSize,
        }
    }
}

#[derive(Arbitrary, Clone, Debug, PartialEq, Eq, Hash)]
enum RegallocAlgorithm {
    Backtracking,
    SinglePass,
}

impl RegallocAlgorithm {
    fn to_wasmtime(&self) -> wasmtime::RegallocAlgorithm {
        match self {
            RegallocAlgorithm::Backtracking => wasmtime::RegallocAlgorithm::Backtracking,
            RegallocAlgorithm::SinglePass => wasmtime::RegallocAlgorithm::SinglePass,
        }
    }
}

#[derive(Clone, Debug, PartialEq, Eq, Hash)]
/// Compiler to use.
pub enum CompilerStrategy {
    /// Cranelift compiler for the native architecture.
    CraneliftNative,
    /// Winch compiler.
    Winch,
    /// Cranelift compiler for the native architecture.
    CraneliftPulley,
}

impl CompilerStrategy {
    /// Configures `config` to use this compilation strategy
    pub fn configure(&self, config: &mut wasmtime_cli_flags::CommonOptions) {
        match self {
            CompilerStrategy::CraneliftNative => {
                config.codegen.compiler = Some(wasmtime::Strategy::Cranelift);
            }
            CompilerStrategy::Winch => {
                config.codegen.compiler = Some(wasmtime::Strategy::Winch);
            }
            CompilerStrategy::CraneliftPulley => {
                config.codegen.compiler = Some(wasmtime::Strategy::Cranelift);
                config.target = Some("pulley64".to_string());
            }
        }
    }
}

impl Arbitrary<'_> for CompilerStrategy {
    fn arbitrary(u: &mut Unstructured<'_>) -> arbitrary::Result<Self> {
        // Favor fuzzing native cranelift, but if allowed also enable
        // winch/pulley.
        match u.int_in_range(0..=19)? {
            1 => Ok(Self::CraneliftPulley),
            2 => Ok(Self::Winch),
            _ => Ok(Self::CraneliftNative),
        }
    }
}

#[derive(Arbitrary, Clone, Debug, PartialEq, Eq, Hash)]
pub enum Collector {
    DeferredReferenceCounting,
    Null,
}

impl Collector {
    fn to_wasmtime(&self) -> wasmtime::Collector {
        match self {
            Collector::DeferredReferenceCounting => wasmtime::Collector::DeferredReferenceCounting,
            Collector::Null => wasmtime::Collector::Null,
        }
    }
}<|MERGE_RESOLUTION|>--- conflicted
+++ resolved
@@ -138,15 +138,9 @@
             tail_call,
             extended_const,
             wide_arithmetic,
-<<<<<<< HEAD
-            cm_async,
-            cm_async_builtins,
-            cm_async_stackful,
-=======
             component_model_async,
             component_model_async_builtins,
             component_model_async_stackful,
->>>>>>> 58ad9115
             simd,
 
             hogs_memory: _,
@@ -158,19 +152,11 @@
         // but are configurable in Wasmtime.
         self.module_config.function_references_enabled =
             function_references.or(gc).unwrap_or(false);
-<<<<<<< HEAD
-        self.module_config.cm_async_stackful = cm_async_stackful.unwrap_or(false);
-        self.module_config.cm_async_builtins = cm_async_builtins.unwrap_or(false);
-        self.module_config.cm_async = self.module_config.cm_async_stackful
-            || self.module_config.cm_async_builtins
-            || cm_async.unwrap_or(false);
-=======
         self.module_config.component_model_async = component_model_async.unwrap_or(false);
         self.module_config.component_model_async_builtins =
             component_model_async_builtins.unwrap_or(false);
         self.module_config.component_model_async_stackful =
             component_model_async_stackful.unwrap_or(false);
->>>>>>> 58ad9115
 
         // Enable/disable proposals that wasm-smith has knobs for which will be
         // read when creating `wasmtime::Config`.
@@ -288,16 +274,11 @@
         ));
         cfg.wasm.async_stack_zeroing = Some(self.wasmtime.async_stack_zeroing);
         cfg.wasm.bulk_memory = Some(true);
-<<<<<<< HEAD
-        cfg.wasm.component_model_async = Some(self.module_config.cm_async);
-        // TODO: handle cm_async_{builtins,stackful}
-=======
         cfg.wasm.component_model_async = Some(self.module_config.component_model_async);
         cfg.wasm.component_model_async_builtins =
             Some(self.module_config.component_model_async_builtins);
         cfg.wasm.component_model_async_stackful =
             Some(self.module_config.component_model_async_stackful);
->>>>>>> 58ad9115
         cfg.wasm.custom_page_sizes = Some(self.module_config.config.custom_page_sizes_enabled);
         cfg.wasm.epoch_interruption = Some(self.wasmtime.epoch_interruption);
         cfg.wasm.extended_const = Some(self.module_config.config.extended_const_enabled);
