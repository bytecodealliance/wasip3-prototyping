--- conflicted
+++ resolved
@@ -160,12 +160,9 @@
             component_model_async_builtins.unwrap_or(false);
         self.module_config.component_model_async_stackful =
             component_model_async_stackful.unwrap_or(false);
-<<<<<<< HEAD
         self.module_config.component_model_error_context =
             component_model_error_context.unwrap_or(false);
-=======
         self.module_config.legacy_exceptions = legacy_exceptions.unwrap_or(false);
->>>>>>> e657756d
 
         // Enable/disable proposals that wasm-smith has knobs for which will be
         // read when creating `wasmtime::Config`.
