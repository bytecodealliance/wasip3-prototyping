--- conflicted
+++ resolved
@@ -84,17 +84,6 @@
             resource_exit_call(vmctx: vmctx) -> bool;
 
             #[cfg(feature = "component-model-async")]
-<<<<<<< HEAD
-            task_backpressure(vmctx: vmctx, caller_instance: u32, enabled: u32) -> bool;
-            #[cfg(feature = "component-model-async")]
-            task_return(vmctx: vmctx, ty: u32, storage: ptr_u8, storage_len: size) -> bool;
-            #[cfg(feature = "component-model-async")]
-            task_wait(vmctx: vmctx, caller_instance: u32, async_: u8, memory: ptr_u8, payload: u32) -> u64;
-            #[cfg(feature = "component-model-async")]
-            task_poll(vmctx: vmctx, caller_instance: u32, async_: u8, memory: ptr_u8, payload: u32) -> u64;
-            #[cfg(feature = "component-model-async")]
-            task_yield(vmctx: vmctx, async_: u8) -> bool;
-=======
             backpressure_set(vmctx: vmctx, caller_instance: u32, enabled: u32) -> bool;
             #[cfg(feature = "component-model-async")]
             task_return(vmctx: vmctx, ty: u32, storage: ptr_u8, storage_len: size) -> bool;
@@ -110,7 +99,6 @@
             waitable_join(vmctx: vmctx, caller_instance: u32, set: u32, waitable: u32) -> bool;
             #[cfg(feature = "component-model-async")]
             yield_(vmctx: vmctx, async_: u8) -> bool;
->>>>>>> e929b63d
             #[cfg(feature = "component-model-async")]
             subtask_drop(vmctx: vmctx, caller_instance: u32, task_id: u32) -> bool;
             #[cfg(feature = "component-model-async")]
@@ -124,7 +112,7 @@
             #[cfg(feature = "component-model-async")]
             future_new(vmctx: vmctx, ty: u32) -> u64;
             #[cfg(feature = "component-model-async")]
-            future_write(vmctx: vmctx, memory: ptr_u8, realloc: ptr_u8, string_encoding: u8, ty: u32, future: u32, address: u32) -> u64;
+            future_write(vmctx: vmctx, memory: ptr_u8, realloc: ptr_u8, string_encoding: u8, ty: u32, err_ctx_ty: u32, future: u32, address: u32) -> u64;
             #[cfg(feature = "component-model-async")]
             future_read(vmctx: vmctx, memory: ptr_u8, realloc: ptr_u8, string_encoding: u8, ty: u32, err_ctx_ty: u32, future: u32, address: u32) -> u64;
             #[cfg(feature = "component-model-async")]
@@ -134,15 +122,11 @@
             #[cfg(feature = "component-model-async")]
             future_close_writable(vmctx: vmctx, ty: u32, err_ctx_ty: u32, writer: u32, error: u32) -> bool;
             #[cfg(feature = "component-model-async")]
-<<<<<<< HEAD
-            future_close_readable(vmctx: vmctx, ty: u32, reader: u32) -> bool;
-=======
-            future_close_readable(vmctx: vmctx, ty: u32, reader: u32, error: u32) -> bool;
->>>>>>> e929b63d
+            future_close_readable(vmctx: vmctx, ty: u32, err_ctx_ty: u32, reader: u32, error: u32) -> bool;
             #[cfg(feature = "component-model-async")]
             stream_new(vmctx: vmctx, ty: u32) -> u64;
             #[cfg(feature = "component-model-async")]
-            stream_write(vmctx: vmctx, memory: ptr_u8, realloc: ptr_u8, string_encoding: u8, ty: u32, stream: u32, address: u32, count: u32) -> u64;
+            stream_write(vmctx: vmctx, memory: ptr_u8, realloc: ptr_u8, string_encoding: u8, ty: u32, err_ctx_ty: u32, stream: u32, address: u32, count: u32) -> u64;
             #[cfg(feature = "component-model-async")]
             stream_read(vmctx: vmctx, memory: ptr_u8, realloc: ptr_u8, string_encoding: u8, ty: u32, err_ctx_ty: u32, stream: u32, address: u32, count: u32) -> u64;
             #[cfg(feature = "component-model-async")]
@@ -152,13 +136,9 @@
             #[cfg(feature = "component-model-async")]
             stream_close_writable(vmctx: vmctx, ty: u32, err_ctx_ty: u32, writer: u32, error: u32) -> bool;
             #[cfg(feature = "component-model-async")]
-<<<<<<< HEAD
-            stream_close_readable(vmctx: vmctx, ty: u32, reader: u32) -> bool;
-=======
-            stream_close_readable(vmctx: vmctx, ty: u32, reader: u32, error: u32) -> bool;
->>>>>>> e929b63d
+            stream_close_readable(vmctx: vmctx, ty: u32, err_ctx_ty: u32, reader: u32, error: u32) -> bool;
             #[cfg(feature = "component-model-async")]
-            flat_stream_write(vmctx: vmctx, memory: ptr_u8, realloc: ptr_u8, ty: u32, payload_size: u32, payload_align: u32, stream: u32, address: u32, count: u32) -> u64;
+            flat_stream_write(vmctx: vmctx, memory: ptr_u8, realloc: ptr_u8, ty: u32, err_ctx_ty: u32, payload_size: u32, payload_align: u32, stream: u32, address: u32, count: u32) -> u64;
             #[cfg(feature = "component-model-async")]
             flat_stream_read(vmctx: vmctx, memory: ptr_u8, realloc: ptr_u8, ty: u32, err_ctx_ty: u32, payload_size: u32, payload_align: u32, stream: u32, address: u32, count: u32) -> u64;
             #[cfg(feature = "component-model-async")]
