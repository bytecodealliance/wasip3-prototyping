//! Implementation of "inlining" a component into a flat list of initializers.
//!
//! After the first phase of compiling a component we're left with a single
//! root `Translation` for the original component along with a "static" list of
//! child components. Each `Translation` has a list of `LocalInitializer` items
//! inside of it which is a primitive representation of how the component
//! should be constructed with effectively one initializer per item in the
//! index space of a component. This "local initializer" list would be
//! relatively inefficient to process at runtime and more importantly doesn't
//! convey enough information to understand what trampolines need to be
//! compiled or what fused adapters need to be generated. This consequently is
//! the motivation for this file.
//!
//! The second phase of compilation, inlining here, will in a sense interpret
//! the initializers, at compile time, into a new list of `GlobalInitializer` entries
//! which are a sort of "global initializer". The generated `GlobalInitializer` is
//! much more specific than the `LocalInitializer` and additionally far fewer
//! `GlobalInitializer` structures are generated (in theory) than there are local
//! initializers.
//!
//! The "inlining" portion of the name of this module indicates how the
//! instantiation of a component is interpreted as calling a function. The
//! function's arguments are the imports provided to the instantiation of a
//! component, and further nested function calls happen on a stack when a
//! nested component is instantiated. The inlining then refers to how this
//! stack of instantiations is flattened to one list of `GlobalInitializer`
//! entries to represent the process of instantiating a component graph,
//! similar to how function inlining removes call instructions and creates one
//! giant function for a call graph. Here there are no inlining heuristics or
//! anything like that, we simply inline everything into the root component's
//! list of initializers.
//!
//! Another primary task this module performs is a form of dataflow analysis
//! to represent items in each index space with their definition rather than
//! references of relative indices. These definitions (all the `*Def` types in
//! this module) are not local to any one nested component and instead
//! represent state available at runtime tracked in the final `Component`
//! produced.
//!
//! With all this pieced together the general idea is relatively
//! straightforward. All of a component's initializers are processed in sequence
//! where instantiating a nested component pushes a "frame" onto a stack to
//! start executing and we resume at the old one when we're done. Items are
//! tracked where they come from and at the end after processing only the
//! side-effectful initializers are emitted to the `GlobalInitializer` list in the
//! final `Component`.

use crate::component::translate::*;
use crate::{EntityType, IndexType};
use std::borrow::Cow;
use wasmparser::component_types::{ComponentAnyTypeId, ComponentCoreModuleTypeId};

pub(super) fn run(
    types: &mut ComponentTypesBuilder,
    result: &Translation<'_>,
    nested_modules: &PrimaryMap<StaticModuleIndex, ModuleTranslation<'_>>,
    nested_components: &PrimaryMap<StaticComponentIndex, Translation<'_>>,
) -> Result<dfg::ComponentDfg> {
    let mut inliner = Inliner {
        nested_modules,
        nested_components,
        result: Default::default(),
        import_path_interner: Default::default(),
        runtime_instances: PrimaryMap::default(),
    };

    let index = RuntimeComponentInstanceIndex::from_u32(0);

    // The initial arguments to the root component are all host imports. This
    // means that they're all using the `ComponentItemDef::Host` variant. Here
    // an `ImportIndex` is allocated for each item and then the argument is
    // recorded.
    //
    // Note that this is represents the abstract state of a host import of an
    // item since we don't know the precise structure of the host import.
    let mut args = HashMap::with_capacity(result.exports.len());
    let mut path = Vec::new();
    types.resources_mut().set_current_instance(index);
    let types_ref = result.types_ref();
    for init in result.initializers.iter() {
        let (name, ty) = match *init {
            LocalInitializer::Import(name, ty) => (name, ty),
            _ => continue,
        };

        // Before `convert_component_entity_type` below all resource types
        // introduced by this import need to be registered and have indexes
        // assigned to them. Any fresh new resource type referred to by imports
        // is a brand new introduction of a resource which needs to have a type
        // allocated to it, so new runtime imports are injected for each
        // resource along with updating the `imported_resources` map.
        let index = inliner.result.import_types.next_key();
        types.resources_mut().register_component_entity_type(
            &types_ref,
            ty,
            &mut path,
            &mut |path| {
                let index = inliner.runtime_import(&ImportPath {
                    index,
                    path: path.iter().copied().map(Into::into).collect(),
                });
                inliner.result.imported_resources.push(index)
            },
        );

        // With resources all taken care of it's now possible to convert this
        // into Wasmtime's type system.
        let ty = types.convert_component_entity_type(types_ref, ty)?;

        // Imports of types that aren't resources are not required to be
        // specified by the host since it's just for type information within
        // the component.
        if let TypeDef::Interface(_) = ty {
            continue;
        }
        let index = inliner.result.import_types.push((name.0.to_string(), ty));
        let path = ImportPath::root(index);
        args.insert(name.0, ComponentItemDef::from_import(path, ty)?);
    }

    // This will run the inliner to completion after being seeded with the
    // initial frame. When the inliner finishes it will return the exports of
    // the root frame which are then used for recording the exports of the
    // component.
    inliner.result.num_runtime_component_instances += 1;
    let frame = InlinerFrame::new(index, result, ComponentClosure::default(), args, None);
    let resources_snapshot = types.resources_mut().clone();
    let mut frames = vec![(frame, resources_snapshot)];
    let exports = inliner.run(types, &mut frames)?;
    assert!(frames.is_empty());

    let mut export_map = Default::default();
    for (name, def) in exports {
        inliner.record_export(name, def, types, &mut export_map)?;
    }
    inliner.result.exports = export_map;
    inliner.result.num_resource_tables = types.num_resource_tables();
    inliner.result.num_future_tables = types.num_future_tables();
    inliner.result.num_stream_tables = types.num_stream_tables();
    inliner.result.num_error_context_tables = types.num_error_context_tables();

    Ok(inliner.result)
}

struct Inliner<'a> {
    /// The list of static modules that were found during initial translation of
    /// the component.
    ///
    /// This is used during the instantiation of these modules to ahead-of-time
    /// order the arguments precisely according to what the module is defined as
    /// needing which avoids the need to do string lookups or permute arguments
    /// at runtime.
    nested_modules: &'a PrimaryMap<StaticModuleIndex, ModuleTranslation<'a>>,

    /// The list of static components that were found during initial translation of
    /// the component.
    ///
    /// This is used when instantiating nested components to push a new
    /// `InlinerFrame` with the `Translation`s here.
    nested_components: &'a PrimaryMap<StaticComponentIndex, Translation<'a>>,

    /// The final `Component` that is being constructed and returned from this
    /// inliner.
    result: dfg::ComponentDfg,

    // Maps used to "intern" various runtime items to only save them once at
    // runtime instead of multiple times.
    import_path_interner: HashMap<ImportPath<'a>, RuntimeImportIndex>,

    /// Origin information about where each runtime instance came from
    runtime_instances: PrimaryMap<dfg::InstanceId, InstanceModule>,
}

/// A "stack frame" as part of the inlining process, or the progress through
/// instantiating a component.
///
/// All instantiations of a component will create an `InlinerFrame` and are
/// incrementally processed via the `initializers` list here. Note that the
/// inliner frames are stored on the heap to avoid recursion based on user
/// input.
struct InlinerFrame<'a> {
    instance: RuntimeComponentInstanceIndex,

    /// The remaining initializers to process when instantiating this component.
    initializers: std::slice::Iter<'a, LocalInitializer<'a>>,

    /// The component being instantiated.
    translation: &'a Translation<'a>,

    /// The "closure arguments" to this component, or otherwise the maps indexed
    /// by `ModuleUpvarIndex` and `ComponentUpvarIndex`. This is created when
    /// a component is created and stored as part of a component's state during
    /// inlining.
    closure: ComponentClosure<'a>,

    /// The arguments to the creation of this component.
    ///
    /// At the root level these are all imports from the host and between
    /// components this otherwise tracks how all the arguments are defined.
    args: HashMap<&'a str, ComponentItemDef<'a>>,

    // core wasm index spaces
    funcs: PrimaryMap<FuncIndex, dfg::CoreDef>,
    memories: PrimaryMap<MemoryIndex, dfg::CoreExport<EntityIndex>>,
    tables: PrimaryMap<TableIndex, dfg::CoreExport<EntityIndex>>,
    globals: PrimaryMap<GlobalIndex, dfg::CoreExport<EntityIndex>>,
    tags: PrimaryMap<GlobalIndex, dfg::CoreExport<EntityIndex>>,
    modules: PrimaryMap<ModuleIndex, ModuleDef<'a>>,

    // component model index spaces
    component_funcs: PrimaryMap<ComponentFuncIndex, ComponentFuncDef<'a>>,
    module_instances: PrimaryMap<ModuleInstanceIndex, ModuleInstanceDef<'a>>,
    component_instances: PrimaryMap<ComponentInstanceIndex, ComponentInstanceDef<'a>>,
    components: PrimaryMap<ComponentIndex, ComponentDef<'a>>,

    /// The type of instance produced by completing the instantiation of this
    /// frame.
    ///
    /// This is a wasmparser-relative piece of type information which is used to
    /// register resource types after instantiation has completed.
    ///
    /// This is `Some` for all subcomponents and `None` for the root component.
    instance_ty: Option<ComponentInstanceTypeId>,
}

/// "Closure state" for a component which is resolved from the `ClosedOverVars`
/// state that was calculated during translation.
//
// FIXME: this is cloned quite a lot and given the internal maps if this is a
// perf issue we may want to `Rc` these fields. Note that this is only a perf
// hit at compile-time though which we in general don't pay too much
// attention to.
#[derive(Default, Clone)]
struct ComponentClosure<'a> {
    modules: PrimaryMap<ModuleUpvarIndex, ModuleDef<'a>>,
    components: PrimaryMap<ComponentUpvarIndex, ComponentDef<'a>>,
}

/// Representation of a "path" into an import.
///
/// Imports from the host at this time are one of three things:
///
/// * Functions
/// * Core wasm modules
/// * "Instances" of these three items
///
/// The "base" values are functions and core wasm modules, but the abstraction
/// of an instance allows embedding functions/modules deeply within other
/// instances. This "path" represents optionally walking through a host instance
/// to get to the final desired item. At runtime instances are just maps of
/// values and so this is used to ensure that we primarily only deal with
/// individual functions and modules instead of synthetic instances.
#[derive(Clone, PartialEq, Hash, Eq)]
struct ImportPath<'a> {
    index: ImportIndex,
    path: Vec<Cow<'a, str>>,
}

/// Representation of all items which can be defined within a component.
///
/// This is the "value" of an item defined within a component and is used to
/// represent both imports and exports.
#[derive(Clone)]
enum ComponentItemDef<'a> {
    Component(ComponentDef<'a>),
    Instance(ComponentInstanceDef<'a>),
    Func(ComponentFuncDef<'a>),
    Module(ModuleDef<'a>),
    Type(TypeDef),
}

#[derive(Clone)]
enum ModuleDef<'a> {
    /// A core wasm module statically defined within the original component.
    ///
    /// The `StaticModuleIndex` indexes into the `static_modules` map in the
    /// `Inliner`.
    Static(StaticModuleIndex, ComponentCoreModuleTypeId),

    /// A core wasm module that was imported from the host.
    Import(ImportPath<'a>, TypeModuleIndex),
}

// Note that unlike all other `*Def` types which are not allowed to have local
// indices this type does indeed have local indices. That is represented with
// the lack of a `Clone` here where once this is created it's never moved across
// components because module instances always stick within one component.
enum ModuleInstanceDef<'a> {
    /// A core wasm module instance was created through the instantiation of a
    /// module.
    ///
    /// The `RuntimeInstanceIndex` was the index allocated as this was the
    /// `n`th instantiation and the `ModuleIndex` points into an
    /// `InlinerFrame`'s local index space.
    Instantiated(dfg::InstanceId, ModuleIndex),

    /// A "synthetic" core wasm module which is just a bag of named indices.
    ///
    /// Note that this can really only be used for passing as an argument to
    /// another module's instantiation and is used to rename arguments locally.
    Synthetic(&'a HashMap<&'a str, EntityIndex>),
}

#[derive(Clone)]
enum ComponentFuncDef<'a> {
    /// A host-imported component function.
    Import(ImportPath<'a>),

    /// A core wasm function was lifted into a component function.
    Lifted {
        ty: TypeFuncIndex,
        func: dfg::CoreDef,
        options: AdapterOptions,
    },
}

#[derive(Clone)]
enum ComponentInstanceDef<'a> {
    /// A host-imported instance.
    ///
    /// This typically means that it's "just" a map of named values. It's not
    /// actually supported to take a `wasmtime::component::Instance` and pass it
    /// to another instance at this time.
    Import(ImportPath<'a>, TypeComponentInstanceIndex),

    /// A concrete map of values.
    ///
    /// This is used for both instantiated components as well as "synthetic"
    /// components. This variant can be used for both because both are
    /// represented by simply a bag of items within the entire component
    /// instantiation process.
    //
    // FIXME: same as the issue on `ComponentClosure` where this is cloned a lot
    // and may need `Rc`.
    Items(
        IndexMap<&'a str, ComponentItemDef<'a>>,
        TypeComponentInstanceIndex,
    ),
}

#[derive(Clone)]
struct ComponentDef<'a> {
    index: StaticComponentIndex,
    closure: ComponentClosure<'a>,
}

impl<'a> Inliner<'a> {
    /// Symbolically instantiates a component using the type information and
    /// `frames` provided.
    ///
    /// The `types` provided is the type information for the entire component
    /// translation process. This is a distinct output artifact separate from
    /// the component metadata.
    ///
    /// The `frames` argument is storage to handle a "call stack" of components
    /// instantiating one another. The youngest frame (last element) of the
    /// frames list is a component that's currently having its initializers
    /// processed. The second element of each frame is a snapshot of the
    /// resource-related information just before the frame was translated. For
    /// more information on this snapshotting see the documentation on
    /// `ResourcesBuilder`.
    fn run(
        &mut self,
        types: &mut ComponentTypesBuilder,
        frames: &mut Vec<(InlinerFrame<'a>, ResourcesBuilder)>,
    ) -> Result<IndexMap<&'a str, ComponentItemDef<'a>>> {
        // This loop represents the execution of the instantiation of a
        // component. This is an iterative process which is finished once all
        // initializers are processed. Currently this is modeled as an infinite
        // loop which drives the top-most iterator of the `frames` stack
        // provided as an argument to this function.
        loop {
            let (frame, _) = frames.last_mut().unwrap();
            types.resources_mut().set_current_instance(frame.instance);
            match frame.initializers.next() {
                // Process the initializer and if it started the instantiation
                // of another component then we push that frame on the stack to
                // continue onwards.
                Some(init) => match self.initializer(frame, types, init)? {
                    Some(new_frame) => {
                        frames.push((new_frame, types.resources_mut().clone()));
                    }
                    None => {}
                },

                // If there are no more initializers for this frame then the
                // component it represents has finished instantiation. The
                // exports of the component are collected and then the entire
                // frame is discarded. The exports are then either pushed in the
                // parent frame, if any, as a new component instance or they're
                // returned from this function for the root set of exports.
                None => {
                    let exports = frame
                        .translation
                        .exports
                        .iter()
                        .map(|(name, item)| Ok((*name, frame.item(*item, types)?)))
                        .collect::<Result<_>>()?;
                    let instance_ty = frame.instance_ty;
                    let (_, snapshot) = frames.pop().unwrap();
                    *types.resources_mut() = snapshot;
                    match frames.last_mut() {
                        Some((parent, _)) => {
                            parent.finish_instantiate(exports, instance_ty.unwrap(), types)?;
                        }
                        None => break Ok(exports),
                    }
                }
            }
        }
    }

    fn initializer(
        &mut self,
        frame: &mut InlinerFrame<'a>,
        types: &mut ComponentTypesBuilder,
        initializer: &'a LocalInitializer,
    ) -> Result<Option<InlinerFrame<'a>>> {
        use LocalInitializer::*;

        match initializer {
            // When a component imports an item the actual definition of the
            // item is looked up here (not at runtime) via its name. The
            // arguments provided in our `InlinerFrame` describe how each
            // argument was defined, so we simply move it from there into the
            // correct index space.
            //
            // Note that for the root component this will add `*::Import` items
            // but for sub-components this will do resolution to connect what
            // was provided as an import at the instantiation-site to what was
            // needed during the component's instantiation.
            Import(name, ty) => {
                let arg = match frame.args.get(name.0) {
                    Some(arg) => arg,

                    // Not all arguments need to be provided for instantiation,
                    // namely the root component in Wasmtime doesn't require
                    // structural type imports to be satisfied. These type
                    // imports are relevant for bindings generators and such but
                    // as a runtime there's not really a definition to fit in.
                    //
                    // If no argument was provided for `name` then it's asserted
                    // that this is a type import and additionally it's not a
                    // resource type import (which indeed must be provided). If
                    // all that passes then this initializer is effectively
                    // skipped.
                    None => {
                        match ty {
                            ComponentEntityType::Type {
                                created: ComponentAnyTypeId::Resource(_),
                                ..
                            } => unreachable!(),
                            ComponentEntityType::Type { .. } => {}
                            _ => unreachable!(),
                        }
                        return Ok(None);
                    }
                };

                // Next resource types need to be handled. For example if a
                // resource is imported into this component then it needs to be
                // assigned a unique table to provide the isolation guarantees
                // of resources (this component's table is shared with no
                // others). Here `register_component_entity_type` will find
                // imported resources and then `lookup_resource` will find the
                // resource within `arg` as necessary to lookup the original
                // true definition of this resource.
                //
                // This is what enables tracking true resource origins
                // throughout component translation while simultaneously also
                // tracking unique tables for each resource in each component.
                let mut path = Vec::new();
                let (resources, types) = types.resources_mut_and_types();
                resources.register_component_entity_type(
                    &frame.translation.types_ref(),
                    *ty,
                    &mut path,
                    &mut |path| arg.lookup_resource(path, types),
                );

                // And now with all the type information out of the way the
                // `arg` definition is moved into its corresponding index space.
                frame.push_item(arg.clone());
            }

            // Lowering a component function to a core wasm function is
            // generally what "triggers compilation". Here various metadata is
            // recorded and then the final component gets an initializer
            // recording the lowering.
            //
            // NB: at this time only lowered imported functions are supported.
            Lower {
                func,
                options,
                canonical_abi,
                lower_ty,
            } => {
                let lower_ty =
                    types.convert_component_func_type(frame.translation.types_ref(), *lower_ty)?;
                let options_lower = self.adapter_options(frame, types, options);
                let func = match &frame.component_funcs[*func] {
                    // If this component function was originally a host import
                    // then this is a lowered host function which needs a
                    // trampoline to enter WebAssembly. That's recorded here
                    // with all relevant information.
                    ComponentFuncDef::Import(path) => {
                        let import = self.runtime_import(path);
                        let options = self.canonical_options(options_lower);
                        let index = self.result.trampolines.push((
                            *canonical_abi,
                            dfg::Trampoline::LowerImport {
                                import,
                                options,
                                lower_ty,
                            },
                        ));
                        dfg::CoreDef::Trampoline(index)
                    }

                    // This case handles when a lifted function is later
                    // lowered, and both the lowering and the lifting are
                    // happening within the same component instance.
                    //
                    // In this situation if the `canon.lower`'d function is
                    // called then it immediately sets `may_enter` to `false`.
                    // When calling the callee, however, that's `canon.lift`
                    // which immediately traps if `may_enter` is `false`. That
                    // means that this pairing of functions creates a function
                    // that always traps.
                    //
                    // When closely reading the spec though the precise trap
                    // that comes out can be somewhat variable. Technically the
                    // function yielded here is one that should validate the
                    // arguments by lifting them, and then trap. This means that
                    // the trap could be different depending on whether all
                    // arguments are valid for now. This was discussed in
                    // WebAssembly/component-model#51 somewhat and the
                    // conclusion was that we can probably get away with "always
                    // trap" here.
                    //
                    // The `CoreDef::AlwaysTrap` variant here is used to
                    // indicate that this function is valid but if something
                    // actually calls it then it just generates a trap
                    // immediately.
                    ComponentFuncDef::Lifted {
                        options: options_lift,
                        ..
                    } if options_lift.instance == options_lower.instance => {
                        let index = self
                            .result
                            .trampolines
                            .push((*canonical_abi, dfg::Trampoline::AlwaysTrap));
                        dfg::CoreDef::Trampoline(index)
                    }

                    // Lowering a lifted function where the destination
                    // component is different than the source component means
                    // that a "fused adapter" was just identified.
                    //
                    // Metadata about this fused adapter is recorded in the
                    // `Adapters` output of this compilation pass. Currently the
                    // implementation of fused adapters is to generate a core
                    // wasm module which is instantiated with relevant imports
                    // and the exports are used as the fused adapters. At this
                    // time we don't know when precisely the instance will be
                    // created but we do know that the result of this will be an
                    // export from a previously-created instance.
                    //
                    // To model this the result of this arm is a
                    // `CoreDef::Export`. The actual indices listed within the
                    // export are "fake indices" in the sense of they're not
                    // resolved yet. This resolution will happen at a later
                    // compilation phase. Any usages of the `CoreDef::Export`
                    // here will be detected and rewritten to an actual runtime
                    // instance created.
                    //
                    // The `instance` field of the `CoreExport` has a marker
                    // which indicates that it's a fused adapter. The `item` is
                    // a function where the function index corresponds to the
                    // `adapter_idx` which contains the metadata about this
                    // adapter being created. The metadata is used to learn
                    // about the dependencies and when the adapter module can
                    // be instantiated.
                    ComponentFuncDef::Lifted {
                        ty: lift_ty,
                        func,
                        options: options_lift,
                    } => {
                        let adapter_idx = self.result.adapters.push(Adapter {
                            lift_ty: *lift_ty,
                            lift_options: options_lift.clone(),
                            lower_ty,
                            lower_options: options_lower,
                            func: func.clone(),
                        });
                        dfg::CoreDef::Adapter(adapter_idx)
                    }
                };
                frame.funcs.push(func);
            }

            // Lifting a core wasm function is relatively easy for now in that
            // some metadata about the lifting is simply recorded. This'll get
            // plumbed through to exports or a fused adapter later on.
            Lift(ty, func, options) => {
                let ty = types.convert_component_func_type(frame.translation.types_ref(), *ty)?;
                let options = self.adapter_options(frame, types, options);
                frame.component_funcs.push(ComponentFuncDef::Lifted {
                    ty,
                    func: frame.funcs[*func].clone(),
                    options,
                });
            }

            // A new resource type is being introduced, so it's recorded as a
            // brand new resource in the final `resources` array. Additionally
            // for now resource introductions are considered side effects to
            // know when to register their destructors so that's recorded as
            // well.
            //
            // Note that this has the effect of when a component is instantiated
            // twice it will produce unique types for the resources from each
            // instantiation. That's the intended runtime semantics and
            // implementation here, however.
            Resource(ty, rep, dtor) => {
                let idx = self.result.resources.push(dfg::Resource {
                    rep: *rep,
                    dtor: dtor.map(|i| frame.funcs[i].clone()),
                    instance: frame.instance,
                });
                self.result
                    .side_effects
                    .push(dfg::SideEffect::Resource(idx));

                // Register with type translation that all future references to
                // `ty` will refer to `idx`.
                //
                // Note that this registration information is lost when this
                // component finishes instantiation due to the snapshotting
                // behavior in the frame processing loop above. This is also
                // intended, though, since `ty` can't be referred to outside of
                // this component.
                let idx = self.result.resource_index(idx);
                types.resources_mut().register_resource(ty.resource(), idx);
            }

            // Resource-related intrinsics are generally all the same.
            // Wasmparser type information is converted to wasmtime type
            // information and then new entries for each intrinsic are recorded.
            ResourceNew(id, ty) => {
                let id = types.resource_id(id.resource());
                let index = self
                    .result
                    .trampolines
                    .push((*ty, dfg::Trampoline::ResourceNew(id)));
                frame.funcs.push(dfg::CoreDef::Trampoline(index));
            }
            ResourceRep(id, ty) => {
                let id = types.resource_id(id.resource());
                let index = self
                    .result
                    .trampolines
                    .push((*ty, dfg::Trampoline::ResourceRep(id)));
                frame.funcs.push(dfg::CoreDef::Trampoline(index));
            }
            ResourceDrop(id, ty) => {
                let id = types.resource_id(id.resource());
                let index = self
                    .result
                    .trampolines
                    .push((*ty, dfg::Trampoline::ResourceDrop(id)));
                frame.funcs.push(dfg::CoreDef::Trampoline(index));
            }
            BackpressureSet { func } => {
                let index = self.result.trampolines.push((
                    *func,
                    dfg::Trampoline::BackpressureSet {
                        instance: frame.instance,
                    },
                ));
                frame.funcs.push(dfg::CoreDef::Trampoline(index));
            }
            TaskReturn {
                func,
                result,
                options,
            } => {
                let results = result
                    .iter()
                    .map(|ty| types.valtype(frame.translation.types_ref(), ty))
                    .collect::<Result<_>>()?;
                let results = types.new_tuple_type(results);
                let options = self.adapter_options(frame, types, options);
                let options = self.canonical_options(options);
                let index = self
                    .result
                    .trampolines
                    .push((*func, dfg::Trampoline::TaskReturn { results, options }));
<<<<<<< HEAD
                frame.funcs.push(dfg::CoreDef::Trampoline(index));
            }
            WaitableSetNew { func } => {
                let index = self.result.trampolines.push((
                    *func,
                    dfg::Trampoline::WaitableSetNew {
                        instance: frame.instance,
                    },
                ));
                frame.funcs.push(dfg::CoreDef::Trampoline(index));
            }
=======
                frame.funcs.push(dfg::CoreDef::Trampoline(index));
            }
            WaitableSetNew { func } => {
                let index = self.result.trampolines.push((
                    *func,
                    dfg::Trampoline::WaitableSetNew {
                        instance: frame.instance,
                    },
                ));
                frame.funcs.push(dfg::CoreDef::Trampoline(index));
            }
>>>>>>> 58ad9115
            WaitableSetWait {
                func,
                async_,
                memory,
            } => {
                let (memory, _) = self.memory(frame, types, *memory);
                let memory = self.result.memories.push(memory);
                let index = self.result.trampolines.push((
                    *func,
                    dfg::Trampoline::WaitableSetWait {
                        instance: frame.instance,
                        async_: *async_,
                        memory,
                    },
                ));
                frame.funcs.push(dfg::CoreDef::Trampoline(index));
            }
            WaitableSetPoll {
                func,
                async_,
                memory,
            } => {
                let (memory, _) = self.memory(frame, types, *memory);
                let memory = self.result.memories.push(memory);
                let index = self.result.trampolines.push((
                    *func,
                    dfg::Trampoline::WaitableSetPoll {
                        instance: frame.instance,
                        async_: *async_,
                        memory,
                    },
                ));
                frame.funcs.push(dfg::CoreDef::Trampoline(index));
            }
            WaitableSetDrop { func } => {
                let index = self.result.trampolines.push((
                    *func,
                    dfg::Trampoline::WaitableSetDrop {
                        instance: frame.instance,
                    },
                ));
                frame.funcs.push(dfg::CoreDef::Trampoline(index));
            }
            WaitableJoin { func } => {
                let index = self.result.trampolines.push((
                    *func,
                    dfg::Trampoline::WaitableJoin {
                        instance: frame.instance,
                    },
                ));
                frame.funcs.push(dfg::CoreDef::Trampoline(index));
            }
            Yield { func, async_ } => {
                let index = self
                    .result
                    .trampolines
                    .push((*func, dfg::Trampoline::Yield { async_: *async_ }));
                frame.funcs.push(dfg::CoreDef::Trampoline(index));
            }
            SubtaskDrop { func } => {
                let index = self.result.trampolines.push((
                    *func,
                    dfg::Trampoline::SubtaskDrop {
                        instance: frame.instance,
                    },
                ));
                frame.funcs.push(dfg::CoreDef::Trampoline(index));
            }
            StreamNew { ty, func } => {
                let InterfaceType::Stream(ty) =
                    types.defined_type(frame.translation.types_ref(), *ty)?
                else {
                    unreachable!()
                };
                let index = self
                    .result
                    .trampolines
                    .push((*func, dfg::Trampoline::StreamNew { ty }));
                frame.funcs.push(dfg::CoreDef::Trampoline(index));
            }
            StreamRead { ty, func, options } => {
                let InterfaceType::Stream(ty) =
                    types.defined_type(frame.translation.types_ref(), *ty)?
                else {
                    unreachable!()
                };
                let options = self.adapter_options(frame, types, options);
                let options = self.canonical_options(options);
                let index = self
                    .result
                    .trampolines
                    .push((*func, dfg::Trampoline::StreamRead { ty, options }));
                frame.funcs.push(dfg::CoreDef::Trampoline(index));
            }
            StreamWrite { ty, func, options } => {
                let InterfaceType::Stream(ty) =
                    types.defined_type(frame.translation.types_ref(), *ty)?
                else {
                    unreachable!()
                };
                let options = self.adapter_options(frame, types, options);
                let options = self.canonical_options(options);
                let index = self
                    .result
                    .trampolines
                    .push((*func, dfg::Trampoline::StreamWrite { ty, options }));
                frame.funcs.push(dfg::CoreDef::Trampoline(index));
            }
            StreamCancelRead { ty, func, async_ } => {
                let InterfaceType::Stream(ty) =
                    types.defined_type(frame.translation.types_ref(), *ty)?
                else {
                    unreachable!()
                };
                let index = self.result.trampolines.push((
                    *func,
                    dfg::Trampoline::StreamCancelRead {
                        ty,
                        async_: *async_,
                    },
                ));
                frame.funcs.push(dfg::CoreDef::Trampoline(index));
            }
            StreamCancelWrite { ty, func, async_ } => {
                let InterfaceType::Stream(ty) =
                    types.defined_type(frame.translation.types_ref(), *ty)?
                else {
                    unreachable!()
                };
                let index = self.result.trampolines.push((
                    *func,
                    dfg::Trampoline::StreamCancelWrite {
                        ty,
                        async_: *async_,
                    },
                ));
                frame.funcs.push(dfg::CoreDef::Trampoline(index));
            }
            StreamCloseReadable { ty, func } => {
                let InterfaceType::Stream(ty) =
                    types.defined_type(frame.translation.types_ref(), *ty)?
                else {
                    unreachable!()
                };
                let index = self
                    .result
                    .trampolines
                    .push((*func, dfg::Trampoline::StreamCloseReadable { ty }));
                frame.funcs.push(dfg::CoreDef::Trampoline(index));
            }
            StreamCloseWritable { ty, func } => {
                let InterfaceType::Stream(ty) =
                    types.defined_type(frame.translation.types_ref(), *ty)?
                else {
                    unreachable!()
                };
                let index = self
                    .result
                    .trampolines
                    .push((*func, dfg::Trampoline::StreamCloseWritable { ty }));
                frame.funcs.push(dfg::CoreDef::Trampoline(index));
            }
            FutureNew { ty, func } => {
                let InterfaceType::Future(ty) =
                    types.defined_type(frame.translation.types_ref(), *ty)?
                else {
                    unreachable!()
                };
                let index = self
                    .result
                    .trampolines
                    .push((*func, dfg::Trampoline::FutureNew { ty }));
                frame.funcs.push(dfg::CoreDef::Trampoline(index));
            }
            FutureRead { ty, func, options } => {
                let InterfaceType::Future(ty) =
                    types.defined_type(frame.translation.types_ref(), *ty)?
                else {
                    unreachable!()
                };
                let options = self.adapter_options(frame, types, options);
                let options = self.canonical_options(options);
                let index = self
                    .result
                    .trampolines
                    .push((*func, dfg::Trampoline::FutureRead { ty, options }));
                frame.funcs.push(dfg::CoreDef::Trampoline(index));
            }
            FutureWrite { ty, func, options } => {
                let InterfaceType::Future(ty) =
                    types.defined_type(frame.translation.types_ref(), *ty)?
                else {
                    unreachable!()
                };
                let options = self.adapter_options(frame, types, options);
                let options = self.canonical_options(options);
                let index = self
                    .result
                    .trampolines
                    .push((*func, dfg::Trampoline::FutureWrite { ty, options }));
                frame.funcs.push(dfg::CoreDef::Trampoline(index));
            }
            FutureCancelRead { ty, func, async_ } => {
                let InterfaceType::Future(ty) =
                    types.defined_type(frame.translation.types_ref(), *ty)?
                else {
                    unreachable!()
                };
                let index = self.result.trampolines.push((
                    *func,
                    dfg::Trampoline::FutureCancelRead {
                        ty,
                        async_: *async_,
                    },
                ));
                frame.funcs.push(dfg::CoreDef::Trampoline(index));
            }
            FutureCancelWrite { ty, func, async_ } => {
                let InterfaceType::Future(ty) =
                    types.defined_type(frame.translation.types_ref(), *ty)?
                else {
                    unreachable!()
                };
                let index = self.result.trampolines.push((
                    *func,
                    dfg::Trampoline::FutureCancelWrite {
                        ty,
                        async_: *async_,
                    },
                ));
                frame.funcs.push(dfg::CoreDef::Trampoline(index));
            }
            FutureCloseReadable { ty, func } => {
                let InterfaceType::Future(ty) =
                    types.defined_type(frame.translation.types_ref(), *ty)?
                else {
                    unreachable!()
                };
                let index = self
                    .result
                    .trampolines
                    .push((*func, dfg::Trampoline::FutureCloseReadable { ty }));
                frame.funcs.push(dfg::CoreDef::Trampoline(index));
            }
            FutureCloseWritable { ty, func } => {
                let InterfaceType::Future(ty) =
                    types.defined_type(frame.translation.types_ref(), *ty)?
                else {
                    unreachable!()
                };
                let index = self
                    .result
                    .trampolines
                    .push((*func, dfg::Trampoline::FutureCloseWritable { ty }));
                frame.funcs.push(dfg::CoreDef::Trampoline(index));
            }
            ErrorContextNew { func, options } => {
                let ty = types.error_context_table_type()?;
                let options = self.adapter_options(frame, types, options);
                let options = self.canonical_options(options);
                let index = self
                    .result
                    .trampolines
                    .push((*func, dfg::Trampoline::ErrorContextNew { ty, options }));
                frame.funcs.push(dfg::CoreDef::Trampoline(index));
            }
            ErrorContextDebugMessage { func, options } => {
                let ty = types.error_context_table_type()?;
                let options = self.adapter_options(frame, types, options);
                let options = self.canonical_options(options);
                let index = self.result.trampolines.push((
                    *func,
                    dfg::Trampoline::ErrorContextDebugMessage { ty, options },
                ));
                frame.funcs.push(dfg::CoreDef::Trampoline(index));
            }
            ErrorContextDrop { func } => {
                let ty = types.error_context_table_type()?;
                let index = self
                    .result
                    .trampolines
                    .push((*func, dfg::Trampoline::ErrorContextDrop { ty }));
                frame.funcs.push(dfg::CoreDef::Trampoline(index));
            }
            ContextGet { func, i } => {
                let index = self
                    .result
                    .trampolines
                    .push((*func, dfg::Trampoline::ContextGet(*i)));
                frame.funcs.push(dfg::CoreDef::Trampoline(index));
            }
            ContextSet { func, i } => {
                let index = self
                    .result
                    .trampolines
                    .push((*func, dfg::Trampoline::ContextSet(*i)));
                frame.funcs.push(dfg::CoreDef::Trampoline(index));
            }

            ModuleStatic(idx, ty) => {
                frame.modules.push(ModuleDef::Static(*idx, *ty));
            }

            // Instantiation of a module is one of the meatier initializers that
            // we'll generate. The main magic here is that for a statically
            // known module we can order the imports as a list to exactly what
            // the static module needs to be instantiated. For imported modules,
            // however, the runtime string resolution must happen at runtime so
            // that is deferred here by organizing the arguments as a two-layer
            // `IndexMap` of what we're providing.
            //
            // In both cases though a new `RuntimeInstanceIndex` is allocated
            // and an initializer is recorded to indicate that it's being
            // instantiated.
            ModuleInstantiate(module, args) => {
                let instance_module;
                let init = match &frame.modules[*module] {
                    ModuleDef::Static(idx, _ty) => {
                        let mut defs = Vec::new();
                        for (module, name, _ty) in self.nested_modules[*idx].module.imports() {
                            let instance = args[module];
                            defs.push(
                                self.core_def_of_module_instance_export(frame, instance, name),
                            );
                        }
                        instance_module = InstanceModule::Static(*idx);
                        dfg::Instance::Static(*idx, defs.into())
                    }
                    ModuleDef::Import(path, ty) => {
                        let mut defs = IndexMap::new();
                        for ((module, name), _) in types[*ty].imports.iter() {
                            let instance = args[module.as_str()];
                            let def =
                                self.core_def_of_module_instance_export(frame, instance, name);
                            defs.entry(module.to_string())
                                .or_insert(IndexMap::new())
                                .insert(name.to_string(), def);
                        }
                        let index = self.runtime_import(path);
                        instance_module = InstanceModule::Import(*ty);
                        dfg::Instance::Import(index, defs)
                    }
                };

                let idx = self.result.instances.push(init);
                self.result
                    .side_effects
                    .push(dfg::SideEffect::Instance(idx));
                let idx2 = self.runtime_instances.push(instance_module);
                assert_eq!(idx, idx2);
                frame
                    .module_instances
                    .push(ModuleInstanceDef::Instantiated(idx, *module));
            }

            ModuleSynthetic(map) => {
                frame
                    .module_instances
                    .push(ModuleInstanceDef::Synthetic(map));
            }

            // This is one of the stages of the "magic" of implementing outer
            // aliases to components and modules. For more information on this
            // see the documentation on `LexicalScope`. This stage of the
            // implementation of outer aliases is where the `ClosedOverVars` is
            // transformed into a `ComponentClosure` state using the current
            // `InlinerFrame`'s state. This will capture the "runtime" state of
            // outer components and upvars and such naturally as part of the
            // inlining process.
            ComponentStatic(index, vars) => {
                frame.components.push(ComponentDef {
                    index: *index,
                    closure: ComponentClosure {
                        modules: vars
                            .modules
                            .iter()
                            .map(|(_, m)| frame.closed_over_module(m))
                            .collect(),
                        components: vars
                            .components
                            .iter()
                            .map(|(_, m)| frame.closed_over_component(m))
                            .collect(),
                    },
                });
            }

            // Like module instantiation is this is a "meaty" part, and don't be
            // fooled by the relative simplicity of this case. This is
            // implemented primarily by the `Inliner` structure and the design
            // of this entire module, so the "easy" step here is to simply
            // create a new inliner frame and return it to get pushed onto the
            // stack.
            ComponentInstantiate(component, args, ty) => {
                let component: &ComponentDef<'a> = &frame.components[*component];
                let index = RuntimeComponentInstanceIndex::from_u32(
                    self.result.num_runtime_component_instances,
                );
                self.result.num_runtime_component_instances += 1;
                let frame = InlinerFrame::new(
                    index,
                    &self.nested_components[component.index],
                    component.closure.clone(),
                    args.iter()
                        .map(|(name, item)| Ok((*name, frame.item(*item, types)?)))
                        .collect::<Result<_>>()?,
                    Some(*ty),
                );
                return Ok(Some(frame));
            }

            ComponentSynthetic(map, ty) => {
                let items = map
                    .iter()
                    .map(|(name, index)| Ok((*name, frame.item(*index, types)?)))
                    .collect::<Result<_>>()?;
                let types_ref = frame.translation.types_ref();
                let ty = types.convert_instance(types_ref, *ty)?;
                frame
                    .component_instances
                    .push(ComponentInstanceDef::Items(items, ty));
            }

            // Core wasm aliases, this and the cases below, are creating
            // `CoreExport` items primarily to insert into the index space so we
            // can create a unique identifier pointing to each core wasm export
            // with the instance and relevant index/name as necessary.
            AliasExportFunc(instance, name) => {
                frame
                    .funcs
                    .push(self.core_def_of_module_instance_export(frame, *instance, *name));
            }

            AliasExportTable(instance, name) => {
                frame.tables.push(
                    match self.core_def_of_module_instance_export(frame, *instance, *name) {
                        dfg::CoreDef::Export(e) => e,
                        _ => unreachable!(),
                    },
                );
            }

            AliasExportGlobal(instance, name) => {
                frame.globals.push(
                    match self.core_def_of_module_instance_export(frame, *instance, *name) {
                        dfg::CoreDef::Export(e) => e,
                        _ => unreachable!(),
                    },
                );
            }

            AliasExportMemory(instance, name) => {
                frame.memories.push(
                    match self.core_def_of_module_instance_export(frame, *instance, *name) {
                        dfg::CoreDef::Export(e) => e,
                        _ => unreachable!(),
                    },
                );
            }

            AliasExportTag(instance, name) => {
                frame.tags.push(
                    match self.core_def_of_module_instance_export(frame, *instance, *name) {
                        dfg::CoreDef::Export(e) => e,
                        _ => unreachable!(),
                    },
                );
            }

            AliasComponentExport(instance, name) => {
                match &frame.component_instances[*instance] {
                    // Aliasing an export from an imported instance means that
                    // we're extending the `ImportPath` by one name, represented
                    // with the clone + push here. Afterwards an appropriate
                    // item is then pushed in the relevant index space.
                    ComponentInstanceDef::Import(path, ty) => {
                        let path = path.push(*name);
                        let def = ComponentItemDef::from_import(path, types[*ty].exports[*name])?;
                        frame.push_item(def);
                    }

                    // Given a component instance which was either created
                    // through instantiation of a component or through a
                    // synthetic renaming of items we just schlep around the
                    // definitions of various items here.
                    ComponentInstanceDef::Items(map, _) => frame.push_item(map[*name].clone()),
                }
            }

            // For more information on these see `LexicalScope` but otherwise
            // this is just taking a closed over variable and inserting the
            // actual definition into the local index space since this
            // represents an outer alias to a module/component
            AliasModule(idx) => {
                frame.modules.push(frame.closed_over_module(idx));
            }
            AliasComponent(idx) => {
                frame.components.push(frame.closed_over_component(idx));
            }

            Export(item) => match item {
                ComponentItem::Func(i) => {
                    frame
                        .component_funcs
                        .push(frame.component_funcs[*i].clone());
                }
                ComponentItem::Module(i) => {
                    frame.modules.push(frame.modules[*i].clone());
                }
                ComponentItem::Component(i) => {
                    frame.components.push(frame.components[*i].clone());
                }
                ComponentItem::ComponentInstance(i) => {
                    frame
                        .component_instances
                        .push(frame.component_instances[*i].clone());
                }

                // Type index spaces aren't maintained during this inlining pass
                // so ignore this.
                ComponentItem::Type(_) => {}
            },
        }

        Ok(None)
    }

    /// "Commits" a path of an import to an actual index which is something that
    /// will be calculated at runtime.
    ///
    /// Note that the cost of calculating an item for a `RuntimeImportIndex` at
    /// runtime is amortized with an `InstancePre` which represents "all the
    /// runtime imports are lined up" and after that no more name resolution is
    /// necessary.
    fn runtime_import(&mut self, path: &ImportPath<'a>) -> RuntimeImportIndex {
        *self
            .import_path_interner
            .entry(path.clone())
            .or_insert_with(|| {
                self.result.imports.push((
                    path.index,
                    path.path.iter().map(|s| s.to_string()).collect(),
                ))
            })
    }

    /// Returns the `CoreDef`, the canonical definition for a core wasm item,
    /// for the export `name` of `instance` within `frame`.
    fn core_def_of_module_instance_export(
        &self,
        frame: &InlinerFrame<'a>,
        instance: ModuleInstanceIndex,
        name: &'a str,
    ) -> dfg::CoreDef {
        match &frame.module_instances[instance] {
            // Instantiations of a statically known module means that we can
            // refer to the exported item by a precise index, skipping name
            // lookups at runtime.
            //
            // Instantiations of an imported module, however, must do name
            // lookups at runtime since we don't know the structure ahead of
            // time here.
            ModuleInstanceDef::Instantiated(instance, module) => {
                let item = match frame.modules[*module] {
                    ModuleDef::Static(idx, _ty) => {
                        let entity = self.nested_modules[idx].module.exports[name];
                        ExportItem::Index(entity)
                    }
                    ModuleDef::Import(..) => ExportItem::Name(name.to_string()),
                };
                dfg::CoreExport {
                    instance: *instance,
                    item,
                }
                .into()
            }

            // This is a synthetic instance so the canonical definition of the
            // original item is returned.
            ModuleInstanceDef::Synthetic(instance) => match instance[name] {
                EntityIndex::Function(i) => frame.funcs[i].clone(),
                EntityIndex::Table(i) => frame.tables[i].clone().into(),
                EntityIndex::Global(i) => frame.globals[i].clone().into(),
                EntityIndex::Memory(i) => frame.memories[i].clone().into(),
                EntityIndex::Tag(_) => todo!(), // FIXME: #10252 support for tags in the component model
            },
        }
    }

    fn memory(
        &mut self,
        frame: &InlinerFrame<'a>,
        types: &ComponentTypesBuilder,
        memory: MemoryIndex,
    ) -> (dfg::CoreExport<MemoryIndex>, bool) {
        let memory = frame.memories[memory].clone().map_index(|i| match i {
            EntityIndex::Memory(i) => i,
            _ => unreachable!(),
        });
        let memory64 = match &self.runtime_instances[memory.instance] {
            InstanceModule::Static(idx) => match &memory.item {
                ExportItem::Index(i) => {
                    let ty = &self.nested_modules[*idx].module.memories[*i];
                    match ty.idx_type {
                        IndexType::I32 => false,
                        IndexType::I64 => true,
                    }
                }
                ExportItem::Name(_) => unreachable!(),
            },
            InstanceModule::Import(ty) => match &memory.item {
                ExportItem::Name(name) => match types[*ty].exports[name] {
                    EntityType::Memory(m) => match m.idx_type {
                        IndexType::I32 => false,
                        IndexType::I64 => true,
                    },
                    _ => unreachable!(),
                },
                ExportItem::Index(_) => unreachable!(),
            },
        };
        (memory, memory64)
    }

    /// Translates a `LocalCanonicalOptions` which indexes into the `frame`
    /// specified into a runtime representation.
    fn adapter_options(
        &mut self,
        frame: &InlinerFrame<'a>,
        types: &ComponentTypesBuilder,
        options: &LocalCanonicalOptions,
    ) -> AdapterOptions {
        let (memory, memory64) = options
            .memory
            .map(|i| {
                let (memory, memory64) = self.memory(frame, types, i);
                (Some(memory), memory64)
            })
            .unwrap_or((None, false));
        let realloc = options.realloc.map(|i| frame.funcs[i].clone());
        let callback = options.callback.map(|i| frame.funcs[i].clone());
        let post_return = options.post_return.map(|i| frame.funcs[i].clone());
        AdapterOptions {
            instance: frame.instance,
            string_encoding: options.string_encoding,
            memory,
            memory64,
            realloc,
            callback,
            post_return,
            async_: options.async_,
        }
    }

    /// Translatees an `AdapterOptions` into a `CanonicalOptions` where
    /// memories/functions are inserted into the global initializer list for
    /// use at runtime. This is only used for lowered host functions and lifted
    /// functions exported to the host.
    fn canonical_options(&mut self, options: AdapterOptions) -> dfg::CanonicalOptions {
        let memory = options
            .memory
            .map(|export| self.result.memories.push(export));
        let realloc = options.realloc.map(|def| self.result.reallocs.push(def));
        let callback = options.callback.map(|def| self.result.callbacks.push(def));
        let post_return = options
            .post_return
            .map(|def| self.result.post_returns.push(def));
        dfg::CanonicalOptions {
            instance: options.instance,
            string_encoding: options.string_encoding,
            memory,
            realloc,
            callback,
            post_return,
            async_: options.async_,
        }
    }

    fn record_export(
        &mut self,
        name: &str,
        def: ComponentItemDef<'a>,
        types: &'a ComponentTypesBuilder,
        map: &mut IndexMap<String, dfg::Export>,
    ) -> Result<()> {
        let export = match def {
            // Exported modules are currently saved in a `PrimaryMap`, at
            // runtime, so an index (`RuntimeModuleIndex`) is assigned here and
            // then an initializer is recorded about where the module comes
            // from.
            ComponentItemDef::Module(module) => match module {
                ModuleDef::Static(index, ty) => dfg::Export::ModuleStatic { ty, index },
                ModuleDef::Import(path, ty) => dfg::Export::ModuleImport {
                    ty,
                    import: self.runtime_import(&path),
                },
            },

            ComponentItemDef::Func(func) => match func {
                // If this is a lifted function from something lowered in this
                // component then the configured options are plumbed through
                // here.
                ComponentFuncDef::Lifted { ty, func, options } => {
                    let options = self.canonical_options(options);
                    dfg::Export::LiftedFunction { ty, func, options }
                }

                // Currently reexported functions from an import are not
                // supported. Being able to actually call these functions is
                // somewhat tricky and needs something like temporary scratch
                // space that isn't implemented.
                ComponentFuncDef::Import(_) => {
                    bail!("component export `{name}` is a reexport of an imported function which is not implemented")
                }
            },

            ComponentItemDef::Instance(instance) => {
                let mut exports = IndexMap::new();
                match instance {
                    // If this instance is one that was originally imported by
                    // the component itself then the imports are translated here
                    // by converting to a `ComponentItemDef` and then
                    // recursively recording the export as a reexport.
                    //
                    // Note that for now this would only work with
                    // module-exporting instances.
                    ComponentInstanceDef::Import(path, ty) => {
                        for (name, ty) in types[ty].exports.iter() {
                            let path = path.push(name);
                            let def = ComponentItemDef::from_import(path, *ty)?;
                            self.record_export(name, def, types, &mut exports)?;
                        }
                        dfg::Export::Instance { ty, exports }
                    }

                    // An exported instance which is itself a bag of items is
                    // translated recursively here to our `exports` map which is
                    // the bag of items we're exporting.
                    ComponentInstanceDef::Items(map, ty) => {
                        for (name, def) in map {
                            self.record_export(name, def, types, &mut exports)?;
                        }
                        dfg::Export::Instance { ty, exports }
                    }
                }
            }

            // FIXME(#4283) should make an official decision on whether this is
            // the final treatment of this or not.
            ComponentItemDef::Component(_) => {
                bail!("exporting a component from the root component is not supported")
            }

            ComponentItemDef::Type(def) => dfg::Export::Type(def),
        };

        map.insert(name.to_string(), export);
        Ok(())
    }
}

impl<'a> InlinerFrame<'a> {
    fn new(
        instance: RuntimeComponentInstanceIndex,
        translation: &'a Translation<'a>,
        closure: ComponentClosure<'a>,
        args: HashMap<&'a str, ComponentItemDef<'a>>,
        instance_ty: Option<ComponentInstanceTypeId>,
    ) -> Self {
        // FIXME: should iterate over the initializers of `translation` and
        // calculate the size of each index space to use `with_capacity` for
        // all the maps below. Given that doing such would be wordy and compile
        // time is otherwise not super crucial it's not done at this time.
        InlinerFrame {
            instance,
            translation,
            closure,
            args,
            instance_ty,
            initializers: translation.initializers.iter(),

            funcs: Default::default(),
            memories: Default::default(),
            tables: Default::default(),
            globals: Default::default(),
            tags: Default::default(),

            component_instances: Default::default(),
            component_funcs: Default::default(),
            module_instances: Default::default(),
            components: Default::default(),
            modules: Default::default(),
        }
    }

    fn item(
        &self,
        index: ComponentItem,
        types: &mut ComponentTypesBuilder,
    ) -> Result<ComponentItemDef<'a>> {
        Ok(match index {
            ComponentItem::Func(i) => ComponentItemDef::Func(self.component_funcs[i].clone()),
            ComponentItem::Component(i) => ComponentItemDef::Component(self.components[i].clone()),
            ComponentItem::ComponentInstance(i) => {
                ComponentItemDef::Instance(self.component_instances[i].clone())
            }
            ComponentItem::Module(i) => ComponentItemDef::Module(self.modules[i].clone()),
            ComponentItem::Type(t) => {
                let types_ref = self.translation.types_ref();
                ComponentItemDef::Type(types.convert_type(types_ref, t)?)
            }
        })
    }

    /// Pushes the component `item` definition provided into the appropriate
    /// index space within this component.
    fn push_item(&mut self, item: ComponentItemDef<'a>) {
        match item {
            ComponentItemDef::Func(i) => {
                self.component_funcs.push(i);
            }
            ComponentItemDef::Module(i) => {
                self.modules.push(i);
            }
            ComponentItemDef::Component(i) => {
                self.components.push(i);
            }
            ComponentItemDef::Instance(i) => {
                self.component_instances.push(i);
            }

            // In short, type definitions aren't tracked here.
            //
            // The longer form explanation for this is that structural types
            // like lists and records don't need to be tracked at all and the
            // only significant type which needs tracking is resource types
            // themselves. Resource types, however, are tracked within the
            // `ResourcesBuilder` state rather than an `InlinerFrame` so they're
            // ignored here as well. The general reason for that is that type
            // information is everywhere and this `InlinerFrame` is not
            // everywhere so it seemed like it would make sense to split the
            // two.
            //
            // Note though that this case is actually frequently hit, so it
            // can't be `unreachable!()`. Instead callers are responsible for
            // handling this appropriately with respect to resources.
            ComponentItemDef::Type(_ty) => {}
        }
    }

    fn closed_over_module(&self, index: &ClosedOverModule) -> ModuleDef<'a> {
        match *index {
            ClosedOverModule::Local(i) => self.modules[i].clone(),
            ClosedOverModule::Upvar(i) => self.closure.modules[i].clone(),
        }
    }

    fn closed_over_component(&self, index: &ClosedOverComponent) -> ComponentDef<'a> {
        match *index {
            ClosedOverComponent::Local(i) => self.components[i].clone(),
            ClosedOverComponent::Upvar(i) => self.closure.components[i].clone(),
        }
    }

    /// Completes the instantiation of a subcomponent and records type
    /// information for the instance that was produced.
    ///
    /// This method is invoked when an `InlinerFrame` finishes for a
    /// subcomponent. The `def` provided represents the instance that was
    /// produced from instantiation, and `ty` is the wasmparser-defined type of
    /// the instance produced.
    ///
    /// The purpose of this method is to record type information about resources
    /// in the instance produced. In the component model all instantiations of a
    /// component produce fresh new types for all resources which are unequal to
    /// all prior resources. This means that if wasmparser's `ty` type
    /// information references a unique resource within `def` that has never
    /// been registered before then that means it's a defined resource within
    /// the component that was just instantiated (as opposed to an imported
    /// resource which was reexported).
    ///
    /// Further type translation after this instantiation can refer to these
    /// resource types and a mapping from those types to the wasmtime-internal
    /// types is required, so this method builds up those mappings.
    ///
    /// Essentially what happens here is that the `ty` type is registered and
    /// any new unique resources are registered so new tables can be introduced
    /// along with origin information about the actual underlying resource type
    /// and which component instantiated it.
    fn finish_instantiate(
        &mut self,
        exports: IndexMap<&'a str, ComponentItemDef<'a>>,
        ty: ComponentInstanceTypeId,
        types: &mut ComponentTypesBuilder,
    ) -> Result<()> {
        let types_ref = self.translation.types_ref();
        {
            let (resources, types) = types.resources_mut_and_types();
            let mut path = Vec::new();
            resources.register_component_entity_type(
                &types_ref,
                ComponentEntityType::Instance(ty),
                &mut path,
                &mut |path| match path {
                    [] => unreachable!(),
                    [name, rest @ ..] => exports[name].lookup_resource(rest, types),
                },
            );
        }
        let ty = types.convert_instance(types_ref, ty)?;
        let def = ComponentInstanceDef::Items(exports, ty);
        let arg = ComponentItemDef::Instance(def);
        self.push_item(arg);
        Ok(())
    }
}

impl<'a> ImportPath<'a> {
    fn root(index: ImportIndex) -> ImportPath<'a> {
        ImportPath {
            index,
            path: Vec::new(),
        }
    }

    fn push(&self, s: impl Into<Cow<'a, str>>) -> ImportPath<'a> {
        let mut new = self.clone();
        new.path.push(s.into());
        new
    }
}

impl<'a> ComponentItemDef<'a> {
    fn from_import(path: ImportPath<'a>, ty: TypeDef) -> Result<ComponentItemDef<'a>> {
        let item = match ty {
            TypeDef::Module(ty) => ComponentItemDef::Module(ModuleDef::Import(path, ty)),
            TypeDef::ComponentInstance(ty) => {
                ComponentItemDef::Instance(ComponentInstanceDef::Import(path, ty))
            }
            TypeDef::ComponentFunc(_ty) => ComponentItemDef::Func(ComponentFuncDef::Import(path)),
            // FIXME(#4283) should commit one way or another to how this
            // should be treated.
            TypeDef::Component(_ty) => bail!("root-level component imports are not supported"),
            TypeDef::Interface(_) | TypeDef::Resource(_) => ComponentItemDef::Type(ty),
            TypeDef::CoreFunc(_) => unreachable!(),
        };
        Ok(item)
    }

    /// Walks the `path` within `self` to find a resource at that path.
    ///
    /// This method is used when resources are found within wasmparser's type
    /// information and they need to be correlated with actual concrete
    /// definitions from this inlining pass. The `path` here is a list of
    /// instance export names (or empty) to walk to reach down into the final
    /// definition which should refer to a resource itself.
    fn lookup_resource(&self, path: &[&str], types: &ComponentTypes) -> ResourceIndex {
        let mut cur = self.clone();

        // Each element of `path` represents unwrapping a layer of an instance
        // type, so handle those here by updating `cur` iteratively.
        for element in path.iter().copied() {
            let instance = match cur {
                ComponentItemDef::Instance(def) => def,
                _ => unreachable!(),
            };
            cur = match instance {
                // If this instance is a "bag of things" then this is as easy as
                // looking up the name in the bag of names.
                ComponentInstanceDef::Items(names, _) => names[element].clone(),

                // If, however, this instance is an imported instance then this
                // is a further projection within the import with one more path
                // element. The `types` type information is used to lookup the
                // type of `element` within the instance type, and that's used
                // in conjunction with a one-longer `path` to produce a new item
                // definition.
                ComponentInstanceDef::Import(path, ty) => {
                    ComponentItemDef::from_import(path.push(element), types[ty].exports[element])
                        .unwrap()
                }
            };
        }

        // Once `path` has been iterated over it must be the case that the final
        // item is a resource type, in which case a lookup can be performed.
        match cur {
            ComponentItemDef::Type(TypeDef::Resource(idx)) => types[idx].ty,
            _ => unreachable!(),
        }
    }
}

enum InstanceModule {
    Static(StaticModuleIndex),
    Import(TypeModuleIndex),
}<|MERGE_RESOLUTION|>--- conflicted
+++ resolved
@@ -696,7 +696,6 @@
                     .result
                     .trampolines
                     .push((*func, dfg::Trampoline::TaskReturn { results, options }));
-<<<<<<< HEAD
                 frame.funcs.push(dfg::CoreDef::Trampoline(index));
             }
             WaitableSetNew { func } => {
@@ -708,19 +707,6 @@
                 ));
                 frame.funcs.push(dfg::CoreDef::Trampoline(index));
             }
-=======
-                frame.funcs.push(dfg::CoreDef::Trampoline(index));
-            }
-            WaitableSetNew { func } => {
-                let index = self.result.trampolines.push((
-                    *func,
-                    dfg::Trampoline::WaitableSetNew {
-                        instance: frame.instance,
-                    },
-                ));
-                frame.funcs.push(dfg::CoreDef::Trampoline(index));
-            }
->>>>>>> 58ad9115
             WaitableSetWait {
                 func,
                 async_,
