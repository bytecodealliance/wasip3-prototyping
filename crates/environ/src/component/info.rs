// General runtime type-information about a component.
//
// Compared to the `Module` structure for core wasm this type is pretty
// significantly different. The core wasm `Module` corresponds roughly 1-to-1
// with the structure of the wasm module itself, but instead a `Component` is
// more of a "compiled" representation where the original structure is thrown
// away in favor of a more optimized representation. The considerations for this
// are:
//
// * This representation of a `Component` avoids the need to create a
//   `PrimaryMap` of some form for each of the index spaces within a component.
//   This is less so an issue about allocations and more so that this information
//   generally just isn't needed any time after instantiation. Avoiding creating
//   these altogether helps components be lighter weight at runtime and
//   additionally accelerates instantiation.
//
// * Components can have arbitrary nesting and internally do instantiations via
//   string-based matching. At instantiation-time, though, we want to do as few
//   string-lookups in hash maps as much as we can since they're significantly
//   slower than index-based lookups. Furthermore while the imports of a
//   component are not statically known the rest of the structure of the
//   component is statically known which enables the ability to track precisely
//   what matches up where and do all the string lookups at compile time instead
//   of instantiation time.
//
// * Finally by performing this sort of dataflow analysis we are capable of
//   identifying what adapters need trampolines for compilation or fusion. For
//   example this tracks when host functions are lowered which enables us to
//   enumerate what trampolines are required to enter into a component.
//   Additionally (eventually) this will track all of the "fused" adapter
//   functions where a function from one component instance is lifted and then
//   lowered into another component instance. Altogether this enables Wasmtime's
//   AOT-compilation where the artifact from compilation is suitable for use in
//   running the component without the support of a compiler at runtime.
//
// Note, however, that the current design of `Component` has fundamental
// limitations which it was not designed for. For example there is no feasible
// way to implement either importing or exporting a component itself from the
// root component. Currently we rely on the ability to have static knowledge of
// what's coming from the host which at this point can only be either functions
// or core wasm modules. Additionally one flat list of initializers for a
// component are produced instead of initializers-per-component which would
// otherwise be required to export a component from a component.
//
// For now this tradeoff is made as it aligns well with the intended use case
// for components in an embedding. This may need to be revisited though if the
// requirements of embeddings change over time.

use crate::component::*;
use crate::prelude::*;
use crate::{EntityIndex, ModuleInternedTypeIndex, PrimaryMap, WasmValType};
use serde_derive::{Deserialize, Serialize};

/// Metadata as a result of compiling a component.
pub struct ComponentTranslation {
    /// Serializable information that will be emitted into the final artifact.
    pub component: Component,

    /// Metadata about required trampolines and what they're supposed to do.
    pub trampolines: PrimaryMap<TrampolineIndex, Trampoline>,
}

/// Run-time-type-information about a `Component`, its structure, and how to
/// instantiate it.
///
/// This type is intended to mirror the `Module` type in this crate which
/// provides all the runtime information about the structure of a module and
/// how it works.
///
/// NB: Lots of the component model is not yet implemented in the runtime so
/// this is going to undergo a lot of churn.
#[derive(Default, Debug, Serialize, Deserialize)]
pub struct Component {
    /// A list of typed values that this component imports.
    ///
    /// Note that each name is given an `ImportIndex` here for the next map to
    /// refer back to.
    pub import_types: PrimaryMap<ImportIndex, (String, TypeDef)>,

    /// A list of "flattened" imports that are used by this instance.
    ///
    /// This import map represents extracting imports, as necessary, from the
    /// general imported types by this component. The flattening here refers to
    /// extracting items from instances. Currently the flat imports are either a
    /// host function or a core wasm module.
    ///
    /// For example if `ImportIndex(0)` pointed to an instance then this import
    /// map represent extracting names from that map, for example extracting an
    /// exported module or an exported function.
    ///
    /// Each import item is keyed by a `RuntimeImportIndex` which is referred to
    /// by types below whenever something refers to an import. The value for
    /// each `RuntimeImportIndex` in this map is the `ImportIndex` for where
    /// this items comes from (which can be associated with a name above in the
    /// `import_types` array) as well as the list of export names if
    /// `ImportIndex` refers to an instance. The export names array represents
    /// recursively fetching names within an instance.
    //
    // TODO: this is probably a lot of `String` storage and may be something
    // that needs optimization in the future. For example instead of lots of
    // different `String` allocations this could instead be a pointer/length
    // into one large string allocation for the entire component. Alternatively
    // strings could otherwise be globally intern'd via some other mechanism to
    // avoid `Linker`-specific intern-ing plus intern-ing here. Unsure what the
    // best route is or whether such an optimization is even necessary here.
    pub imports: PrimaryMap<RuntimeImportIndex, (ImportIndex, Vec<String>)>,

    /// This component's own root exports from the component itself.
    pub exports: NameMap<String, ExportIndex>,

    /// All exports of this component and exported instances of this component.
    ///
    /// This is indexed by `ExportIndex` for fast lookup and `Export::Instance`
    /// will refer back into this list.
    pub export_items: PrimaryMap<ExportIndex, Export>,

    /// Initializers that must be processed when instantiating this component.
    ///
    /// This list of initializers does not correspond directly to the component
    /// itself. The general goal with this is that the recursive nature of
    /// components is "flattened" with an array like this which is a linear
    /// sequence of instructions of how to instantiate a component. This will
    /// have instantiations, for example, in addition to entries which
    /// initialize `VMComponentContext` fields with previously instantiated
    /// instances.
    pub initializers: Vec<GlobalInitializer>,

    /// The number of runtime instances (maximum `RuntimeInstanceIndex`) created
    /// when instantiating this component.
    pub num_runtime_instances: u32,

    /// Same as `num_runtime_instances`, but for `RuntimeComponentInstanceIndex`
    /// instead.
    pub num_runtime_component_instances: u32,

    /// The number of runtime memories (maximum `RuntimeMemoryIndex`) needed to
    /// instantiate this component.
    ///
    /// Note that this many memories will be stored in the `VMComponentContext`
    /// and each memory is intended to be unique (e.g. the same memory isn't
    /// stored in two different locations).
    pub num_runtime_memories: u32,

    /// The number of runtime tables (maximum `RuntimeTableIndex`) needed to
    /// instantiate this component. See notes on `num_runtime_memories`.
    pub num_runtime_tables: u32,

    /// The number of runtime reallocs (maximum `RuntimeReallocIndex`) needed to
    /// instantiate this component.
    ///
    /// Note that this many function pointers will be stored in the
    /// `VMComponentContext`.
    pub num_runtime_reallocs: u32,

    /// The number of runtime async callbacks (maximum `RuntimeCallbackIndex`)
    /// needed to instantiate this component.
    pub num_runtime_callbacks: u32,

    /// Same as `num_runtime_reallocs`, but for post-return functions.
    pub num_runtime_post_returns: u32,

    /// WebAssembly type signature of all trampolines.
    pub trampolines: PrimaryMap<TrampolineIndex, ModuleInternedTypeIndex>,

    /// The number of lowered host functions (maximum `LoweredIndex`) needed to
    /// instantiate this component.
    pub num_lowerings: u32,

    /// Maximal number of tables required at runtime for resource-related
    /// information in this component.
    pub num_resource_tables: usize,

    /// Total number of resources both imported and defined within this
    /// component.
    pub num_resources: u32,

    /// Maximal number of tables required at runtime for future-related
    /// information in this component.
    pub num_future_tables: usize,

    /// Maximal number of tables required at runtime for stream-related
    /// information in this component.
    pub num_stream_tables: usize,

    /// Maximal number of tables required at runtime for error-context-related
    /// information in this component.
    pub num_error_context_tables: usize,

    /// Metadata about imported resources and where they are within the runtime
    /// imports array.
    ///
    /// This map is only as large as the number of imported resources.
    pub imported_resources: PrimaryMap<ResourceIndex, RuntimeImportIndex>,

    /// Metadata about which component instances defined each resource within
    /// this component.
    ///
    /// This is used to determine which set of instance flags are inspected when
    /// testing reentrance.
    pub defined_resource_instances: PrimaryMap<DefinedResourceIndex, RuntimeComponentInstanceIndex>,
}

impl Component {
    /// Attempts to convert a resource index into a defined index.
    ///
    /// Returns `None` if `idx` is for an imported resource in this component or
    /// `Some` if it's a locally defined resource.
    pub fn defined_resource_index(&self, idx: ResourceIndex) -> Option<DefinedResourceIndex> {
        let idx = idx
            .as_u32()
            .checked_sub(self.imported_resources.len() as u32)?;
        Some(DefinedResourceIndex::from_u32(idx))
    }

    /// Converts a defined resource index to a component-local resource index
    /// which includes all imports.
    pub fn resource_index(&self, idx: DefinedResourceIndex) -> ResourceIndex {
        ResourceIndex::from_u32(self.imported_resources.len() as u32 + idx.as_u32())
    }
}

/// GlobalInitializer instructions to get processed when instantiating a
/// component.
///
/// The variants of this enum are processed during the instantiation phase of a
/// component in-order from front-to-back. These are otherwise emitted as a
/// component is parsed and read and translated.
//
// FIXME(#2639) if processing this list is ever a bottleneck we could
// theoretically use cranelift to compile an initialization function which
// performs all of these duties for us and skips the overhead of interpreting
// all of these instructions.
#[derive(Debug, Serialize, Deserialize)]
pub enum GlobalInitializer {
    /// A core wasm module is being instantiated.
    ///
    /// This will result in a new core wasm instance being created, which may
    /// involve running the `start` function of the instance as well if it's
    /// specified. This largely delegates to the same standard instantiation
    /// process as the rest of the core wasm machinery already uses.
    InstantiateModule(InstantiateModule),

    /// A host function is being lowered, creating a core wasm function.
    ///
    /// This initializer entry is intended to be used to fill out the
    /// `VMComponentContext` and information about this lowering such as the
    /// cranelift-compiled trampoline function pointer, the host function
    /// pointer the trampoline calls, and the canonical ABI options.
    LowerImport {
        /// The index of the lowered function that's being created.
        ///
        /// This is guaranteed to be the `n`th `LowerImport` instruction
        /// if the index is `n`.
        index: LoweredIndex,

        /// The index of the imported host function that is being lowered.
        ///
        /// It's guaranteed that this `RuntimeImportIndex` points to a function.
        import: RuntimeImportIndex,
    },

    /// A core wasm linear memory is going to be saved into the
    /// `VMComponentContext`.
    ///
    /// This instruction indicates that a core wasm linear memory needs to be
    /// extracted from the `export` and stored into the `VMComponentContext` at
    /// the `index` specified. This lowering is then used in the future by
    /// pointers from `CanonicalOptions`.
    ExtractMemory(ExtractMemory),

    /// Same as `ExtractMemory`, except it's extracting a function pointer to be
    /// used as a `realloc` function.
    ExtractRealloc(ExtractRealloc),

    /// Same as `ExtractMemory`, except it's extracting a function pointer to be
    /// used as an async `callback` function.
    ExtractCallback(ExtractCallback),

    /// Same as `ExtractMemory`, except it's extracting a function pointer to be
    /// used as a `post-return` function.
    ExtractPostReturn(ExtractPostReturn),

    /// A core wasm table is going to be saved into the `VMComponentContext`.
    ///
    /// This instruction indicates that s core wasm table needs to be extracted
    /// from its `export` and stored into the `VMComponentContext` at the
    /// `index` specified. During this extraction, we will also capture the
    /// table's containing instance pointer to access the table at runtime. This
    /// extraction is useful for `thread.spawn_indirect`.
    ExtractTable(ExtractTable),

    /// Declares a new defined resource within this component.
    ///
    /// Contains information about the destructor, for example.
    Resource(Resource),
}

/// Metadata for extraction of a memory; contains what's being extracted (the
/// memory at `export`) and where it's going (the `index` within a
/// `VMComponentContext`).
#[derive(Debug, Serialize, Deserialize)]
pub struct ExtractMemory {
    /// The index of the memory being defined.
    pub index: RuntimeMemoryIndex,
    /// Where this memory is being extracted from.
    pub export: CoreExport<MemoryIndex>,
}

/// Same as `ExtractMemory` but for the `realloc` canonical option.
#[derive(Debug, Serialize, Deserialize)]
pub struct ExtractRealloc {
    /// The index of the realloc being defined.
    pub index: RuntimeReallocIndex,
    /// Where this realloc is being extracted from.
    pub def: CoreDef,
}

/// Same as `ExtractMemory` but for the `callback` canonical option.
#[derive(Debug, Serialize, Deserialize)]
pub struct ExtractCallback {
    /// The index of the callback being defined.
    pub index: RuntimeCallbackIndex,
    /// Where this callback is being extracted from.
    pub def: CoreDef,
}

/// Same as `ExtractMemory` but for the `post-return` canonical option.
#[derive(Debug, Serialize, Deserialize)]
pub struct ExtractPostReturn {
    /// The index of the post-return being defined.
    pub index: RuntimePostReturnIndex,
    /// Where this post-return is being extracted from.
    pub def: CoreDef,
}

/// Metadata for extraction of a table.
#[derive(Debug, Serialize, Deserialize)]
pub struct ExtractTable {
    /// The index of the table being defined in a `VMComponentContext`.
    pub index: RuntimeTableIndex,
    /// Where this table is being extracted from.
    pub export: CoreExport<TableIndex>,
}

/// Different methods of instantiating a core wasm module.
#[derive(Debug, Serialize, Deserialize)]
pub enum InstantiateModule {
    /// A module defined within this component is being instantiated.
    ///
    /// Note that this is distinct from the case of imported modules because the
    /// order of imports required is statically known and can be pre-calculated
    /// to avoid string lookups related to names at runtime, represented by the
    /// flat list of arguments here.
    Static(StaticModuleIndex, Box<[CoreDef]>),

    /// An imported module is being instantiated.
    ///
    /// This is similar to `Upvar` but notably the imports are provided as a
    /// two-level named map since import resolution order needs to happen at
    /// runtime.
    Import(
        RuntimeImportIndex,
        IndexMap<String, IndexMap<String, CoreDef>>,
    ),
}

/// Definition of a core wasm item and where it can come from within a
/// component.
///
/// Note that this is sort of a result of data-flow-like analysis on a component
/// during compile time of the component itself. References to core wasm items
/// are "compiled" to either referring to a previous instance or to some sort of
/// lowered host import.
#[derive(Debug, Clone, Serialize, Deserialize, Hash, Eq, PartialEq)]
pub enum CoreDef {
    /// This item refers to an export of a previously instantiated core wasm
    /// instance.
    Export(CoreExport<EntityIndex>),
    /// This is a reference to a wasm global which represents the
    /// runtime-managed flags for a wasm instance.
    InstanceFlags(RuntimeComponentInstanceIndex),
    /// This is a reference to a Cranelift-generated trampoline which is
    /// described in the `trampolines` array.
    Trampoline(TrampolineIndex),
}

impl<T> From<CoreExport<T>> for CoreDef
where
    EntityIndex: From<T>,
{
    fn from(export: CoreExport<T>) -> CoreDef {
        CoreDef::Export(export.map_index(|i| i.into()))
    }
}

/// Identifier of an exported item from a core WebAssembly module instance.
///
/// Note that the `T` here is the index type for exports which can be
/// identified by index. The `T` is monomorphized with types like
/// [`EntityIndex`] or [`FuncIndex`].
#[derive(Debug, Clone, Serialize, Deserialize, Hash, Eq, PartialEq)]
pub struct CoreExport<T> {
    /// The instance that this item is located within.
    ///
    /// Note that this is intended to index the `instances` map within a
    /// component. It's validated ahead of time that all instance pointers
    /// refer only to previously-created instances.
    pub instance: RuntimeInstanceIndex,

    /// The item that this export is referencing, either by name or by index.
    pub item: ExportItem<T>,
}

impl<T> CoreExport<T> {
    /// Maps the index type `T` to another type `U` if this export item indeed
    /// refers to an index `T`.
    pub fn map_index<U>(self, f: impl FnOnce(T) -> U) -> CoreExport<U> {
        CoreExport {
            instance: self.instance,
            item: match self.item {
                ExportItem::Index(i) => ExportItem::Index(f(i)),
                ExportItem::Name(s) => ExportItem::Name(s),
            },
        }
    }
}

/// An index at which to find an item within a runtime instance.
#[derive(Debug, Clone, Serialize, Deserialize, Hash, Eq, PartialEq)]
pub enum ExportItem<T> {
    /// An exact index that the target can be found at.
    ///
    /// This is used where possible to avoid name lookups at runtime during the
    /// instantiation process. This can only be used on instances where the
    /// module was statically known at compile time, however.
    Index(T),

    /// An item which is identified by a name, so at runtime we need to
    /// perform a name lookup to determine the index that the item is located
    /// at.
    ///
    /// This is used for instantiations of imported modules, for example, since
    /// the precise shape of the module is not known.
    Name(String),
}

/// Possible exports from a component.
#[derive(Debug, Clone, Serialize, Deserialize)]
pub enum Export {
    /// A lifted function being exported which is an adaptation of a core wasm
    /// function.
    LiftedFunction {
        /// The component function type of the function being created.
        ty: TypeFuncIndex,
        /// Which core WebAssembly export is being lifted.
        func: CoreDef,
        /// Any options, if present, associated with this lifting.
        options: CanonicalOptions,
    },
    /// A module defined within this component is exported.
    ModuleStatic {
        /// The type of this module
        ty: TypeModuleIndex,
        /// Which module this is referring to.
        index: StaticModuleIndex,
    },
    /// A module imported into this component is exported.
    ModuleImport {
        /// Module type index
        ty: TypeModuleIndex,
        /// Module runtime import index
        import: RuntimeImportIndex,
    },
    /// A nested instance is being exported which has recursively defined
    /// `Export` items.
    Instance {
        /// Instance type index, if such is assigned
        ty: TypeComponentInstanceIndex,
        /// Instance export map
        exports: NameMap<String, ExportIndex>,
    },
    /// An exported type from a component or instance, currently only
    /// informational.
    Type(TypeDef),
}

/// Canonical ABI options associated with a lifted or lowered function.
#[derive(Debug, Clone, Serialize, Deserialize)]
pub struct CanonicalOptions {
    /// The component instance that this bundle was associated with.
    pub instance: RuntimeComponentInstanceIndex,

    /// The encoding used for strings.
    pub string_encoding: StringEncoding,

    /// The memory used by these options, if specified.
    pub memory: Option<RuntimeMemoryIndex>,

    /// The realloc function used by these options, if specified.
    pub realloc: Option<RuntimeReallocIndex>,

    /// The async callback function used by these options, if specified.
    pub callback: Option<RuntimeCallbackIndex>,

    /// The post-return function used by these options, if specified.
    pub post_return: Option<RuntimePostReturnIndex>,

    /// Whether to use the async ABI for lifting or lowering.
    pub async_: bool,
}

/// Possible encodings of strings within the component model.
#[derive(Debug, Clone, Copy, Serialize, Deserialize, PartialEq, Eq, Hash)]
#[expect(missing_docs, reason = "self-describing variants")]
pub enum StringEncoding {
    Utf8,
    Utf16,
    CompactUtf16,
}

impl StringEncoding {
    /// Decodes the `u8` provided back into a `StringEncoding`, if it's valid.
    pub fn from_u8(val: u8) -> Option<StringEncoding> {
        if val == StringEncoding::Utf8 as u8 {
            return Some(StringEncoding::Utf8);
        }
        if val == StringEncoding::Utf16 as u8 {
            return Some(StringEncoding::Utf16);
        }
        if val == StringEncoding::CompactUtf16 as u8 {
            return Some(StringEncoding::CompactUtf16);
        }
        None
    }
}

/// Possible transcoding operations that must be provided by the host.
///
/// Note that each transcoding operation may have a unique signature depending
/// on the precise operation.
#[expect(missing_docs, reason = "self-describing variants")]
#[derive(Debug, Copy, Clone, Hash, Eq, PartialEq)]
pub enum Transcode {
    Copy(FixedEncoding),
    Latin1ToUtf16,
    Latin1ToUtf8,
    Utf16ToCompactProbablyUtf16,
    Utf16ToCompactUtf16,
    Utf16ToLatin1,
    Utf16ToUtf8,
    Utf8ToCompactUtf16,
    Utf8ToLatin1,
    Utf8ToUtf16,
}

impl Transcode {
    /// Get this transcoding's symbol fragment.
    pub fn symbol_fragment(&self) -> &'static str {
        match self {
            Transcode::Copy(x) => match x {
                FixedEncoding::Utf8 => "copy_utf8",
                FixedEncoding::Utf16 => "copy_utf16",
                FixedEncoding::Latin1 => "copy_latin1",
            },
            Transcode::Latin1ToUtf16 => "latin1_to_utf16",
            Transcode::Latin1ToUtf8 => "latin1_to_utf8",
            Transcode::Utf16ToCompactProbablyUtf16 => "utf16_to_compact_probably_utf16",
            Transcode::Utf16ToCompactUtf16 => "utf16_to_compact_utf16",
            Transcode::Utf16ToLatin1 => "utf16_to_latin1",
            Transcode::Utf16ToUtf8 => "utf16_to_utf8",
            Transcode::Utf8ToCompactUtf16 => "utf8_to_compact_utf16",
            Transcode::Utf8ToLatin1 => "utf8_to_latin1",
            Transcode::Utf8ToUtf16 => "utf8_to_utf16",
        }
    }

    /// Returns a human-readable description for this transcoding operation.
    pub fn desc(&self) -> &'static str {
        match self {
            Transcode::Copy(FixedEncoding::Utf8) => "utf8-to-utf8",
            Transcode::Copy(FixedEncoding::Utf16) => "utf16-to-utf16",
            Transcode::Copy(FixedEncoding::Latin1) => "latin1-to-latin1",
            Transcode::Latin1ToUtf16 => "latin1-to-utf16",
            Transcode::Latin1ToUtf8 => "latin1-to-utf8",
            Transcode::Utf16ToCompactProbablyUtf16 => "utf16-to-compact-probably-utf16",
            Transcode::Utf16ToCompactUtf16 => "utf16-to-compact-utf16",
            Transcode::Utf16ToLatin1 => "utf16-to-latin1",
            Transcode::Utf16ToUtf8 => "utf16-to-utf8",
            Transcode::Utf8ToCompactUtf16 => "utf8-to-compact-utf16",
            Transcode::Utf8ToLatin1 => "utf8-to-latin1",
            Transcode::Utf8ToUtf16 => "utf8-to-utf16",
        }
    }
}

#[derive(Debug, Copy, Clone, Hash, Eq, PartialEq, Serialize, Deserialize)]
#[expect(missing_docs, reason = "self-describing variants")]
pub enum FixedEncoding {
    Utf8,
    Utf16,
    Latin1,
}

impl FixedEncoding {
    /// Returns the byte width of unit loads/stores for this encoding, for
    /// example the unit length is multiplied by this return value to get the
    /// byte width of a string.
    pub fn width(&self) -> u8 {
        match self {
            FixedEncoding::Utf8 => 1,
            FixedEncoding::Utf16 => 2,
            FixedEncoding::Latin1 => 1,
        }
    }
}

/// Description of a new resource declared in a `GlobalInitializer::Resource`
/// variant.
///
/// This will have the effect of initializing runtime state for this resource,
/// namely the destructor is fetched and stored.
#[derive(Debug, Serialize, Deserialize)]
pub struct Resource {
    /// The local index of the resource being defined.
    pub index: DefinedResourceIndex,
    /// Core wasm representation of this resource.
    pub rep: WasmValType,
    /// Optionally-specified destructor and where it comes from.
    pub dtor: Option<CoreDef>,
    /// Which component instance this resource logically belongs to.
    pub instance: RuntimeComponentInstanceIndex,
}

/// A list of all possible trampolines that may be required to compile a
/// component completely.
///
/// These trampolines are used often as core wasm definitions and require
/// Cranelift support to generate these functions. Each trampoline serves a
/// different purpose for implementing bits and pieces of the component model.
///
/// All trampolines have a core wasm function signature associated with them
/// which is stored in the `Component::trampolines` array.
///
/// Note that this type does not implement `Serialize` or `Deserialize` and
/// that's intentional as this isn't stored in the final compilation artifact.
pub enum Trampoline {
    /// Description of a lowered import used in conjunction with
    /// `GlobalInitializer::LowerImport`.
    LowerImport {
        /// The runtime lowering state that this trampoline will access.
        index: LoweredIndex,

        /// The type of the function that is being lowered, as perceived by the
        /// component doing the lowering.
        lower_ty: TypeFuncIndex,

        /// The canonical ABI options used when lowering this function specified
        /// in the original component.
        options: CanonicalOptions,
    },

    /// Information about a string transcoding function required by an adapter
    /// module.
    ///
    /// A transcoder is used when strings are passed between adapter modules,
    /// optionally changing string encodings at the same time. The transcoder is
    /// implemented in a few different layers:
    ///
    /// * Each generated adapter module has some glue around invoking the
    ///   transcoder represented by this item. This involves bounds-checks and
    ///   handling `realloc` for example.
    /// * Each transcoder gets a cranelift-generated trampoline which has the
    ///   appropriate signature for the adapter module in question. Existence of
    ///   this initializer indicates that this should be compiled by Cranelift.
    /// * The cranelift-generated trampoline will invoke a "transcoder libcall"
    ///   which is implemented natively in Rust that has a signature independent
    ///   of memory64 configuration options for example.
    Transcoder {
        /// The transcoding operation being performed.
        op: Transcode,
        /// The linear memory that the string is being read from.
        from: RuntimeMemoryIndex,
        /// Whether or not the source linear memory is 64-bit or not.
        from64: bool,
        /// The linear memory that the string is being written to.
        to: RuntimeMemoryIndex,
        /// Whether or not the destination linear memory is 64-bit or not.
        to64: bool,
    },

    /// A small adapter which simply traps, used for degenerate lift/lower
    /// combinations.
    AlwaysTrap,

    /// A `resource.new` intrinsic which will inject a new resource into the
    /// table specified.
    ResourceNew(TypeResourceTableIndex),

    /// Same as `ResourceNew`, but for the `resource.rep` intrinsic.
    ResourceRep(TypeResourceTableIndex),

    /// Same as `ResourceNew`, but for the `resource.drop` intrinsic.
    ResourceDrop(TypeResourceTableIndex),

    /// A `backpressure.set` intrinsic, which tells the host to enable or
    /// disable backpressure for the caller's instance.
    BackpressureSet {
        /// The specific component instance which is calling the intrinsic.
        instance: RuntimeComponentInstanceIndex,
    },

    /// A `task.return` intrinsic, which returns a result to the caller of a
    /// lifted export function.  This allows the callee to continue executing
    /// after returning a result.
    TaskReturn {
        /// Tuple representing the result types this intrinsic accepts.
        results: TypeTupleIndex,

        /// The canonical ABI options specified for this intrinsic.
        options: CanonicalOptions,
    },

    /// A `waitable-set.new` intrinsic.
    WaitableSetNew {
        /// The specific component instance which is calling the intrinsic.
        instance: RuntimeComponentInstanceIndex,
    },

    /// A `waitable-set.wait` intrinsic, which waits for at least one
    /// outstanding async task/stream/future to make progress, returning the
    /// first such event.
    WaitableSetWait {
        /// The specific component instance which is calling the intrinsic.
        instance: RuntimeComponentInstanceIndex,
        /// If `true`, indicates the caller instance maybe reentered.
        async_: bool,
        /// Memory to use when storing the event.
        memory: RuntimeMemoryIndex,
    },

    /// A `waitable-set.poll` intrinsic, which checks whether any outstanding
    /// async task/stream/future has made progress.  Unlike `task.wait`, this
    /// does not block and may return nothing if no such event has occurred.
    WaitableSetPoll {
        /// The specific component instance which is calling the intrinsic.
        instance: RuntimeComponentInstanceIndex,
        /// If `true`, indicates the caller instance maybe reentered.
        async_: bool,
        /// Memory to use when storing the event.
        memory: RuntimeMemoryIndex,
    },

    /// A `waitable-set.drop` intrinsic.
    WaitableSetDrop {
        /// The specific component instance which is calling the intrinsic.
        instance: RuntimeComponentInstanceIndex,
    },

    /// A `waitable.join` intrinsic.
    WaitableJoin {
        /// The specific component instance which is calling the intrinsic.
        instance: RuntimeComponentInstanceIndex,
    },

    /// A `yield` intrinsic, which yields control to the host so that other
    /// tasks are able to make progress, if any.
    Yield {
        /// If `true`, indicates the caller instance maybe reentered.
        async_: bool,
    },

    /// A `subtask.drop` intrinsic to drop a specified task which has completed.
    SubtaskDrop {
        /// The specific component instance which is calling the intrinsic.
        instance: RuntimeComponentInstanceIndex,
    },

    /// A `stream.new` intrinsic to create a new `stream` handle of the
    /// specified type.
    StreamNew {
        /// The table index for the specific `stream` type and caller instance.
        ty: TypeStreamTableIndex,
    },

    /// A `stream.read` intrinsic to read from a `stream` of the specified type.
    StreamRead {
        /// The table index for the specific `stream` type and caller instance.
        ty: TypeStreamTableIndex,

        /// Any options (e.g. string encoding) to use when storing values to
        /// memory.
        options: CanonicalOptions,
    },

    /// A `stream.write` intrinsic to write to a `stream` of the specified type.
    StreamWrite {
        /// The table index for the specific `stream` type and caller instance.
        ty: TypeStreamTableIndex,

        /// Any options (e.g. string encoding) to use when storing values to
        /// memory.
        options: CanonicalOptions,
    },

    /// A `stream.cancel-read` intrinsic to cancel an in-progress read from a
    /// `stream` of the specified type.
    StreamCancelRead {
        /// The table index for the specific `stream` type and caller instance.
        ty: TypeStreamTableIndex,
        /// If `false`, block until cancellation completes rather than return
        /// `BLOCKED`.
        async_: bool,
    },

    /// A `stream.cancel-write` intrinsic to cancel an in-progress write from a
    /// `stream` of the specified type.
    StreamCancelWrite {
        /// The table index for the specific `stream` type and caller instance.
        ty: TypeStreamTableIndex,
        /// If `false`, block until cancellation completes rather than return
        /// `BLOCKED`.
        async_: bool,
    },

    /// A `stream.close-readable` intrinsic to close the readable end of a
    /// `stream` of the specified type.
    StreamCloseReadable {
        /// The table index for the specific `stream` type and caller instance.
        ty: TypeStreamTableIndex,
    },

    /// A `stream.close-writable` intrinsic to close the writable end of a
    /// `stream` of the specified type.
    StreamCloseWritable {
        /// The table index for the specific `stream` type and caller instance.
        ty: TypeStreamTableIndex,
    },

    /// A `future.new` intrinsic to create a new `future` handle of the
    /// specified type.
    FutureNew {
        /// The table index for the specific `future` type and caller instance.
        ty: TypeFutureTableIndex,
    },

    /// A `future.read` intrinsic to read from a `future` of the specified type.
    FutureRead {
        /// The table index for the specific `future` type and caller instance.
        ty: TypeFutureTableIndex,

        /// Any options (e.g. string encoding) to use when storing values to
        /// memory.
        options: CanonicalOptions,
    },

    /// A `future.write` intrinsic to write to a `future` of the specified type.
    FutureWrite {
        /// The table index for the specific `future` type and caller instance.
        ty: TypeFutureTableIndex,

        /// Any options (e.g. string encoding) to use when storing values to
        /// memory.
        options: CanonicalOptions,
    },

    /// A `future.cancel-read` intrinsic to cancel an in-progress read from a
    /// `future` of the specified type.
    FutureCancelRead {
        /// The table index for the specific `future` type and caller instance.
        ty: TypeFutureTableIndex,
        /// If `false`, block until cancellation completes rather than return
        /// `BLOCKED`.
        async_: bool,
    },

    /// A `future.cancel-write` intrinsic to cancel an in-progress write from a
    /// `future` of the specified type.
    FutureCancelWrite {
        /// The table index for the specific `future` type and caller instance.
        ty: TypeFutureTableIndex,
        /// If `false`, block until cancellation completes rather than return
        /// `BLOCKED`.
        async_: bool,
    },

    /// A `future.close-readable` intrinsic to close the readable end of a
    /// `future` of the specified type.
    FutureCloseReadable {
        /// The table index for the specific `future` type and caller instance.
        ty: TypeFutureTableIndex,
    },

    /// A `future.close-writable` intrinsic to close the writable end of a
    /// `future` of the specified type.
    FutureCloseWritable {
        /// The table index for the specific `future` type and caller instance.
        ty: TypeFutureTableIndex,
    },

    /// A `error-context.new` intrinsic to create a new `error-context` with a
    /// specified debug message.
    ErrorContextNew {
        /// The table index for the `error-context` type in the caller instance.
        ty: TypeComponentLocalErrorContextTableIndex,
        /// String encoding, memory, etc. to use when loading debug message.
        options: CanonicalOptions,
    },

    /// A `error-context.debug-message` intrinsic to get the debug message for a
    /// specified `error-context`.
    ///
    /// Note that the debug message might not necessarily match what was passed
    /// to `error.new`.
    ErrorContextDebugMessage {
        /// The table index for the `error-context` type in the caller instance.
        ty: TypeComponentLocalErrorContextTableIndex,
        /// String encoding, memory, etc. to use when storing debug message.
        options: CanonicalOptions,
    },

    /// A `error-context.drop` intrinsic to drop a specified `error-context`.
    ErrorContextDrop {
        /// The table index for the `error-context` type in the caller instance.
        ty: TypeComponentLocalErrorContextTableIndex,
    },

    /// An intrinsic used by FACT-generated modules which will transfer an owned
    /// resource from one table to another. Used in component-to-component
    /// adapter trampolines.
    ResourceTransferOwn,

    /// Same as `ResourceTransferOwn` but for borrows.
    ResourceTransferBorrow,

    /// An intrinsic used by FACT-generated modules which indicates that a call
    /// is being entered and resource-related metadata needs to be configured.
    ///
    /// Note that this is currently only invoked when borrowed resources are
    /// detected, otherwise this is "optimized out".
    ResourceEnterCall,

    /// Same as `ResourceEnterCall` except for when exiting a call.
    ResourceExitCall,

    /// An intrinsic used by FACT-generated modules to begin a call involving a
    /// sync-lowered import and async-lifted export.
<<<<<<< HEAD
    SyncEnterCall {
        /// The memory used to verify that the memory specified for the
        /// `task.return` that is called at runtime matches the one specified in
        /// the lifted export.
        memory: Option<RuntimeMemoryIndex>,
    },

    /// An intrinsic used by FACT-generated modules to complete a call involving
    /// a sync-lowered import and async-lifted export.
    SyncExitCall {
        /// The callee's callback function, if any.
        callback: Option<RuntimeCallbackIndex>,
    },

    /// An intrinsic used by FACT-generated modules to begin a call involving an
    /// async-lowered import function.
    AsyncEnterCall {
        /// The memory used to verify that the memory specified for the
        /// `task.return` that is called at runtime (if any) matches the one
        /// specified in the lifted export.
        memory: Option<RuntimeMemoryIndex>,
    },

    /// An intrinsic used by FACT-generated modules to complete a call involving
=======
    SyncEnterCall,

    /// An intrinsic used by FACT-generated modules to complete a call involving
    /// a sync-lowered import and async-lifted export.
    SyncExitCall {
        /// The callee's callback function, if any.
        callback: Option<RuntimeCallbackIndex>,
    },

    /// An intrinsic used by FACT-generated modules to begin a call involving an
    /// async-lowered import function.
    AsyncEnterCall,

    /// An intrinsic used by FACT-generated modules to complete a call involving
>>>>>>> 58ad9115
    /// an async-lowered import function.
    ///
    /// Note that `AsyncEnterCall` and `AsyncExitCall` could theoretically be
    /// combined into a single `AsyncCall` intrinsic, but we separate them to
    /// allow the FACT-generated module to optionally call the callee directly
    /// without an intermediate host stack frame.
    AsyncExitCall {
        /// The callee's callback, if any.
        callback: Option<RuntimeCallbackIndex>,

        /// The callee's post-return function, if any.
        post_return: Option<RuntimePostReturnIndex>,
    },

    /// An intrinisic used by FACT-generated modules to (partially or entirely) transfer
    /// ownership of a `future`.
    ///
    /// Transfering a `future` can either mean giving away the readable end
    /// while retaining the writable end or only the former, depending on the
    /// ownership status of the `future`.
    FutureTransfer,

    /// An intrinisic used by FACT-generated modules to (partially or entirely) transfer
    /// ownership of a `stream`.
    ///
    /// Transfering a `stream` can either mean giving away the readable end
    /// while retaining the writable end or only the former, depending on the
    /// ownership status of the `stream`.
    StreamTransfer,

    /// An intrinisic used by FACT-generated modules to (partially or entirely) transfer
    /// ownership of an `error-context`.
    ///
    /// Unlike futures, streams, and resource handles, `error-context` handles
    /// are reference counted, meaning that sharing the handle with another
    /// component does not invalidate the handle in the original component.
    ErrorContextTransfer,

    /// Intrinsic used to implement the `context.get` component model builtin.
    ///
    /// The payload here represents that this is accessing the Nth slot of local
    /// storage.
    ContextGet(u32),

    /// Intrinsic used to implement the `context.set` component model builtin.
    ///
    /// The payload here represents that this is accessing the Nth slot of local
    /// storage.
    ContextSet(u32),
}

impl Trampoline {
    /// Returns the name to use for the symbol of this trampoline in the final
    /// compiled artifact
    pub fn symbol_name(&self) -> String {
        use Trampoline::*;
        match self {
            LowerImport { index, .. } => {
                format!("component-lower-import[{}]", index.as_u32())
            }
            Transcoder {
                op, from64, to64, ..
            } => {
                let op = op.symbol_fragment();
                let from = if *from64 { "64" } else { "32" };
                let to = if *to64 { "64" } else { "32" };
                format!("component-transcode-{op}-m{from}-m{to}")
            }
            AlwaysTrap => format!("component-always-trap"),
            ResourceNew(i) => format!("component-resource-new[{}]", i.as_u32()),
            ResourceRep(i) => format!("component-resource-rep[{}]", i.as_u32()),
            ResourceDrop(i) => format!("component-resource-drop[{}]", i.as_u32()),
            BackpressureSet { .. } => format!("backpressure-set"),
            TaskReturn { .. } => format!("task-return"),
            WaitableSetNew { .. } => format!("waitable-set-new"),
            WaitableSetWait { .. } => format!("waitable-set-wait"),
            WaitableSetPoll { .. } => format!("waitable-set-poll"),
            WaitableSetDrop { .. } => format!("waitable-set-drop"),
            WaitableJoin { .. } => format!("waitable-join"),
            Yield { .. } => format!("yield"),
            SubtaskDrop { .. } => format!("subtask-drop"),
            StreamNew { .. } => format!("stream-new"),
            StreamRead { .. } => format!("stream-read"),
            StreamWrite { .. } => format!("stream-write"),
            StreamCancelRead { .. } => format!("stream-cancel-read"),
            StreamCancelWrite { .. } => format!("stream-cancel-write"),
            StreamCloseReadable { .. } => format!("stream-close-readable"),
            StreamCloseWritable { .. } => format!("stream-close-writable"),
            FutureNew { .. } => format!("future-new"),
            FutureRead { .. } => format!("future-read"),
            FutureWrite { .. } => format!("future-write"),
            FutureCancelRead { .. } => format!("future-cancel-read"),
            FutureCancelWrite { .. } => format!("future-cancel-write"),
            FutureCloseReadable { .. } => format!("future-close-readable"),
            FutureCloseWritable { .. } => format!("future-close-writable"),
            ErrorContextNew { .. } => format!("error-context-new"),
            ErrorContextDebugMessage { .. } => format!("error-context-debug-message"),
            ErrorContextDrop { .. } => format!("error-context-drop"),
            ResourceTransferOwn => format!("component-resource-transfer-own"),
            ResourceTransferBorrow => format!("component-resource-transfer-borrow"),
            ResourceEnterCall => format!("component-resource-enter-call"),
            ResourceExitCall => format!("component-resource-exit-call"),
<<<<<<< HEAD
            SyncEnterCall { .. } => format!("component-sync-enter-call"),
            SyncExitCall { .. } => format!("component-sync-exit-call"),
            AsyncEnterCall { .. } => format!("component-async-enter-call"),
=======
            SyncEnterCall => format!("component-sync-enter-call"),
            SyncExitCall { .. } => format!("component-sync-exit-call"),
            AsyncEnterCall => format!("component-async-enter-call"),
>>>>>>> 58ad9115
            AsyncExitCall { .. } => format!("component-async-exit-call"),
            FutureTransfer => format!("future-transfer"),
            StreamTransfer => format!("stream-transfer"),
            ErrorContextTransfer => format!("error-context-transfer"),
            ContextGet(_) => format!("context-get"),
            ContextSet(_) => format!("context-set"),
        }
    }
}<|MERGE_RESOLUTION|>--- conflicted
+++ resolved
@@ -944,7 +944,6 @@
 
     /// An intrinsic used by FACT-generated modules to begin a call involving a
     /// sync-lowered import and async-lifted export.
-<<<<<<< HEAD
     SyncEnterCall {
         /// The memory used to verify that the memory specified for the
         /// `task.return` that is called at runtime matches the one specified in
@@ -969,22 +968,6 @@
     },
 
     /// An intrinsic used by FACT-generated modules to complete a call involving
-=======
-    SyncEnterCall,
-
-    /// An intrinsic used by FACT-generated modules to complete a call involving
-    /// a sync-lowered import and async-lifted export.
-    SyncExitCall {
-        /// The callee's callback function, if any.
-        callback: Option<RuntimeCallbackIndex>,
-    },
-
-    /// An intrinsic used by FACT-generated modules to begin a call involving an
-    /// async-lowered import function.
-    AsyncEnterCall,
-
-    /// An intrinsic used by FACT-generated modules to complete a call involving
->>>>>>> 58ad9115
     /// an async-lowered import function.
     ///
     /// Note that `AsyncEnterCall` and `AsyncExitCall` could theoretically be
@@ -1087,15 +1070,9 @@
             ResourceTransferBorrow => format!("component-resource-transfer-borrow"),
             ResourceEnterCall => format!("component-resource-enter-call"),
             ResourceExitCall => format!("component-resource-exit-call"),
-<<<<<<< HEAD
             SyncEnterCall { .. } => format!("component-sync-enter-call"),
             SyncExitCall { .. } => format!("component-sync-exit-call"),
             AsyncEnterCall { .. } => format!("component-async-enter-call"),
-=======
-            SyncEnterCall => format!("component-sync-enter-call"),
-            SyncExitCall { .. } => format!("component-sync-exit-call"),
-            AsyncEnterCall => format!("component-async-enter-call"),
->>>>>>> 58ad9115
             AsyncExitCall { .. } => format!("component-async-exit-call"),
             FutureTransfer => format!("future-transfer"),
             StreamTransfer => format!("stream-transfer"),
