--- conflicted
+++ resolved
@@ -194,13 +194,10 @@
     TaskReturn {
         func: ModuleInternedTypeIndex,
         result: Option<ComponentValType>,
-<<<<<<< HEAD
-=======
         options: LocalCanonicalOptions,
     },
     WaitableSetNew {
         func: ModuleInternedTypeIndex,
->>>>>>> e929b63d
     },
     WaitableSetWait {
         func: ModuleInternedTypeIndex,
@@ -650,11 +647,7 @@
                             core_func_index += 1;
                             LocalInitializer::BackpressureSet { func: core_type }
                         }
-<<<<<<< HEAD
-                        wasmparser::CanonicalFunction::TaskReturn { result } => {
-=======
                         wasmparser::CanonicalFunction::TaskReturn { result, options } => {
->>>>>>> e929b63d
                             let result = result.map(|ty| match ty {
                                 wasmparser::ComponentValType::Primitive(ty) => {
                                     ComponentValType::Primitive(ty)
@@ -663,11 +656,6 @@
                                     ComponentValType::Type(types.component_defined_type_at(ty))
                                 }
                             });
-<<<<<<< HEAD
-                            let func = self.core_func_signature(core_func_index)?;
-                            core_func_index += 1;
-                            LocalInitializer::TaskReturn { func, result }
-=======
                             let options = self.canonical_options(&options);
                             let func = self.core_func_signature(core_func_index)?;
                             core_func_index += 1;
@@ -681,7 +669,6 @@
                             let func = self.core_func_signature(core_func_index)?;
                             core_func_index += 1;
                             LocalInitializer::WaitableSetNew { func }
->>>>>>> e929b63d
                         }
                         wasmparser::CanonicalFunction::WaitableSetWait { async_, memory } => {
                             let func = self.core_func_signature(core_func_index)?;
