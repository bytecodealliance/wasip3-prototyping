use crate::component::*;
use crate::prelude::*;
use crate::ScopeVec;
use crate::{
    EngineOrModuleTypeIndex, EntityIndex, ModuleEnvironment, ModuleInternedTypeIndex,
    ModuleTranslation, ModuleTypesBuilder, PrimaryMap, TagIndex, Tunables, TypeConvert,
    WasmHeapType, WasmResult, WasmValType,
};
use anyhow::anyhow;
use anyhow::{bail, Result};
use indexmap::IndexMap;
use std::collections::HashMap;
use std::mem;
use wasmparser::component_types::{
    AliasableResourceId, ComponentCoreModuleTypeId, ComponentDefinedTypeId, ComponentEntityType,
    ComponentFuncTypeId, ComponentInstanceTypeId, ComponentValType,
};
use wasmparser::types::Types;
use wasmparser::{Chunk, ComponentImportName, Encoding, Parser, Payload, Validator};

mod adapt;
pub use self::adapt::*;
mod inline;

/// Structure used to translate a component and parse it.
pub struct Translator<'a, 'data> {
    /// The current component being translated.
    ///
    /// This will get swapped out as translation traverses the body of a
    /// component and a sub-component is entered or left.
    result: Translation<'data>,

    /// Current state of parsing a binary component. Note that like `result`
    /// this will change as the component is traversed.
    parser: Parser,

    /// Stack of lexical scopes that are in-progress but not finished yet.
    ///
    /// This is pushed to whenever a component is entered and popped from
    /// whenever a component is left. Each lexical scope also contains
    /// information about the variables that it is currently required to close
    /// over which is threaded into the current in-progress translation of
    /// the sub-component which pushed a scope here.
    lexical_scopes: Vec<LexicalScope<'data>>,

    /// The validator in use to verify that the raw input binary is a valid
    /// component.
    validator: &'a mut Validator,

    /// Type information shared for the entire component.
    ///
    /// This builder is also used for all core wasm modules found to intern
    /// signatures across all modules.
    types: PreInliningComponentTypes<'a>,

    /// The compiler configuration provided by the embedder.
    tunables: &'a Tunables,

    /// Auxiliary location to push generated adapter modules onto.
    scope_vec: &'data ScopeVec<u8>,

    /// Completely translated core wasm modules that have been found so far.
    ///
    /// Note that this translation only involves learning about type
    /// information and functions are not actually compiled here.
    static_modules: PrimaryMap<StaticModuleIndex, ModuleTranslation<'data>>,

    /// Completely translated components that have been found so far.
    ///
    /// As frames are popped from `lexical_scopes` their completed component
    /// will be pushed onto this list.
    static_components: PrimaryMap<StaticComponentIndex, Translation<'data>>,
}

/// Representation of the syntactic scope of a component meaning where it is
/// and what its state is at in the binary format.
///
/// These scopes are pushed and popped when a sub-component starts being
/// parsed and finishes being parsed. The main purpose of this frame is to
/// have a `ClosedOverVars` field which encapsulates data that is inherited
/// from the scope specified into the component being translated just beneath
/// it.
///
/// This structure exists to implement outer aliases to components and modules.
/// When a component or module is closed over then that means it needs to be
/// inherited in a sense to the component which actually had the alias. This is
/// achieved with a deceptively simple scheme where each parent of the
/// component with the alias will inherit the component from the desired
/// location.
///
/// For example with a component structure that looks like:
///
/// ```wasm
/// (component $A
///     (core module $M)
///     (component $B
///         (component $C
///             (alias outer $A $M (core module))
///         )
///     )
/// )
/// ```
///
/// here the `C` component is closing over `M` located in the root component
/// `A`. When `C` is being translated the `lexical_scopes` field will look like
/// `[A, B]`. When the alias is encountered (for module index 0) this will
/// place a `ClosedOverModule::Local(0)` entry into the `closure_args` field of
/// `A`'s frame. This will in turn give a `ModuleUpvarIndex` which is then
/// inserted into `closure_args` in `B`'s frame. This produces yet another
/// `ModuleUpvarIndex` which is finally inserted into `C`'s module index space
/// via `LocalInitializer::AliasModuleUpvar` with the last index.
///
/// All of these upvar indices and such are interpreted in the "inline" phase
/// of compilation and not at runtime. This means that when `A` is being
/// instantiated one of its initializers will be
/// `LocalInitializer::ComponentStatic`. This starts to create `B` and the
/// variables captured for `B` are listed as local module 0, or `M`. This list
/// is then preserved in the definition of the component `B` and later reused
/// by `C` again to finally get access to the closed over component.
///
/// Effectively the scopes are managed hierarchically where a reference to an
/// outer variable automatically injects references into all parents up to
/// where the reference is. This variable scopes are the processed during
/// inlining where a component definition is a reference to the static
/// component information (`Translation`) plus closed over variables
/// (`ComponentClosure` during inlining).
struct LexicalScope<'data> {
    /// Current state of translating the `translation` below.
    parser: Parser,
    /// Current state of the component's translation as found so far.
    translation: Translation<'data>,
    /// List of captures that `translation` will need to process to create the
    /// sub-component which is directly beneath this lexical scope.
    closure_args: ClosedOverVars,
}

/// A "local" translation of a component.
///
/// This structure is used as a sort of in-progress translation of a component.
/// This is not `Component` which is the final form as consumed by Wasmtime
/// at runtime. Instead this is a fairly simple representation of a component
/// where almost everything is ordered as a list of initializers. The binary
/// format is translated to a list of initializers here which is later processed
/// during "inlining" to produce a final component with the final set of
/// initializers.
#[derive(Default)]
struct Translation<'data> {
    /// Instructions which form this component.
    ///
    /// There is one initializer for all members of each index space, and all
    /// index spaces are incrementally built here as the initializer list is
    /// processed.
    initializers: Vec<LocalInitializer<'data>>,

    /// The list of exports from this component, as pairs of names and an
    /// index into an index space of what's being exported.
    exports: IndexMap<&'data str, ComponentItem>,

    /// Type information produced by `wasmparser` for this component.
    ///
    /// This type information is available after the translation of the entire
    /// component has finished, e.g. for the `inline` pass, but beforehand this
    /// is set to `None`.
    types: Option<Types>,
}

// NB: the type information contained in `LocalInitializer` should always point
// to `wasmparser`'s type information, not Wasmtime's. Component types cannot be
// fully determined due to resources until instantiations are known which is
// tracked during the inlining phase. This means that all type information below
// is straight from `wasmparser`'s passes.
enum LocalInitializer<'data> {
    // imports
    Import(ComponentImportName<'data>, ComponentEntityType),

    // canonical function sections
    Lower {
        func: ComponentFuncIndex,
        lower_ty: ComponentFuncTypeId,
        canonical_abi: ModuleInternedTypeIndex,
        options: LocalCanonicalOptions,
    },
    Lift(ComponentFuncTypeId, FuncIndex, LocalCanonicalOptions),

    // resources
    Resource(AliasableResourceId, WasmValType, Option<FuncIndex>),
    ResourceNew(AliasableResourceId, ModuleInternedTypeIndex),
    ResourceRep(AliasableResourceId, ModuleInternedTypeIndex),
    ResourceDrop(AliasableResourceId, ModuleInternedTypeIndex),

    BackpressureSet {
        func: ModuleInternedTypeIndex,
    },
    TaskReturn {
        func: ModuleInternedTypeIndex,
        result: Option<ComponentValType>,
        options: LocalCanonicalOptions,
    },
    WaitableSetNew {
        func: ModuleInternedTypeIndex,
    },
    WaitableSetWait {
        func: ModuleInternedTypeIndex,
        async_: bool,
        memory: MemoryIndex,
    },
    WaitableSetPoll {
        func: ModuleInternedTypeIndex,
        async_: bool,
        memory: MemoryIndex,
    },
    WaitableSetDrop {
        func: ModuleInternedTypeIndex,
    },
    WaitableJoin {
        func: ModuleInternedTypeIndex,
    },
    Yield {
        func: ModuleInternedTypeIndex,
        async_: bool,
    },
    SubtaskDrop {
        func: ModuleInternedTypeIndex,
    },
    StreamNew {
        ty: ComponentDefinedTypeId,
        func: ModuleInternedTypeIndex,
    },
    StreamRead {
        ty: ComponentDefinedTypeId,
        func: ModuleInternedTypeIndex,
        options: LocalCanonicalOptions,
    },
    StreamWrite {
        ty: ComponentDefinedTypeId,
        func: ModuleInternedTypeIndex,
        options: LocalCanonicalOptions,
    },
    StreamCancelRead {
        ty: ComponentDefinedTypeId,
        func: ModuleInternedTypeIndex,
        async_: bool,
    },
    StreamCancelWrite {
        ty: ComponentDefinedTypeId,
        func: ModuleInternedTypeIndex,
        async_: bool,
    },
    StreamCloseReadable {
        ty: ComponentDefinedTypeId,
        func: ModuleInternedTypeIndex,
    },
    StreamCloseWritable {
        ty: ComponentDefinedTypeId,
        func: ModuleInternedTypeIndex,
    },
    FutureNew {
        ty: ComponentDefinedTypeId,
        func: ModuleInternedTypeIndex,
    },
    FutureRead {
        ty: ComponentDefinedTypeId,
        func: ModuleInternedTypeIndex,
        options: LocalCanonicalOptions,
    },
    FutureWrite {
        ty: ComponentDefinedTypeId,
        func: ModuleInternedTypeIndex,
        options: LocalCanonicalOptions,
    },
    FutureCancelRead {
        ty: ComponentDefinedTypeId,
        func: ModuleInternedTypeIndex,
        async_: bool,
    },
    FutureCancelWrite {
        ty: ComponentDefinedTypeId,
        func: ModuleInternedTypeIndex,
        async_: bool,
    },
    FutureCloseReadable {
        ty: ComponentDefinedTypeId,
        func: ModuleInternedTypeIndex,
    },
    FutureCloseWritable {
        ty: ComponentDefinedTypeId,
        func: ModuleInternedTypeIndex,
    },
    ErrorContextNew {
        func: ModuleInternedTypeIndex,
        options: LocalCanonicalOptions,
    },
    ErrorContextDebugMessage {
        func: ModuleInternedTypeIndex,
        options: LocalCanonicalOptions,
    },
    ErrorContextDrop {
        func: ModuleInternedTypeIndex,
    },
    ContextGet {
        func: ModuleInternedTypeIndex,
        i: u32,
    },
    ContextSet {
        func: ModuleInternedTypeIndex,
        i: u32,
    },

    // core wasm modules
    ModuleStatic(StaticModuleIndex, ComponentCoreModuleTypeId),

    // core wasm module instances
    ModuleInstantiate(ModuleIndex, HashMap<&'data str, ModuleInstanceIndex>),
    ModuleSynthetic(HashMap<&'data str, EntityIndex>),

    // components
    ComponentStatic(StaticComponentIndex, ClosedOverVars),

    // component instances
    ComponentInstantiate(
        ComponentIndex,
        HashMap<&'data str, ComponentItem>,
        ComponentInstanceTypeId,
    ),
    ComponentSynthetic(HashMap<&'data str, ComponentItem>, ComponentInstanceTypeId),

    // alias section
    AliasExportFunc(ModuleInstanceIndex, &'data str),
    AliasExportTable(ModuleInstanceIndex, &'data str),
    AliasExportGlobal(ModuleInstanceIndex, &'data str),
    AliasExportMemory(ModuleInstanceIndex, &'data str),
    AliasExportTag(ModuleInstanceIndex, &'data str),
    AliasComponentExport(ComponentInstanceIndex, &'data str),
    AliasModule(ClosedOverModule),
    AliasComponent(ClosedOverComponent),

    // export section
    Export(ComponentItem),
}

/// The "closure environment" of components themselves.
///
/// For more information see `LexicalScope`.
#[derive(Default)]
struct ClosedOverVars {
    components: PrimaryMap<ComponentUpvarIndex, ClosedOverComponent>,
    modules: PrimaryMap<ModuleUpvarIndex, ClosedOverModule>,
}

/// Description how a component is closed over when the closure variables for
/// a component are being created.
///
/// For more information see `LexicalScope`.
enum ClosedOverComponent {
    /// A closed over component is coming from the local component's index
    /// space, meaning a previously defined component is being captured.
    Local(ComponentIndex),
    /// A closed over component is coming from our own component's list of
    /// upvars. This list was passed to us by our enclosing component, which
    /// will eventually have bottomed out in closing over a `Local` component
    /// index for some parent component.
    Upvar(ComponentUpvarIndex),
}

/// Same as `ClosedOverComponent`, but for modules.
enum ClosedOverModule {
    Local(ModuleIndex),
    Upvar(ModuleUpvarIndex),
}

/// Representation of canonical ABI options.
struct LocalCanonicalOptions {
    string_encoding: StringEncoding,
    memory: Option<MemoryIndex>,
    realloc: Option<FuncIndex>,
    post_return: Option<FuncIndex>,
    async_: bool,
    callback: Option<FuncIndex>,
}

enum Action {
    KeepGoing,
    Skip(usize),
    Done,
}

impl<'a, 'data> Translator<'a, 'data> {
    /// Creates a new translation state ready to translate a component.
    pub fn new(
        tunables: &'a Tunables,
        validator: &'a mut Validator,
        types: &'a mut ComponentTypesBuilder,
        scope_vec: &'data ScopeVec<u8>,
    ) -> Self {
        let mut parser = Parser::new(0);
        parser.set_features(*validator.features());
        Self {
            result: Translation::default(),
            tunables,
            validator,
            types: PreInliningComponentTypes::new(types),
            parser,
            lexical_scopes: Vec::new(),
            static_components: Default::default(),
            static_modules: Default::default(),
            scope_vec,
        }
    }

    /// Translates the binary `component`.
    ///
    /// This is the workhorse of compilation which will parse all of
    /// `component` and create type information for Wasmtime and such. The
    /// `component` does not have to be valid and it will be validated during
    /// compilation.
    ///
    /// The result of this function is a tuple of the final component's
    /// description plus a list of core wasm modules found within the
    /// component. The component's description actually erases internal
    /// components, instances, etc, as much as it can. Instead `Component`
    /// retains a flat list of initializers (no nesting) which was created
    /// as part of compilation from the nested structure of the original
    /// component.
    ///
    /// The list of core wasm modules found is provided to allow compiling
    /// modules externally in parallel. Additionally initializers in
    /// `Component` may refer to the modules in the map returned by index.
    ///
    /// # Errors
    ///
    /// This function will return an error if the `component` provided is
    /// invalid.
    pub fn translate(
        mut self,
        component: &'data [u8],
    ) -> Result<(
        ComponentTranslation,
        PrimaryMap<StaticModuleIndex, ModuleTranslation<'data>>,
    )> {
        // First up wasmparser is used to actually perform the translation and
        // validation of this component. This will produce a list of core wasm
        // modules in addition to components which are found during the
        // translation process. When doing this only a `Translation` is created
        // which is a simple representation of a component.
        let mut remaining = component;
        loop {
            let payload = match self.parser.parse(remaining, true)? {
                Chunk::Parsed { payload, consumed } => {
                    remaining = &remaining[consumed..];
                    payload
                }
                Chunk::NeedMoreData(_) => unreachable!(),
            };

            match self.translate_payload(payload, component)? {
                Action::KeepGoing => {}
                Action::Skip(n) => remaining = &remaining[n..],
                Action::Done => break,
            }
        }
        assert!(remaining.is_empty());
        assert!(self.lexical_scopes.is_empty());

        // ... after translation initially finishes the next pass is performed
        // which we're calling "inlining". This will "instantiate" the root
        // component, following nested component instantiations, creating a
        // global list of initializers along the way. This phase uses the simple
        // initializers in each component to track dataflow of host imports and
        // internal references to items throughout a component at compile-time.
        // The produce initializers in the final `Component` are intended to be
        // much simpler than the original component and more efficient for
        // Wasmtime to process at runtime as well (e.g. no string lookups as
        // most everything is done through indices instead).
        let mut component = inline::run(
            self.types.types_mut_for_inlining(),
            &self.result,
            &self.static_modules,
            &self.static_components,
        )?;
        self.partition_adapter_modules(&mut component);
        let translation =
            component.finish(self.types.types_mut_for_inlining(), self.result.types_ref())?;
        Ok((translation, self.static_modules))
    }

    fn translate_payload(
        &mut self,
        payload: Payload<'data>,
        component: &'data [u8],
    ) -> Result<Action> {
        match payload {
            Payload::Version {
                num,
                encoding,
                range,
            } => {
                self.validator.version(num, encoding, &range)?;

                match encoding {
                    Encoding::Component => {}
                    Encoding::Module => {
                        bail!("attempted to parse a wasm module with a component parser");
                    }
                }
            }

            Payload::End(offset) => {
                assert!(self.result.types.is_none());
                self.result.types = Some(self.validator.end(offset)?);

                // Exit the current lexical scope. If there is no parent (no
                // frame currently on the stack) then translation is finished.
                // Otherwise that means that a nested component has been
                // completed and is recorded as such.
                let LexicalScope {
                    parser,
                    translation,
                    closure_args,
                } = match self.lexical_scopes.pop() {
                    Some(frame) => frame,
                    None => return Ok(Action::Done),
                };
                self.parser = parser;
                let component = mem::replace(&mut self.result, translation);
                let static_idx = self.static_components.push(component);
                self.result
                    .initializers
                    .push(LocalInitializer::ComponentStatic(static_idx, closure_args));
            }

            // When we see a type section the types are validated and then
            // translated into Wasmtime's representation. Each active type
            // definition is recorded in the `ComponentTypesBuilder` tables, or
            // this component's active scope.
            //
            // Note that the push/pop of the component types scope happens above
            // in `Version` and `End` since multiple type sections can appear
            // within a component.
            Payload::ComponentTypeSection(s) => {
                let mut component_type_index =
                    self.validator.types(0).unwrap().component_type_count();
                self.validator.component_type_section(&s)?;

                // Look for resource types and if a local resource is defined
                // then an initializer is added to define that resource type and
                // reference its destructor.
                let types = self.validator.types(0).unwrap();
                for ty in s {
                    match ty? {
                        wasmparser::ComponentType::Resource { rep, dtor } => {
                            let rep = self.types.convert_valtype(rep);
                            let id = types
                                .component_any_type_at(component_type_index)
                                .unwrap_resource();
                            let dtor = dtor.map(FuncIndex::from_u32);
                            self.result
                                .initializers
                                .push(LocalInitializer::Resource(id, rep, dtor));
                        }

                        // no extra processing needed
                        wasmparser::ComponentType::Defined(_)
                        | wasmparser::ComponentType::Func(_)
                        | wasmparser::ComponentType::Instance(_)
                        | wasmparser::ComponentType::Component(_) => {}
                    }

                    component_type_index += 1;
                }
            }
            Payload::CoreTypeSection(s) => {
                self.validator.core_type_section(&s)?;
            }

            // Processing the import section at this point is relatively simple
            // which is to simply record the name of the import and the type
            // information associated with it.
            Payload::ComponentImportSection(s) => {
                self.validator.component_import_section(&s)?;
                for import in s {
                    let import = import?;
                    let types = self.validator.types(0).unwrap();
                    let ty = types
                        .component_entity_type_of_import(import.name.0)
                        .unwrap();
                    self.result
                        .initializers
                        .push(LocalInitializer::Import(import.name, ty));
                }
            }

            // Entries in the canonical section will get initializers recorded
            // with the listed options for lifting/lowering.
            Payload::ComponentCanonicalSection(s) => {
                let types = self.validator.types(0).unwrap();
                let mut core_func_index = types.function_count();
                self.validator.component_canonical_section(&s)?;
                for func in s {
                    let types = self.validator.types(0).unwrap();
                    let init = match func? {
                        wasmparser::CanonicalFunction::Lift {
                            type_index,
                            core_func_index,
                            options,
                        } => {
                            let ty = types.component_any_type_at(type_index).unwrap_func();
                            let func = FuncIndex::from_u32(core_func_index);
                            let options = self.canonical_options(&options);
                            LocalInitializer::Lift(ty, func, options)
                        }
                        wasmparser::CanonicalFunction::Lower {
                            func_index,
                            options,
                        } => {
                            let lower_ty = types.component_function_at(func_index);
                            let func = ComponentFuncIndex::from_u32(func_index);
                            let options = self.canonical_options(&options);
                            let canonical_abi = self.core_func_signature(core_func_index)?;

                            core_func_index += 1;
                            LocalInitializer::Lower {
                                func,
                                options,
                                canonical_abi,
                                lower_ty,
                            }
                        }
                        wasmparser::CanonicalFunction::ResourceNew { resource } => {
                            let resource = types.component_any_type_at(resource).unwrap_resource();
                            let ty = self.core_func_signature(core_func_index)?;
                            core_func_index += 1;
                            LocalInitializer::ResourceNew(resource, ty)
                        }
                        wasmparser::CanonicalFunction::ResourceDrop { resource } => {
                            let resource = types.component_any_type_at(resource).unwrap_resource();
                            let ty = self.core_func_signature(core_func_index)?;
                            core_func_index += 1;
                            LocalInitializer::ResourceDrop(resource, ty)
                        }
                        wasmparser::CanonicalFunction::ResourceDropAsync { resource } => {
                            let _ = resource;
                            bail!("support for `resource.drop async` not implemented yet")
                        }
                        wasmparser::CanonicalFunction::ResourceRep { resource } => {
                            let resource = types.component_any_type_at(resource).unwrap_resource();
                            let ty = self.core_func_signature(core_func_index)?;
                            core_func_index += 1;
                            LocalInitializer::ResourceRep(resource, ty)
                        }
<<<<<<< HEAD
                        wasmparser::CanonicalFunction::ThreadSpawnRef { .. }
                        | wasmparser::CanonicalFunction::ThreadSpawnIndirect { .. }
                        | wasmparser::CanonicalFunction::ThreadAvailableParallelism => {
                            bail!("unsupported intrinsic")
                        }
=======
>>>>>>> 58ad9115
                        wasmparser::CanonicalFunction::BackpressureSet => {
                            let core_type = self.core_func_signature(core_func_index)?;
                            core_func_index += 1;
                            LocalInitializer::BackpressureSet { func: core_type }
                        }
                        wasmparser::CanonicalFunction::TaskReturn { result, options } => {
                            let result = result.map(|ty| match ty {
                                wasmparser::ComponentValType::Primitive(ty) => {
                                    ComponentValType::Primitive(ty)
                                }
                                wasmparser::ComponentValType::Type(ty) => {
                                    ComponentValType::Type(types.component_defined_type_at(ty))
                                }
                            });
                            let options = self.canonical_options(&options);
                            let func = self.core_func_signature(core_func_index)?;
<<<<<<< HEAD
                            core_func_index += 1;
                            LocalInitializer::TaskReturn {
                                func,
                                result,
                                options,
                            }
                        }
                        wasmparser::CanonicalFunction::WaitableSetNew => {
                            let func = self.core_func_signature(core_func_index)?;
                            core_func_index += 1;
=======
                            core_func_index += 1;
                            LocalInitializer::TaskReturn {
                                func,
                                result,
                                options,
                            }
                        }
                        wasmparser::CanonicalFunction::WaitableSetNew => {
                            let func = self.core_func_signature(core_func_index)?;
                            core_func_index += 1;
>>>>>>> 58ad9115
                            LocalInitializer::WaitableSetNew { func }
                        }
                        wasmparser::CanonicalFunction::WaitableSetWait { async_, memory } => {
                            let func = self.core_func_signature(core_func_index)?;
                            core_func_index += 1;
                            LocalInitializer::WaitableSetWait {
                                func,
                                async_,
                                memory: MemoryIndex::from_u32(memory),
                            }
                        }
                        wasmparser::CanonicalFunction::WaitableSetPoll { async_, memory } => {
                            let func = self.core_func_signature(core_func_index)?;
                            core_func_index += 1;
                            LocalInitializer::WaitableSetPoll {
                                func,
                                async_,
                                memory: MemoryIndex::from_u32(memory),
                            }
                        }
                        wasmparser::CanonicalFunction::WaitableSetDrop => {
                            let func = self.core_func_signature(core_func_index)?;
                            core_func_index += 1;
                            LocalInitializer::WaitableSetDrop { func }
                        }
                        wasmparser::CanonicalFunction::WaitableJoin => {
                            let func = self.core_func_signature(core_func_index)?;
                            core_func_index += 1;
                            LocalInitializer::WaitableJoin { func }
                        }
                        wasmparser::CanonicalFunction::Yield { async_ } => {
                            let func = self.core_func_signature(core_func_index)?;
                            core_func_index += 1;
                            LocalInitializer::Yield { func, async_ }
                        }
                        wasmparser::CanonicalFunction::SubtaskDrop => {
                            let func = self.core_func_signature(core_func_index)?;
                            core_func_index += 1;
                            LocalInitializer::SubtaskDrop { func }
                        }
                        wasmparser::CanonicalFunction::StreamNew { ty } => {
                            let ty = types.component_defined_type_at(ty);
                            let func = self.core_func_signature(core_func_index)?;
                            core_func_index += 1;
                            LocalInitializer::StreamNew { ty, func }
                        }
                        wasmparser::CanonicalFunction::StreamRead { ty, options } => {
                            let ty = types.component_defined_type_at(ty);
                            let options = self.canonical_options(&options);
                            let func = self.core_func_signature(core_func_index)?;
                            core_func_index += 1;
                            LocalInitializer::StreamRead { ty, func, options }
                        }
                        wasmparser::CanonicalFunction::StreamWrite { ty, options } => {
                            let ty = types.component_defined_type_at(ty);
                            let options = self.canonical_options(&options);
                            let func = self.core_func_signature(core_func_index)?;
                            core_func_index += 1;
                            LocalInitializer::StreamWrite { ty, func, options }
                        }
                        wasmparser::CanonicalFunction::StreamCancelRead { ty, async_ } => {
                            let ty = types.component_defined_type_at(ty);
                            let func = self.core_func_signature(core_func_index)?;
                            core_func_index += 1;
                            LocalInitializer::StreamCancelRead { ty, func, async_ }
                        }
                        wasmparser::CanonicalFunction::StreamCancelWrite { ty, async_ } => {
                            let ty = types.component_defined_type_at(ty);
                            let func = self.core_func_signature(core_func_index)?;
                            core_func_index += 1;
                            LocalInitializer::StreamCancelWrite { ty, func, async_ }
                        }
                        wasmparser::CanonicalFunction::StreamCloseReadable { ty } => {
                            let ty = types.component_defined_type_at(ty);
                            let func = self.core_func_signature(core_func_index)?;
                            core_func_index += 1;
                            LocalInitializer::StreamCloseReadable { ty, func }
                        }
                        wasmparser::CanonicalFunction::StreamCloseWritable { ty } => {
                            let ty = types.component_defined_type_at(ty);
                            let func = self.core_func_signature(core_func_index)?;
                            core_func_index += 1;
                            LocalInitializer::StreamCloseWritable { ty, func }
                        }
                        wasmparser::CanonicalFunction::FutureNew { ty } => {
                            let ty = types.component_defined_type_at(ty);
                            let func = self.core_func_signature(core_func_index)?;
                            core_func_index += 1;
                            LocalInitializer::FutureNew { ty, func }
                        }
                        wasmparser::CanonicalFunction::FutureRead { ty, options } => {
                            let ty = types.component_defined_type_at(ty);
                            let options = self.canonical_options(&options);
                            let func = self.core_func_signature(core_func_index)?;
                            core_func_index += 1;
                            LocalInitializer::FutureRead { ty, func, options }
                        }
                        wasmparser::CanonicalFunction::FutureWrite { ty, options } => {
                            let ty = types.component_defined_type_at(ty);
                            let options = self.canonical_options(&options);
                            let func = self.core_func_signature(core_func_index)?;
                            core_func_index += 1;
                            LocalInitializer::FutureWrite { ty, func, options }
                        }
                        wasmparser::CanonicalFunction::FutureCancelRead { ty, async_ } => {
                            let ty = types.component_defined_type_at(ty);
                            let func = self.core_func_signature(core_func_index)?;
                            core_func_index += 1;
                            LocalInitializer::FutureCancelRead { ty, func, async_ }
                        }
                        wasmparser::CanonicalFunction::FutureCancelWrite { ty, async_ } => {
                            let ty = types.component_defined_type_at(ty);
                            let func = self.core_func_signature(core_func_index)?;
                            core_func_index += 1;
                            LocalInitializer::FutureCancelWrite { ty, func, async_ }
                        }
                        wasmparser::CanonicalFunction::FutureCloseReadable { ty } => {
                            let ty = types.component_defined_type_at(ty);
                            let func = self.core_func_signature(core_func_index)?;
                            core_func_index += 1;
                            LocalInitializer::FutureCloseReadable { ty, func }
                        }
                        wasmparser::CanonicalFunction::FutureCloseWritable { ty } => {
                            let ty = types.component_defined_type_at(ty);
                            let func = self.core_func_signature(core_func_index)?;
                            core_func_index += 1;
                            LocalInitializer::FutureCloseWritable { ty, func }
                        }
                        wasmparser::CanonicalFunction::ErrorContextNew { options } => {
                            let options = self.canonical_options(&options);
                            let func = self.core_func_signature(core_func_index)?;
                            core_func_index += 1;
                            LocalInitializer::ErrorContextNew { func, options }
                        }
                        wasmparser::CanonicalFunction::ErrorContextDebugMessage { options } => {
                            let options = self.canonical_options(&options);
                            let func = self.core_func_signature(core_func_index)?;
                            core_func_index += 1;
                            LocalInitializer::ErrorContextDebugMessage { func, options }
                        }
                        wasmparser::CanonicalFunction::ErrorContextDrop => {
                            let func = self.core_func_signature(core_func_index)?;
                            core_func_index += 1;
                            LocalInitializer::ErrorContextDrop { func }
                        }
<<<<<<< HEAD
                        wasmparser::CanonicalFunction::ContextGet(i) => {
                            let func = self.core_func_signature(core_func_index)?;
                            core_func_index += 1;
                            LocalInitializer::ContextGet { i, func }
                        }
                        wasmparser::CanonicalFunction::ContextSet(i) => {
                            let func = self.core_func_signature(core_func_index)?;
                            core_func_index += 1;
                            LocalInitializer::ContextSet { i, func }
=======
                        wasmparser::CanonicalFunction::ContextGet(..)
                        | wasmparser::CanonicalFunction::ContextSet(..)
                        | wasmparser::CanonicalFunction::ThreadSpawnRef { .. }
                        | wasmparser::CanonicalFunction::ThreadSpawnIndirect { .. }
                        | wasmparser::CanonicalFunction::ThreadAvailableParallelism => {
                            bail!("unsupported intrinsic")
>>>>>>> 58ad9115
                        }
                    };
                    self.result.initializers.push(init);
                }
            }

            // Core wasm modules are translated inline directly here with the
            // `ModuleEnvironment` from core wasm compilation. This will return
            // to the caller the size of the module so it knows how many bytes
            // of the input are skipped.
            //
            // Note that this is just initial type translation of the core wasm
            // module and actual function compilation is deferred until this
            // entire process has completed.
            Payload::ModuleSection {
                parser,
                unchecked_range,
            } => {
                let index = self.validator.types(0).unwrap().module_count();
                self.validator.module_section(&unchecked_range)?;
                let translation = ModuleEnvironment::new(
                    self.tunables,
                    self.validator,
                    self.types.module_types_builder(),
                )
                .translate(
                    parser,
                    component
                        .get(unchecked_range.start..unchecked_range.end)
                        .ok_or_else(|| {
                            anyhow!(
                                "section range {}..{} is out of bounds (bound = {})",
                                unchecked_range.start,
                                unchecked_range.end,
                                component.len()
                            )
                            .context("wasm component contains an invalid module section")
                        })?,
                )?;
                let static_idx = self.static_modules.push(translation);
                let types = self.validator.types(0).unwrap();
                let ty = types.module_at(index);
                self.result
                    .initializers
                    .push(LocalInitializer::ModuleStatic(static_idx, ty));
                return Ok(Action::Skip(unchecked_range.end - unchecked_range.start));
            }

            // When a sub-component is found then the current translation state
            // is pushed onto the `lexical_scopes` stack. This will subsequently
            // get popped as part of `Payload::End` processing above.
            //
            // Note that the set of closure args for this new lexical scope
            // starts empty since it will only get populated if translation of
            // the nested component ends up aliasing some outer module or
            // component.
            Payload::ComponentSection {
                parser,
                unchecked_range,
            } => {
                self.validator.component_section(&unchecked_range)?;
                self.lexical_scopes.push(LexicalScope {
                    parser: mem::replace(&mut self.parser, parser),
                    translation: mem::take(&mut self.result),
                    closure_args: ClosedOverVars::default(),
                });
            }

            // Both core wasm instances and component instances record
            // initializers of what form of instantiation is performed which
            // largely just records the arguments given from wasmparser into a
            // `HashMap` for processing later during inlining.
            Payload::InstanceSection(s) => {
                self.validator.instance_section(&s)?;
                for instance in s {
                    let init = match instance? {
                        wasmparser::Instance::Instantiate { module_index, args } => {
                            let index = ModuleIndex::from_u32(module_index);
                            self.instantiate_module(index, &args)
                        }
                        wasmparser::Instance::FromExports(exports) => {
                            self.instantiate_module_from_exports(&exports)
                        }
                    };
                    self.result.initializers.push(init);
                }
            }
            Payload::ComponentInstanceSection(s) => {
                let mut index = self.validator.types(0).unwrap().component_instance_count();
                self.validator.component_instance_section(&s)?;
                for instance in s {
                    let types = self.validator.types(0).unwrap();
                    let ty = types.component_instance_at(index);
                    let init = match instance? {
                        wasmparser::ComponentInstance::Instantiate {
                            component_index,
                            args,
                        } => {
                            let index = ComponentIndex::from_u32(component_index);
                            self.instantiate_component(index, &args, ty)?
                        }
                        wasmparser::ComponentInstance::FromExports(exports) => {
                            self.instantiate_component_from_exports(&exports, ty)?
                        }
                    };
                    self.result.initializers.push(init);
                    index += 1;
                }
            }

            // Exports don't actually fill out the `initializers` array but
            // instead fill out the one other field in a `Translation`, the
            // `exports` field (as one might imagine). This for now simply
            // records the index of what's exported and that's tracked further
            // later during inlining.
            Payload::ComponentExportSection(s) => {
                self.validator.component_export_section(&s)?;
                for export in s {
                    let export = export?;
                    let item = self.kind_to_item(export.kind, export.index)?;
                    let prev = self.result.exports.insert(export.name.0, item);
                    assert!(prev.is_none());
                    self.result
                        .initializers
                        .push(LocalInitializer::Export(item));
                }
            }

            Payload::ComponentStartSection { start, range } => {
                self.validator.component_start_section(&start, &range)?;
                unimplemented!("component start section");
            }

            // Aliases of instance exports (either core or component) will be
            // recorded as an initializer of the appropriate type with outer
            // aliases handled specially via upvars and type processing.
            Payload::ComponentAliasSection(s) => {
                self.validator.component_alias_section(&s)?;
                for alias in s {
                    let init = match alias? {
                        wasmparser::ComponentAlias::InstanceExport {
                            kind: _,
                            instance_index,
                            name,
                        } => {
                            let instance = ComponentInstanceIndex::from_u32(instance_index);
                            LocalInitializer::AliasComponentExport(instance, name)
                        }
                        wasmparser::ComponentAlias::Outer { kind, count, index } => {
                            self.alias_component_outer(kind, count, index);
                            continue;
                        }
                        wasmparser::ComponentAlias::CoreInstanceExport {
                            kind,
                            instance_index,
                            name,
                        } => {
                            let instance = ModuleInstanceIndex::from_u32(instance_index);
                            self.alias_module_instance_export(kind, instance, name)
                        }
                    };
                    self.result.initializers.push(init);
                }
            }

            // All custom sections are ignored by Wasmtime at this time.
            //
            // FIXME(WebAssembly/component-model#14): probably want to specify
            // and parse a `name` section here.
            Payload::CustomSection { .. } => {}

            // Anything else is either not reachable since we never enable the
            // feature in Wasmtime or we do enable it and it's a bug we don't
            // implement it, so let validation take care of most errors here and
            // if it gets past validation provide a helpful error message to
            // debug.
            other => {
                self.validator.payload(&other)?;
                panic!("unimplemented section {other:?}");
            }
        }

        Ok(Action::KeepGoing)
    }

    fn instantiate_module(
        &mut self,
        module: ModuleIndex,
        raw_args: &[wasmparser::InstantiationArg<'data>],
    ) -> LocalInitializer<'data> {
        let mut args = HashMap::with_capacity(raw_args.len());
        for arg in raw_args {
            match arg.kind {
                wasmparser::InstantiationArgKind::Instance => {
                    let idx = ModuleInstanceIndex::from_u32(arg.index);
                    args.insert(arg.name, idx);
                }
            }
        }
        LocalInitializer::ModuleInstantiate(module, args)
    }

    /// Creates a synthetic module from the list of items currently in the
    /// module and their given names.
    fn instantiate_module_from_exports(
        &mut self,
        exports: &[wasmparser::Export<'data>],
    ) -> LocalInitializer<'data> {
        let mut map = HashMap::with_capacity(exports.len());
        for export in exports {
            let idx = match export.kind {
                wasmparser::ExternalKind::Func => {
                    let index = FuncIndex::from_u32(export.index);
                    EntityIndex::Function(index)
                }
                wasmparser::ExternalKind::Table => {
                    let index = TableIndex::from_u32(export.index);
                    EntityIndex::Table(index)
                }
                wasmparser::ExternalKind::Memory => {
                    let index = MemoryIndex::from_u32(export.index);
                    EntityIndex::Memory(index)
                }
                wasmparser::ExternalKind::Global => {
                    let index = GlobalIndex::from_u32(export.index);
                    EntityIndex::Global(index)
                }
                wasmparser::ExternalKind::Tag => {
                    let index = TagIndex::from_u32(export.index);
                    EntityIndex::Tag(index)
                }
            };
            map.insert(export.name, idx);
        }
        LocalInitializer::ModuleSynthetic(map)
    }

    fn instantiate_component(
        &mut self,
        component: ComponentIndex,
        raw_args: &[wasmparser::ComponentInstantiationArg<'data>],
        ty: ComponentInstanceTypeId,
    ) -> Result<LocalInitializer<'data>> {
        let mut args = HashMap::with_capacity(raw_args.len());
        for arg in raw_args {
            let idx = self.kind_to_item(arg.kind, arg.index)?;
            args.insert(arg.name, idx);
        }

        Ok(LocalInitializer::ComponentInstantiate(component, args, ty))
    }

    /// Creates a synthetic module from the list of items currently in the
    /// module and their given names.
    fn instantiate_component_from_exports(
        &mut self,
        exports: &[wasmparser::ComponentExport<'data>],
        ty: ComponentInstanceTypeId,
    ) -> Result<LocalInitializer<'data>> {
        let mut map = HashMap::with_capacity(exports.len());
        for export in exports {
            let idx = self.kind_to_item(export.kind, export.index)?;
            map.insert(export.name.0, idx);
        }

        Ok(LocalInitializer::ComponentSynthetic(map, ty))
    }

    fn kind_to_item(
        &mut self,
        kind: wasmparser::ComponentExternalKind,
        index: u32,
    ) -> Result<ComponentItem> {
        Ok(match kind {
            wasmparser::ComponentExternalKind::Func => {
                let index = ComponentFuncIndex::from_u32(index);
                ComponentItem::Func(index)
            }
            wasmparser::ComponentExternalKind::Module => {
                let index = ModuleIndex::from_u32(index);
                ComponentItem::Module(index)
            }
            wasmparser::ComponentExternalKind::Instance => {
                let index = ComponentInstanceIndex::from_u32(index);
                ComponentItem::ComponentInstance(index)
            }
            wasmparser::ComponentExternalKind::Component => {
                let index = ComponentIndex::from_u32(index);
                ComponentItem::Component(index)
            }
            wasmparser::ComponentExternalKind::Value => {
                unimplemented!("component values");
            }
            wasmparser::ComponentExternalKind::Type => {
                let types = self.validator.types(0).unwrap();
                let ty = types.component_any_type_at(index);
                ComponentItem::Type(ty)
            }
        })
    }

    fn alias_module_instance_export(
        &mut self,
        kind: wasmparser::ExternalKind,
        instance: ModuleInstanceIndex,
        name: &'data str,
    ) -> LocalInitializer<'data> {
        match kind {
            wasmparser::ExternalKind::Func => LocalInitializer::AliasExportFunc(instance, name),
            wasmparser::ExternalKind::Memory => LocalInitializer::AliasExportMemory(instance, name),
            wasmparser::ExternalKind::Table => LocalInitializer::AliasExportTable(instance, name),
            wasmparser::ExternalKind::Global => LocalInitializer::AliasExportGlobal(instance, name),
            wasmparser::ExternalKind::Tag => LocalInitializer::AliasExportTag(instance, name),
        }
    }

    fn alias_component_outer(
        &mut self,
        kind: wasmparser::ComponentOuterAliasKind,
        count: u32,
        index: u32,
    ) {
        match kind {
            wasmparser::ComponentOuterAliasKind::CoreType
            | wasmparser::ComponentOuterAliasKind::Type => {}

            // For more information about the implementation of outer aliases
            // see the documentation of `LexicalScope`. Otherwise though the
            // main idea here is that the data to close over starts as `Local`
            // and then transitions to `Upvar` as its inserted into the parents
            // in order from target we're aliasing back to the current
            // component.
            wasmparser::ComponentOuterAliasKind::CoreModule => {
                let index = ModuleIndex::from_u32(index);
                let mut module = ClosedOverModule::Local(index);
                let depth = self.lexical_scopes.len() - (count as usize);
                for frame in self.lexical_scopes[depth..].iter_mut() {
                    module = ClosedOverModule::Upvar(frame.closure_args.modules.push(module));
                }

                // If the `module` is still `Local` then the `depth` was 0 and
                // it's an alias into our own space. Otherwise it's switched to
                // an upvar and will index into the upvar space. Either way
                // it's just plumbed directly into the initializer.
                self.result
                    .initializers
                    .push(LocalInitializer::AliasModule(module));
            }
            wasmparser::ComponentOuterAliasKind::Component => {
                let index = ComponentIndex::from_u32(index);
                let mut component = ClosedOverComponent::Local(index);
                let depth = self.lexical_scopes.len() - (count as usize);
                for frame in self.lexical_scopes[depth..].iter_mut() {
                    component =
                        ClosedOverComponent::Upvar(frame.closure_args.components.push(component));
                }

                self.result
                    .initializers
                    .push(LocalInitializer::AliasComponent(component));
            }
        }
    }

    fn canonical_options(&self, opts: &[wasmparser::CanonicalOption]) -> LocalCanonicalOptions {
        let mut ret = LocalCanonicalOptions {
            string_encoding: StringEncoding::Utf8,
            memory: None,
            realloc: None,
            post_return: None,
            async_: false,
            callback: None,
        };
        for opt in opts {
            match opt {
                wasmparser::CanonicalOption::UTF8 => {
                    ret.string_encoding = StringEncoding::Utf8;
                }
                wasmparser::CanonicalOption::UTF16 => {
                    ret.string_encoding = StringEncoding::Utf16;
                }
                wasmparser::CanonicalOption::CompactUTF16 => {
                    ret.string_encoding = StringEncoding::CompactUtf16;
                }
                wasmparser::CanonicalOption::Memory(idx) => {
                    let idx = MemoryIndex::from_u32(*idx);
                    ret.memory = Some(idx);
                }
                wasmparser::CanonicalOption::Realloc(idx) => {
                    let idx = FuncIndex::from_u32(*idx);
                    ret.realloc = Some(idx);
                }
                wasmparser::CanonicalOption::PostReturn(idx) => {
                    let idx = FuncIndex::from_u32(*idx);
                    ret.post_return = Some(idx);
                }
                wasmparser::CanonicalOption::Async => ret.async_ = true,
                wasmparser::CanonicalOption::Callback(idx) => {
                    let idx = FuncIndex::from_u32(*idx);
                    ret.callback = Some(idx);
                }
            }
        }
        return ret;
    }

    /// Get the interned type index for the `index`th core function.
    fn core_func_signature(&mut self, index: u32) -> WasmResult<ModuleInternedTypeIndex> {
        let types = self.validator.types(0).unwrap();
        let id = types.core_function_at(index);
        self.types.module_types_builder().intern_type(types, id)
    }
}

impl Translation<'_> {
    fn types_ref(&self) -> wasmparser::types::TypesRef<'_> {
        self.types.as_ref().unwrap().as_ref()
    }
}

/// A small helper module which wraps a `ComponentTypesBuilder` and attempts
/// to disallow access to mutable access to the builder before the inlining
/// pass.
///
/// Type information in this translation pass must be preserved at the
/// wasmparser layer of abstraction rather than being lowered into Wasmtime's
/// own type system. Only during inlining are types fully assigned because
/// that's when resource types become available as it's known which instance
/// defines which resource, or more concretely the same component instantiated
/// twice will produce two unique resource types unlike one as seen by
/// wasmparser within the component.
mod pre_inlining {
    use super::*;

    pub struct PreInliningComponentTypes<'a> {
        types: &'a mut ComponentTypesBuilder,
    }

    impl<'a> PreInliningComponentTypes<'a> {
        pub fn new(types: &'a mut ComponentTypesBuilder) -> Self {
            Self { types }
        }

        pub fn module_types_builder(&mut self) -> &mut ModuleTypesBuilder {
            self.types.module_types_builder_mut()
        }

        pub fn types(&self) -> &ComponentTypesBuilder {
            self.types
        }

        // NB: this should in theory only be used for the `inline` phase of
        // translation.
        pub fn types_mut_for_inlining(&mut self) -> &mut ComponentTypesBuilder {
            self.types
        }
    }

    impl TypeConvert for PreInliningComponentTypes<'_> {
        fn lookup_heap_type(&self, index: wasmparser::UnpackedIndex) -> WasmHeapType {
            self.types.lookup_heap_type(index)
        }

        fn lookup_type_index(&self, index: wasmparser::UnpackedIndex) -> EngineOrModuleTypeIndex {
            self.types.lookup_type_index(index)
        }
    }
}
use pre_inlining::PreInliningComponentTypes;<|MERGE_RESOLUTION|>--- conflicted
+++ resolved
@@ -647,14 +647,11 @@
                             core_func_index += 1;
                             LocalInitializer::ResourceRep(resource, ty)
                         }
-<<<<<<< HEAD
                         wasmparser::CanonicalFunction::ThreadSpawnRef { .. }
                         | wasmparser::CanonicalFunction::ThreadSpawnIndirect { .. }
                         | wasmparser::CanonicalFunction::ThreadAvailableParallelism => {
                             bail!("unsupported intrinsic")
                         }
-=======
->>>>>>> 58ad9115
                         wasmparser::CanonicalFunction::BackpressureSet => {
                             let core_type = self.core_func_signature(core_func_index)?;
                             core_func_index += 1;
@@ -671,7 +668,6 @@
                             });
                             let options = self.canonical_options(&options);
                             let func = self.core_func_signature(core_func_index)?;
-<<<<<<< HEAD
                             core_func_index += 1;
                             LocalInitializer::TaskReturn {
                                 func,
@@ -682,18 +678,6 @@
                         wasmparser::CanonicalFunction::WaitableSetNew => {
                             let func = self.core_func_signature(core_func_index)?;
                             core_func_index += 1;
-=======
-                            core_func_index += 1;
-                            LocalInitializer::TaskReturn {
-                                func,
-                                result,
-                                options,
-                            }
-                        }
-                        wasmparser::CanonicalFunction::WaitableSetNew => {
-                            let func = self.core_func_signature(core_func_index)?;
-                            core_func_index += 1;
->>>>>>> 58ad9115
                             LocalInitializer::WaitableSetNew { func }
                         }
                         wasmparser::CanonicalFunction::WaitableSetWait { async_, memory } => {
@@ -839,7 +823,6 @@
                             core_func_index += 1;
                             LocalInitializer::ErrorContextDrop { func }
                         }
-<<<<<<< HEAD
                         wasmparser::CanonicalFunction::ContextGet(i) => {
                             let func = self.core_func_signature(core_func_index)?;
                             core_func_index += 1;
@@ -849,14 +832,6 @@
                             let func = self.core_func_signature(core_func_index)?;
                             core_func_index += 1;
                             LocalInitializer::ContextSet { i, func }
-=======
-                        wasmparser::CanonicalFunction::ContextGet(..)
-                        | wasmparser::CanonicalFunction::ContextSet(..)
-                        | wasmparser::CanonicalFunction::ThreadSpawnRef { .. }
-                        | wasmparser::CanonicalFunction::ThreadSpawnIndirect { .. }
-                        | wasmparser::CanonicalFunction::ThreadAvailableParallelism => {
-                            bail!("unsupported intrinsic")
->>>>>>> 58ad9115
                         }
                     };
                     self.result.initializers.push(init);
