--- conflicted
+++ resolved
@@ -93,16 +93,14 @@
     /// before returning `STATUS_DONE` and/or after all host tasks completed.
     NoAsyncResult,
 
-<<<<<<< HEAD
+    /// A Pulley opcode was executed at runtime when the opcode was disabled at
+    /// compile time.
+    DisabledOpcode,
+
     /// Async event loop deadlocked; i.e. it cannot make further progress given
     /// that all host tasks have completed and any/all host-owned stream/future
     /// handles have been dropped.
     AsyncDeadlock,
-=======
-    /// A Pulley opcode was executed at runtime when the opcode was disabled at
-    /// compile time.
-    DisabledOpcode,
->>>>>>> 40315bd2
     // if adding a variant here be sure to update the `check!` macro below
 }
 
@@ -140,11 +138,8 @@
             CastFailure
             CannotEnterComponent
             NoAsyncResult
-<<<<<<< HEAD
+            DisabledOpcode
             AsyncDeadlock
-=======
-            DisabledOpcode
->>>>>>> 40315bd2
         }
 
         None
@@ -176,11 +171,8 @@
             CastFailure => "cast failure",
             CannotEnterComponent => "cannot enter component instance",
             NoAsyncResult => "async-lifted export failed to produce a result",
-<<<<<<< HEAD
+            DisabledOpcode => "pulley opcode disabled at compile time was executed",
             AsyncDeadlock => "deadlock detected: event loop cannot make further progress",
-=======
-            DisabledOpcode => "pulley opcode disabled at compile time was executed",
->>>>>>> 40315bd2
         };
         write!(f, "wasm trap: {desc}")
     }
