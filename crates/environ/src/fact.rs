//! Wasmtime's Fused Adapter Compiler of Trampolines (FACT)
//!
//! This module contains a compiler which emits trampolines to implement fused
//! adapters for the component model. A fused adapter is when a core wasm
//! function is lifted from one component instance and then lowered into another
//! component instance. This communication between components is well-defined by
//! the spec and ends up creating what's called a "fused adapter".
//!
//! Adapters are currently implemented with WebAssembly modules. This submodule
//! will generate a core wasm binary which contains the adapters specified
//! during compilation. The actual wasm is then later processed by standard
//! paths in Wasmtime to create native machine code and runtime representations
//! of modules.
//!
//! Note that identification of precisely what goes into an adapter module is
//! not handled in this file, instead that's all done in `translate/adapt.rs`.
//! Otherwise this module is only responsible for taking a set of adapters and
//! their imports and then generating a core wasm module to implement all of
//! that.

use crate::component::dfg::CoreDef;
use crate::component::{
    Adapter, AdapterOptions as AdapterOptionsDfg, ComponentTypesBuilder, FlatType, InterfaceType,
    RuntimeComponentInstanceIndex, StringEncoding, Transcode, TypeFuncIndex,
};
use crate::fact::transcode::Transcoder;
use crate::prelude::*;
use crate::{EntityRef, FuncIndex, GlobalIndex, MemoryIndex, PrimaryMap};
use std::borrow::Cow;
use std::collections::HashMap;
use wasm_encoder::*;

mod core_types;
mod signature;
mod trampoline;
mod transcode;
mod traps;

/// Bit flag for indicating async-lifted exports
///
/// This flag may be passed to the `async-exit` built-in function (which is
/// called from both async->async and async->sync adapters) to indicate that the
/// callee is an async-lifted export.
pub const EXIT_FLAG_ASYNC_CALLEE: i32 = 1 << 0;

<<<<<<< HEAD
=======
/// Fixed parameter types for the `sync-enter` built-in function.
///
/// Note that `sync-enter` also takes a variable number of parameters in
/// addition to these, determined by the signature of the function for which
/// we're generating an adapter.
pub static SYNC_ENTER_FIXED_PARAMS: &[ValType] = &[
    ValType::FUNCREF,
    ValType::FUNCREF,
    ValType::I32,
    ValType::I32,
    ValType::I32,
];

>>>>>>> e929b63d
/// Representation of an adapter module.
pub struct Module<'a> {
    /// Whether or not debug code is inserted into the adapters themselves.
    debug: bool,
    /// Type information from the creator of this `Module`
    types: &'a ComponentTypesBuilder,

    /// Core wasm type section that's incrementally built
    core_types: core_types::CoreTypes,

    /// Core wasm import section which is built as adapters are inserted. Note
    /// that imports here are intern'd to avoid duplicate imports of the same
    /// item.
    core_imports: ImportSection,
    /// Final list of imports that this module ended up using, in the same order
    /// as the imports in the import section.
    imports: Vec<Import>,
    /// Intern'd imports and what index they were assigned. Note that this map
    /// covers all the index spaces for imports, not just one.
    imported: HashMap<CoreDef, usize>,
    /// Intern'd transcoders and what index they were assigned.
    imported_transcoders: HashMap<Transcoder, FuncIndex>,

    /// Cached versions of imported trampolines for working with resources.
    imported_resource_transfer_own: Option<FuncIndex>,
    imported_resource_transfer_borrow: Option<FuncIndex>,
    imported_resource_enter_call: Option<FuncIndex>,
    imported_resource_exit_call: Option<FuncIndex>,

    // Cached versions of imported trampolines for working with the async ABI.
    imported_async_enter_call: Option<FuncIndex>,
    imported_async_exit_call: Option<FuncIndex>,

    // Cached versions of imported trampolines for fusing sync-lowered imports
    // with async-lifted exports.  These are `HashMap`s (using the adapter
    // function name) because the signatures of the trampolines vary depending
    // on the signature of the adapter function we're generating code for.
    imported_sync_enter_call: HashMap<String, FuncIndex>,
    imported_sync_exit_call: HashMap<String, FuncIndex>,

    // Cached versions of imported trampolines for working with `stream`s,
    // `future`s, and `error-context`s.
    imported_future_transfer: Option<FuncIndex>,
    imported_stream_transfer: Option<FuncIndex>,
    imported_error_context_transfer: Option<FuncIndex>,

    // Current status of index spaces from the imports generated so far.
    imported_funcs: PrimaryMap<FuncIndex, Option<CoreDef>>,
    imported_memories: PrimaryMap<MemoryIndex, CoreDef>,
    imported_globals: PrimaryMap<GlobalIndex, CoreDef>,

    funcs: PrimaryMap<FunctionId, Function>,
    helper_funcs: HashMap<Helper, FunctionId>,
    helper_worklist: Vec<(FunctionId, Helper)>,

<<<<<<< HEAD
    globals: Vec<ValType>,

=======
>>>>>>> e929b63d
    exports: Vec<(u32, String)>,
}

struct AdapterData {
    /// Export name of this adapter
    name: String,
    /// Options specified during the `canon lift` operation
    lift: AdapterOptions,
    /// Options specified during the `canon lower` operation
    lower: AdapterOptions,
    /// The core wasm function that this adapter will be calling (the original
    /// function that was `canon lift`'d)
    callee: FuncIndex,
    /// FIXME(#4185) should be plumbed and handled as part of the new reentrance
    /// rules not yet implemented here.
    called_as_export: bool,
}

/// Configuration options which apply at the "global adapter" level.
///
/// These options are typically unique per-adapter and generally aren't needed
/// when translating recursive types within an adapter.
struct AdapterOptions {
    instance: RuntimeComponentInstanceIndex,
    /// The ascribed type of this adapter.
    ty: TypeFuncIndex,
    /// The global that represents the instance flags for where this adapter
    /// came from.
    flags: GlobalIndex,
    /// The configured post-return function, if any.
    post_return: Option<FuncIndex>,
    /// Other, more general, options configured.
    options: Options,
}

/// This type is split out of `AdapterOptions` and is specifically used to
/// deduplicate translation functions within a module. Consequently this has
/// as few fields as possible to minimize the number of functions generated
/// within an adapter module.
#[derive(PartialEq, Eq, Hash, Copy, Clone)]
struct Options {
    /// The encoding that strings use from this adapter.
    string_encoding: StringEncoding,
    /// Whether or not the `memory` field, if present, is a 64-bit memory.
    memory64: bool,
    /// An optionally-specified memory where values may travel through for
    /// types like lists.
    memory: Option<MemoryIndex>,
    /// An optionally-specified function to be used to allocate space for
    /// types such as strings as they go into a module.
    realloc: Option<FuncIndex>,
    callback: Option<FuncIndex>,
    async_: bool,
}

enum Context {
    Lift,
    Lower,
}

/// Representation of a "helper function" which may be generated as part of
/// generating an adapter trampoline.
///
/// Helper functions are created when inlining the translation for a type in its
/// entirety would make a function excessively large. This is currently done via
/// a simple fuel/cost heuristic based on the type being translated but may get
/// fancier over time.
#[derive(Copy, Clone, PartialEq, Eq, Hash)]
struct Helper {
    /// Metadata about the source type of what's being translated.
    src: HelperType,
    /// Metadata about the destination type which is being translated to.
    dst: HelperType,
}

/// Information about a source or destination type in a `Helper` which is
/// generated.
#[derive(Copy, Clone, PartialEq, Eq, Hash)]
struct HelperType {
    /// The concrete type being translated.
    ty: InterfaceType,
    /// The configuration options (memory, etc) for the adapter.
    opts: Options,
    /// Where the type is located (either the stack or in memory)
    loc: HelperLocation,
}

/// Where a `HelperType` is located, dictating the signature of the helper
/// function.
#[derive(Copy, Clone, PartialEq, Eq, Hash)]
enum HelperLocation {
    /// Located on the stack in wasm locals.
    Stack,
    /// Located in linear memory as configured by `opts`.
    Memory,
}

impl<'a> Module<'a> {
    /// Creates an empty module.
    pub fn new(types: &'a ComponentTypesBuilder, debug: bool) -> Module<'a> {
        Module {
            debug,
            types,
            core_types: Default::default(),
            core_imports: Default::default(),
            imported: Default::default(),
            imports: Default::default(),
            imported_transcoders: Default::default(),
            imported_funcs: PrimaryMap::new(),
            imported_memories: PrimaryMap::new(),
            imported_globals: PrimaryMap::new(),
            funcs: PrimaryMap::new(),
            helper_funcs: HashMap::new(),
            helper_worklist: Vec::new(),
            imported_resource_transfer_own: None,
            imported_resource_transfer_borrow: None,
            imported_resource_enter_call: None,
            imported_resource_exit_call: None,
            imported_async_enter_call: None,
            imported_async_exit_call: None,
            imported_future_transfer: None,
            imported_stream_transfer: None,
            imported_error_context_transfer: None,
            imported_sync_enter_call: HashMap::new(),
            imported_sync_exit_call: HashMap::new(),
<<<<<<< HEAD
            globals: Default::default(),
=======
>>>>>>> e929b63d
            exports: Vec::new(),
        }
    }

    /// Registers a new adapter within this adapter module.
    ///
    /// The `name` provided is the export name of the adapter from the final
    /// module, and `adapter` contains all metadata necessary for compilation.
    pub fn adapt(&mut self, name: &str, adapter: &Adapter) {
        // Import any items required by the various canonical options
        // (memories, reallocs, etc)
        let mut lift = self.import_options(adapter.lift_ty, &adapter.lift_options);
        let lower = self.import_options(adapter.lower_ty, &adapter.lower_options);

        // Lowering options are not allowed to specify post-return as per the
        // current canonical abi specification.
        assert!(adapter.lower_options.post_return.is_none());

        // Import the core wasm function which was lifted using its appropriate
        // signature since the exported function this adapter generates will
        // call the lifted function.
        let signature = self.types.signature(&lift, Context::Lift);
        let ty = self
            .core_types
            .function(&signature.params, &signature.results);
        let callee = self.import_func("callee", name, ty, adapter.func.clone());

        // Handle post-return specifically here where we have `core_ty` and the
        // results of `core_ty` are the parameters to the post-return function.
        lift.post_return = adapter.lift_options.post_return.as_ref().map(|func| {
            let ty = self.core_types.function(&signature.results, &[]);
            self.import_func("post_return", name, ty, func.clone())
        });

        // This will internally create the adapter as specified and append
        // anything necessary to `self.funcs`.
        trampoline::compile(
            self,
            &AdapterData {
                name: name.to_string(),
                lift,
                lower,
                callee,
                // FIXME(#4185) should be plumbed and handled as part of the new
                // reentrance rules not yet implemented here.
                called_as_export: true,
            },
        );

        while let Some((result, helper)) = self.helper_worklist.pop() {
            trampoline::compile_helper(self, result, helper);
        }
    }

    fn import_options(&mut self, ty: TypeFuncIndex, options: &AdapterOptionsDfg) -> AdapterOptions {
        let AdapterOptionsDfg {
            instance,
            string_encoding,
            memory,
            memory64,
            realloc,
            post_return: _, // handled above
            callback,
            async_,
        } = options;

        let flags = self.import_global(
            "flags",
            &format!("instance{}", instance.as_u32()),
            GlobalType {
                val_type: ValType::I32,
                mutable: true,
                shared: false,
            },
            CoreDef::InstanceFlags(*instance),
        );
        let memory = memory.as_ref().map(|memory| {
            self.import_memory(
                "memory",
                &format!("m{}", self.imported_memories.len()),
                MemoryType {
                    minimum: 0,
                    maximum: None,
                    shared: false,
                    memory64: *memory64,
                    page_size_log2: None,
                },
                memory.clone().into(),
            )
        });
        let realloc = realloc.as_ref().map(|func| {
            let ptr = if *memory64 {
                ValType::I64
            } else {
                ValType::I32
            };
            let ty = self.core_types.function(&[ptr, ptr, ptr, ptr], &[ptr]);
            self.import_func(
                "realloc",
                &format!("f{}", self.imported_funcs.len()),
                ty,
                func.clone(),
            )
        });
        let callback = callback.as_ref().map(|func| {
            let ptr = if *memory64 {
                ValType::I64
            } else {
                ValType::I32
            };
            let ty = self.core_types.function(
                &[ptr, ValType::I32, ValType::I32, ValType::I32],
                &[ValType::I32],
            );
            self.import_func(
                "callback",
                &format!("f{}", self.imported_funcs.len()),
                ty,
                func.clone(),
            )
        });

        AdapterOptions {
            instance: *instance,
            ty,
            flags,
            post_return: None,
            options: Options {
                string_encoding: *string_encoding,
                memory64: *memory64,
                memory,
                realloc,
                callback,
                async_: *async_,
            },
        }
    }

    fn import_func(&mut self, module: &str, name: &str, ty: u32, def: CoreDef) -> FuncIndex {
        self.import(module, name, EntityType::Function(ty), def, |m| {
            &mut m.imported_funcs
        })
    }

    fn import_global(
        &mut self,
        module: &str,
        name: &str,
        ty: GlobalType,
        def: CoreDef,
    ) -> GlobalIndex {
        self.import(module, name, EntityType::Global(ty), def, |m| {
            &mut m.imported_globals
        })
    }

    fn import_memory(
        &mut self,
        module: &str,
        name: &str,
        ty: MemoryType,
        def: CoreDef,
    ) -> MemoryIndex {
        self.import(module, name, EntityType::Memory(ty), def, |m| {
            &mut m.imported_memories
        })
    }

    fn import<K: EntityRef, V: From<CoreDef>>(
        &mut self,
        module: &str,
        name: &str,
        ty: EntityType,
        def: CoreDef,
        map: impl FnOnce(&mut Self) -> &mut PrimaryMap<K, V>,
    ) -> K {
        if let Some(prev) = self.imported.get(&def) {
            return K::new(*prev);
        }
        let idx = map(self).push(def.clone().into());
        self.core_imports.import(module, name, ty);
        self.imported.insert(def.clone(), idx.index());
        self.imports.push(Import::CoreDef(def));
        idx
    }

    fn import_transcoder(&mut self, transcoder: transcode::Transcoder) -> FuncIndex {
        *self
            .imported_transcoders
            .entry(transcoder)
            .or_insert_with(|| {
                // Add the import to the core wasm import section...
                let name = transcoder.name();
                let ty = transcoder.ty(&mut self.core_types);
                self.core_imports.import("transcode", &name, ty);

                // ... and also record the metadata for what this import
                // corresponds to.
                let from = self.imported_memories[transcoder.from_memory].clone();
                let to = self.imported_memories[transcoder.to_memory].clone();
                self.imports.push(Import::Transcode {
                    op: transcoder.op,
                    from,
                    from64: transcoder.from_memory64,
                    to,
                    to64: transcoder.to_memory64,
                });

                self.imported_funcs.push(None)
            })
    }

    fn import_simple(
        &mut self,
        module: &str,
        name: &str,
        params: &[ValType],
        results: &[ValType],
        import: Import,
        get: impl Fn(&mut Self) -> &mut Option<FuncIndex>,
    ) -> FuncIndex {
        self.import_simple_get_and_set(
            module,
            name,
            params,
            results,
            import,
            |me| *get(me),
            |me, v| *get(me) = Some(v),
        )
    }

    fn import_simple_get_and_set(
        &mut self,
        module: &str,
        name: &str,
        params: &[ValType],
        results: &[ValType],
        import: Import,
        get: impl Fn(&mut Self) -> Option<FuncIndex>,
        set: impl Fn(&mut Self, FuncIndex),
    ) -> FuncIndex {
        if let Some(idx) = get(self) {
            return idx;
        }
        let ty = self.core_types.function(params, results);
        let ty = EntityType::Function(ty);
        self.core_imports.import(module, name, ty);

        self.imports.push(import);
        let idx = self.imported_funcs.push(None);
        set(self, idx);
        idx
    }

    /// Import a host built-in function to set up a subtask for a sync-lowered
    /// import call to an async-lifted export.
    ///
    /// Given that the callee may exert backpressure before the host can copy
    /// the parameters, the adapter must use this function to set up the subtask
    /// and stash the parameters as part of that subtask until any backpressure
    /// has cleared.
    fn import_sync_enter_call(&mut self, suffix: &str, params: &[ValType]) -> FuncIndex {
        self.import_simple_get_and_set(
            "sync",
            &format!("[enter-call]{suffix}"),
<<<<<<< HEAD
            &[
                ValType::FUNCREF,
                ValType::FUNCREF,
                ValType::I32,
                ValType::I32,
                ValType::I32,
            ]
            .into_iter()
            .chain(params.iter().copied())
            .collect::<Vec<_>>(),
=======
            &SYNC_ENTER_FIXED_PARAMS
                .iter()
                .copied()
                .chain(params.iter().copied())
                .collect::<Vec<_>>(),
>>>>>>> e929b63d
            &[],
            Import::SyncEnterCall,
            |me| me.imported_sync_enter_call.get(suffix).copied(),
            |me, v| {
                assert!(me
                    .imported_sync_enter_call
                    .insert(suffix.to_owned(), v)
                    .is_none())
            },
        )
    }

    /// Import a host built-in function to start a subtask for a sync-lowered
    /// import call to an async-lifted export.
    ///
    /// This call with block until the subtask has produced result(s) via the
    /// `task.return` intrinsic.
    ///
    /// Note that this could potentially be combined with the `sync-enter`
    /// built-in into a single built-in function that does both jobs.  However,
    /// we've kept them separate to allow a future optimization where the caller
    /// calls the callee directly rather than using `sync-exit` to have the host
    /// do it.
    fn import_sync_exit_call(
        &mut self,
        suffix: &str,
        callback: Option<FuncIndex>,
        results: &[ValType],
    ) -> FuncIndex {
        self.import_simple_get_and_set(
            "sync",
            &format!("[exit-call]{suffix}"),
            &[ValType::I32, ValType::FUNCREF, ValType::I32, ValType::I32],
            results,
            Import::SyncExitCall {
                callback: callback
                    .map(|callback| self.imported_funcs.get(callback).unwrap().clone().unwrap()),
            },
            |me| me.imported_sync_exit_call.get(suffix).copied(),
            |me, v| {
                assert!(me
                    .imported_sync_exit_call
                    .insert(suffix.to_owned(), v)
                    .is_none())
            },
        )
    }

    /// Import a host built-in function to set up a subtask for an async-lowered
    /// import call to an async- or sync-lifted export.
    fn import_async_enter_call(&mut self) -> FuncIndex {
        self.import_simple(
            "async",
            "enter-call",
            &[
                ValType::FUNCREF,
                ValType::FUNCREF,
                ValType::I32,
                ValType::I32,
                ValType::I32,
                ValType::I32,
            ],
            &[],
            Import::AsyncEnterCall,
            |me| &mut me.imported_async_enter_call,
        )
    }

    /// Import a host built-in function to start a subtask for an async-lowered
    /// import call to an async- or sync-lifted export.
    ///
    /// Note that this could potentially be combined with the `async-enter`
    /// built-in into a single built-in function that does both jobs.  However,
    /// we've kept them separate to allow a future optimization where the caller
    /// calls the callee directly rather than using `async-exit` to have the
    /// host do it.
    fn import_async_exit_call(
        &mut self,
        callback: Option<FuncIndex>,
        post_return: Option<FuncIndex>,
    ) -> FuncIndex {
        self.import_simple(
            "async",
            "exit-call",
            &[
                ValType::I32,
                ValType::FUNCREF,
                ValType::I32,
                ValType::I32,
                ValType::I32,
                ValType::I32,
            ],
            &[ValType::I32],
            Import::AsyncExitCall {
                callback: callback
                    .map(|callback| self.imported_funcs.get(callback).unwrap().clone().unwrap()),
                post_return: post_return.map(|post_return| {
                    self.imported_funcs
                        .get(post_return)
                        .unwrap()
                        .clone()
                        .unwrap()
                }),
            },
            |me| &mut me.imported_async_exit_call,
        )
    }

    fn import_future_transfer(&mut self) -> FuncIndex {
        self.import_simple(
            "future",
            "transfer",
            &[ValType::I32; 3],
            &[ValType::I32],
            Import::FutureTransfer,
            |me| &mut me.imported_future_transfer,
        )
    }

    fn import_stream_transfer(&mut self) -> FuncIndex {
        self.import_simple(
            "stream",
            "transfer",
            &[ValType::I32; 3],
            &[ValType::I32],
            Import::StreamTransfer,
            |me| &mut me.imported_stream_transfer,
        )
    }

    fn import_error_context_transfer(&mut self) -> FuncIndex {
        self.import_simple(
            "error-context",
            "transfer",
            &[ValType::I32; 3],
            &[ValType::I32],
            Import::ErrorContextTransfer,
            |me| &mut me.imported_error_context_transfer,
        )
    }

    fn import_resource_transfer_own(&mut self) -> FuncIndex {
        self.import_simple(
            "resource",
            "transfer-own",
            &[ValType::I32, ValType::I32, ValType::I32],
            &[ValType::I32],
            Import::ResourceTransferOwn,
            |me| &mut me.imported_resource_transfer_own,
        )
    }

    fn import_resource_transfer_borrow(&mut self) -> FuncIndex {
        self.import_simple(
            "resource",
            "transfer-borrow",
            &[ValType::I32, ValType::I32, ValType::I32],
            &[ValType::I32],
            Import::ResourceTransferBorrow,
            |me| &mut me.imported_resource_transfer_borrow,
        )
    }

    fn import_resource_enter_call(&mut self) -> FuncIndex {
        self.import_simple(
            "resource",
            "enter-call",
            &[],
            &[],
            Import::ResourceEnterCall,
            |me| &mut me.imported_resource_enter_call,
        )
    }

    fn import_resource_exit_call(&mut self) -> FuncIndex {
        self.import_simple(
            "resource",
            "exit-call",
            &[],
            &[],
            Import::ResourceExitCall,
            |me| &mut me.imported_resource_exit_call,
        )
    }

    fn translate_helper(&mut self, helper: Helper) -> FunctionId {
        *self.helper_funcs.entry(helper).or_insert_with(|| {
            // Generate a fresh `Function` with a unique id for what we're about to
            // generate.
            let ty = helper.core_type(self.types, &mut self.core_types);
            let id = self.funcs.push(Function::new(None, ty));
            self.helper_worklist.push((id, helper));
            id
        })
    }

    /// Encodes this module into a WebAssembly binary.
    pub fn encode(&mut self) -> Vec<u8> {
        // Build the function/export sections of the wasm module in a first pass
        // which will assign a final `FuncIndex` to all functions defined in
        // `self.funcs`.
        let mut funcs = FunctionSection::new();
        let mut exports = ExportSection::new();
        let mut id_to_index = PrimaryMap::<FunctionId, FuncIndex>::new();
        for (id, func) in self.funcs.iter() {
            assert!(func.filled_in);
            let idx = FuncIndex::from_u32(self.imported_funcs.next_key().as_u32() + id.as_u32());
            let id2 = id_to_index.push(idx);
            assert_eq!(id2, id);

            funcs.function(func.ty);

            if let Some(name) = &func.export {
                exports.export(name, ExportKind::Func, idx.as_u32());
            }
        }
        for (idx, name) in &self.exports {
            exports.export(name, ExportKind::Func, *idx);
        }

        // With all functions numbered the fragments of the body of each
        // function can be assigned into one final adapter function.
        let mut code = CodeSection::new();
        let mut traps = traps::TrapSection::default();
        for (id, func) in self.funcs.iter() {
            let mut func_traps = Vec::new();
            let mut body = Vec::new();

            // Encode all locals used for this function
            func.locals.len().encode(&mut body);
            for (count, ty) in func.locals.iter() {
                count.encode(&mut body);
                ty.encode(&mut body);
            }

            // Then encode each "chunk" of a body which may have optional traps
            // specified within it. Traps get offset by the current length of
            // the body and otherwise our `Call` instructions are "relocated"
            // here to the final function index.
            for chunk in func.body.iter() {
                match chunk {
                    Body::Raw(code, traps) => {
                        let start = body.len();
                        body.extend_from_slice(code);
                        for (offset, trap) in traps {
                            func_traps.push((start + offset, *trap));
                        }
                    }
                    Body::Call(id) => {
                        Instruction::Call(id_to_index[*id].as_u32()).encode(&mut body);
                    }
                    Body::RefFunc(id) => {
                        Instruction::RefFunc(id_to_index[*id].as_u32()).encode(&mut body);
                    }
                }
            }
            code.raw(&body);
            traps.append(id_to_index[id].as_u32(), func_traps);
        }

        let traps = traps.finish();

        let mut globals = GlobalSection::new();
        for ty in &self.globals {
            globals.global(
                GlobalType {
                    val_type: *ty,
                    mutable: true,
                    shared: false,
                },
                &match ty {
                    ValType::I32 => ConstExpr::i32_const(0),
                    ValType::I64 => ConstExpr::i64_const(0),
                    ValType::F32 => ConstExpr::f32_const(0_f32),
                    ValType::F64 => ConstExpr::f64_const(0_f64),
                    _ => unreachable!(),
                },
            );
        }

        let mut result = wasm_encoder::Module::new();
        result.section(&self.core_types.section);
        result.section(&self.core_imports);
        result.section(&funcs);
        result.section(&globals);
        result.section(&exports);
        result.section(&code);
        if self.debug {
            result.section(&CustomSection {
                name: "wasmtime-trampoline-traps".into(),
                data: Cow::Borrowed(&traps),
            });
        }
        result.finish()
    }

    /// Returns the imports that were used, in order, to create this adapter
    /// module.
    pub fn imports(&self) -> &[Import] {
        &self.imports
    }
}

/// Possible imports into an adapter module.
#[derive(Clone)]
pub enum Import {
    /// A definition required in the configuration of an `Adapter`.
    CoreDef(CoreDef),
    /// A transcoding function from the host to convert between string encodings.
    Transcode {
        /// The transcoding operation this performs.
        op: Transcode,
        /// The memory being read
        from: CoreDef,
        /// Whether or not `from` is a 64-bit memory
        from64: bool,
        /// The memory being written
        to: CoreDef,
        /// Whether or not `to` is a 64-bit memory
        to64: bool,
    },
    /// Transfers an owned resource from one table to another.
    ResourceTransferOwn,
    /// Transfers a borrowed resource from one table to another.
    ResourceTransferBorrow,
    /// Sets up entry metadata for a borrow resources when a call starts.
    ResourceEnterCall,
    /// Tears down a previous entry and handles checking borrow-related
    /// metadata.
    ResourceExitCall,
    /// An intrinsic used by FACT-generated modules to begin a call involving a
    /// sync-lowered import and async-lifted export.
    SyncEnterCall,
    /// An intrinsic used by FACT-generated modules to complete a call involving
    /// a sync-lowered import and async-lifted export.
    SyncExitCall {
        /// The callee's callback function, if any.
        callback: Option<CoreDef>,
    },
    /// An intrinsic used by FACT-generated modules to begin a call involving an
    /// async-lowered import function.
    AsyncEnterCall,
    /// An intrinsic used by FACT-generated modules to complete a call involving
    /// an async-lowered import function.
    AsyncExitCall {
        /// The callee's callback function, if any.
        callback: Option<CoreDef>,

        /// The callee's post-return function, if any.
        post_return: Option<CoreDef>,
    },
    /// An intrinisic used by FACT-generated modules to (partially or entirely) transfer
    /// ownership of a `future`.
    FutureTransfer,
    /// An intrinisic used by FACT-generated modules to (partially or entirely) transfer
    /// ownership of a `stream`.
    StreamTransfer,
    /// An intrinisic used by FACT-generated modules to (partially or entirely) transfer
    /// ownership of an `error-context`.
    ErrorContextTransfer,
}

impl Options {
    fn ptr(&self) -> ValType {
        if self.memory64 {
            ValType::I64
        } else {
            ValType::I32
        }
    }

    fn ptr_size(&self) -> u8 {
        if self.memory64 {
            8
        } else {
            4
        }
    }

    fn flat_types<'a>(
        &self,
        ty: &InterfaceType,
        types: &'a ComponentTypesBuilder,
    ) -> Option<&'a [FlatType]> {
        let flat = types.flat_types(ty)?;
        Some(if self.memory64 {
            flat.memory64
        } else {
            flat.memory32
        })
    }
}

/// Temporary index which is not the same as `FuncIndex`.
///
/// This represents the nth generated function in the adapter module where the
/// final index of the function is not known at the time of generation since
/// more imports may be discovered (specifically string transcoders).
#[derive(Debug, Copy, Clone, PartialEq, Eq)]
struct FunctionId(u32);
cranelift_entity::entity_impl!(FunctionId);

/// A generated function to be added to an adapter module.
///
/// At least one function is created per-adapter and depending on the type
/// hierarchy multiple functions may be generated per-adapter.
struct Function {
    /// Whether or not the `body` has been finished.
    ///
    /// Functions are added to a `Module` before they're defined so this is used
    /// to assert that the function was in fact actually filled in by the
    /// time we reach `Module::encode`.
    filled_in: bool,

    /// The type signature that this function has, as an index into the core
    /// wasm type index space of the generated adapter module.
    ty: u32,

    /// The locals that are used by this function, organized by the number of
    /// types of each local.
    locals: Vec<(u32, ValType)>,

    /// If specified, the export name of this function.
    export: Option<String>,

    /// The contents of the function.
    ///
    /// See `Body` for more information, and the `Vec` here represents the
    /// concatenation of all the `Body` fragments.
    body: Vec<Body>,
}

/// Representation of a fragment of the body of a core wasm function generated
/// for adapters.
///
/// This variant comes in one of two flavors:
///
/// 1. First a `Raw` variant is used to contain general instructions for the
///    wasm function. This is populated by `Compiler::instruction` primarily.
///    This also comes with a list of traps. and the byte offset within the
///    first vector of where the trap information applies to.
///
/// 2. A `Call` instruction variant for a `FunctionId` where the final
///    `FuncIndex` isn't known until emission time.
///
/// The purpose of this representation is the `Body::Call` variant. This can't
/// be encoded as an instruction when it's generated due to not knowing the
/// final index of the function being called. During `Module::encode`, however,
/// all indices are known and `Body::Call` is turned into a final
/// `Instruction::Call`.
///
/// One other possible representation in the future would be to encode a `Call`
/// instruction with a 5-byte leb to fill in later, but for now this felt
/// easier to represent. A 5-byte leb may be more efficient at compile-time if
/// necessary, however.
enum Body {
    Raw(Vec<u8>, Vec<(usize, traps::Trap)>),
    Call(FunctionId),
    RefFunc(FunctionId),
}

impl Function {
    fn new(export: Option<String>, ty: u32) -> Function {
        Function {
            filled_in: false,
            ty,
            locals: Vec::new(),
            export,
            body: Vec::new(),
        }
    }
}

impl Helper {
    fn core_type(
        &self,
        types: &ComponentTypesBuilder,
        core_types: &mut core_types::CoreTypes,
    ) -> u32 {
        let mut params = Vec::new();
        let mut results = Vec::new();
        // The source type being translated is always pushed onto the
        // parameters first, either a pointer for memory or its flat
        // representation.
        self.src.push_flat(&mut params, types);

        // The destination type goes into the parameter list if it's from
        // memory or otherwise is the result of the function itself for a
        // stack-based representation.
        match self.dst.loc {
            HelperLocation::Stack => self.dst.push_flat(&mut results, types),
            HelperLocation::Memory => params.push(self.dst.opts.ptr()),
        }

        core_types.function(&params, &results)
    }
}

impl HelperType {
    fn push_flat(&self, dst: &mut Vec<ValType>, types: &ComponentTypesBuilder) {
        match self.loc {
            HelperLocation::Stack => {
                for ty in self.opts.flat_types(&self.ty, types).unwrap() {
                    dst.push((*ty).into());
                }
            }
            HelperLocation::Memory => {
                dst.push(self.opts.ptr());
            }
        }
    }
}<|MERGE_RESOLUTION|>--- conflicted
+++ resolved
@@ -43,8 +43,6 @@
 /// callee is an async-lifted export.
 pub const EXIT_FLAG_ASYNC_CALLEE: i32 = 1 << 0;
 
-<<<<<<< HEAD
-=======
 /// Fixed parameter types for the `sync-enter` built-in function.
 ///
 /// Note that `sync-enter` also takes a variable number of parameters in
@@ -58,7 +56,6 @@
     ValType::I32,
 ];
 
->>>>>>> e929b63d
 /// Representation of an adapter module.
 pub struct Module<'a> {
     /// Whether or not debug code is inserted into the adapters themselves.
@@ -114,11 +111,6 @@
     helper_funcs: HashMap<Helper, FunctionId>,
     helper_worklist: Vec<(FunctionId, Helper)>,
 
-<<<<<<< HEAD
-    globals: Vec<ValType>,
-
-=======
->>>>>>> e929b63d
     exports: Vec<(u32, String)>,
 }
 
@@ -244,10 +236,6 @@
             imported_error_context_transfer: None,
             imported_sync_enter_call: HashMap::new(),
             imported_sync_exit_call: HashMap::new(),
-<<<<<<< HEAD
-            globals: Default::default(),
-=======
->>>>>>> e929b63d
             exports: Vec::new(),
         }
     }
@@ -514,24 +502,11 @@
         self.import_simple_get_and_set(
             "sync",
             &format!("[enter-call]{suffix}"),
-<<<<<<< HEAD
-            &[
-                ValType::FUNCREF,
-                ValType::FUNCREF,
-                ValType::I32,
-                ValType::I32,
-                ValType::I32,
-            ]
-            .into_iter()
-            .chain(params.iter().copied())
-            .collect::<Vec<_>>(),
-=======
             &SYNC_ENTER_FIXED_PARAMS
                 .iter()
                 .copied()
                 .chain(params.iter().copied())
                 .collect::<Vec<_>>(),
->>>>>>> e929b63d
             &[],
             Import::SyncEnterCall,
             |me| me.imported_sync_enter_call.get(suffix).copied(),
@@ -794,29 +769,10 @@
 
         let traps = traps.finish();
 
-        let mut globals = GlobalSection::new();
-        for ty in &self.globals {
-            globals.global(
-                GlobalType {
-                    val_type: *ty,
-                    mutable: true,
-                    shared: false,
-                },
-                &match ty {
-                    ValType::I32 => ConstExpr::i32_const(0),
-                    ValType::I64 => ConstExpr::i64_const(0),
-                    ValType::F32 => ConstExpr::f32_const(0_f32),
-                    ValType::F64 => ConstExpr::f64_const(0_f64),
-                    _ => unreachable!(),
-                },
-            );
-        }
-
         let mut result = wasm_encoder::Module::new();
         result.section(&self.core_types.section);
         result.section(&self.core_imports);
         result.section(&funcs);
-        result.section(&globals);
         result.section(&exports);
         result.section(&code);
         if self.debug {
