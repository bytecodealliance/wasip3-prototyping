//! Offsets and sizes of various structs in `wasmtime::runtime::vm::*` that are
//! accessed directly by compiled Wasm code.

// Currently the `VMContext` allocation by field looks like this:
//
// struct VMContext {
//      // Fixed-width data comes first so the calculation of the offset of
//      // these fields is a compile-time constant when using `HostPtr`.
//      magic: u32,
//      _padding: u32, // (On 64-bit systems)
//      vm_store_context: *const VMStoreContext,
//      builtin_functions: *mut VMBuiltinFunctionsArray,
//      callee: *mut VMFunctionBody,
//      epoch_ptr: *mut AtomicU64,
//      gc_heap_base: *mut u8,
//      gc_heap_bound: *mut u8,
//      gc_heap_data: *mut T, // Collector-specific pointer
//      type_ids: *const VMSharedTypeIndex,
//
//      // Variable-width fields come after the fixed-width fields above. Place
//      // memory-related items first as they're some of the most frequently
//      // accessed items and minimizing their offset in this structure can
//      // shrink the size of load/store instruction offset immediates on
//      // platforms like x64 and Pulley (e.g. fit in an 8-bit offset instead
//      // of needing a 32-bit offset)
//      imported_memories: [VMMemoryImport; module.num_imported_memories],
//      memories: [*mut VMMemoryDefinition; module.num_defined_memories],
//      owned_memories: [VMMemoryDefinition; module.num_owned_memories],
//      imported_functions: [VMFunctionImport; module.num_imported_functions],
//      imported_tables: [VMTable; module.num_imported_tables],
//      imported_globals: [VMGlobalImport; module.num_imported_globals],
//      imported_tags: [VMTagImport; module.num_imported_tags],
//      tables: [VMTableDefinition; module.num_defined_tables],
//      globals: [VMGlobalDefinition; module.num_defined_globals],
//      tags: [VMTagDefinition; module.num_defined_tags],
//      func_refs: [VMFuncRef; module.num_escaped_funcs],
// }

use crate::{
    DefinedGlobalIndex, DefinedMemoryIndex, DefinedTableIndex, DefinedTagIndex, FuncIndex,
    FuncRefIndex, GlobalIndex, MemoryIndex, Module, OwnedMemoryIndex, TableIndex, TagIndex,
};
use cranelift_entity::packed_option::ReservedValue;

#[cfg(target_pointer_width = "32")]
fn cast_to_u32(sz: usize) -> u32 {
    u32::try_from(sz).unwrap()
}
#[cfg(target_pointer_width = "64")]
fn cast_to_u32(sz: usize) -> u32 {
    u32::try_from(sz).expect("overflow in cast from usize to u32")
}

/// Align an offset used in this module to a specific byte-width by rounding up
#[inline]
fn align(offset: u32, width: u32) -> u32 {
    (offset + (width - 1)) / width * width
}

/// This class computes offsets to fields within `VMContext` and other
/// related structs that JIT code accesses directly.
#[derive(Debug, Clone, Copy)]
pub struct VMOffsets<P> {
    /// The size in bytes of a pointer on the target.
    pub ptr: P,
    /// The number of imported functions in the module.
    pub num_imported_functions: u32,
    /// The number of imported tables in the module.
    pub num_imported_tables: u32,
    /// The number of imported memories in the module.
    pub num_imported_memories: u32,
    /// The number of imported globals in the module.
    pub num_imported_globals: u32,
    /// The number of imported tags in the module.
    pub num_imported_tags: u32,
    /// The number of defined tables in the module.
    pub num_defined_tables: u32,
    /// The number of defined memories in the module.
    pub num_defined_memories: u32,
    /// The number of memories owned by the module instance.
    pub num_owned_memories: u32,
    /// The number of defined globals in the module.
    pub num_defined_globals: u32,
    /// The number of defined tags in the module.
    pub num_defined_tags: u32,
    /// The number of escaped functions in the module, the size of the func_refs
    /// array.
    pub num_escaped_funcs: u32,

    // precalculated offsets of various member fields
    imported_functions: u32,
    imported_tables: u32,
    imported_memories: u32,
    imported_globals: u32,
    imported_tags: u32,
    defined_tables: u32,
    defined_memories: u32,
    owned_memories: u32,
    defined_globals: u32,
    defined_tags: u32,
    defined_func_refs: u32,
    size: u32,
}

/// Trait used for the `ptr` representation of the field of `VMOffsets`
pub trait PtrSize {
    /// Returns the pointer size, in bytes, for the target.
    fn size(&self) -> u8;

<<<<<<< HEAD
    /// The offset of the `VMContext::runtime_limits` field
=======
    /// The offset of the `VMContext::store_context` field
>>>>>>> 58ad9115
    fn vmcontext_store_context(&self) -> u8 {
        u8::try_from(align(
            u32::try_from(core::mem::size_of::<u32>()).unwrap(),
            u32::from(self.size()),
        ))
        .unwrap()
    }

    /// The offset of the `VMContext::builtin_functions` field
    fn vmcontext_builtin_functions(&self) -> u8 {
        self.vmcontext_store_context() + self.size()
    }

    /// The offset of the `array_call` field.
    #[inline]
    fn vm_func_ref_array_call(&self) -> u8 {
        0 * self.size()
    }

    /// The offset of the `wasm_call` field.
    #[inline]
    fn vm_func_ref_wasm_call(&self) -> u8 {
        1 * self.size()
    }

    /// The offset of the `type_index` field.
    #[inline]
    fn vm_func_ref_type_index(&self) -> u8 {
        2 * self.size()
    }

    /// The offset of the `vmctx` field.
    #[inline]
    fn vm_func_ref_vmctx(&self) -> u8 {
        3 * self.size()
    }

    /// Return the size of `VMFuncRef`.
    #[inline]
    fn size_of_vm_func_ref(&self) -> u8 {
        4 * self.size()
    }

    /// Return the size of `VMGlobalDefinition`; this is the size of the largest value type (i.e. a
    /// V128).
    #[inline]
    fn size_of_vmglobal_definition(&self) -> u8 {
        16
    }

    /// Return the size of `VMTagDefinition`.
    #[inline]
    fn size_of_vmtag_definition(&self) -> u8 {
        4
    }

    // Offsets within `VMStoreContext`

    /// Return the offset of the `fuel_consumed` field of `VMStoreContext`
    #[inline]
    fn vmstore_context_fuel_consumed(&self) -> u8 {
        0
    }

    /// Return the offset of the `epoch_deadline` field of `VMStoreContext`
    #[inline]
    fn vmstore_context_epoch_deadline(&self) -> u8 {
        self.vmstore_context_fuel_consumed() + 8
    }

    /// Return the offset of the `stack_limit` field of `VMStoreContext`
    #[inline]
    fn vmstore_context_stack_limit(&self) -> u8 {
        self.vmstore_context_epoch_deadline() + 8
    }

    /// Return the offset of the `last_wasm_exit_fp` field of `VMStoreContext`.
    fn vmstore_context_last_wasm_exit_fp(&self) -> u8 {
        self.vmstore_context_stack_limit() + self.size()
    }

    /// Return the offset of the `last_wasm_exit_pc` field of `VMStoreContext`.
    fn vmstore_context_last_wasm_exit_pc(&self) -> u8 {
        self.vmstore_context_last_wasm_exit_fp() + self.size()
    }

    /// Return the offset of the `last_wasm_entry_fp` field of `VMStoreContext`.
    fn vmstore_context_last_wasm_entry_fp(&self) -> u8 {
        self.vmstore_context_last_wasm_exit_pc() + self.size()
    }

    // Offsets within `VMMemoryDefinition`

    /// The offset of the `base` field.
    #[inline]
    fn vmmemory_definition_base(&self) -> u8 {
        0 * self.size()
    }

    /// The offset of the `current_length` field.
    #[inline]
    fn vmmemory_definition_current_length(&self) -> u8 {
        1 * self.size()
    }

    /// Return the size of `VMMemoryDefinition`.
    #[inline]
    fn size_of_vmmemory_definition(&self) -> u8 {
        2 * self.size()
    }

    /// Return the size of `*mut VMMemoryDefinition`.
    #[inline]
    fn size_of_vmmemory_pointer(&self) -> u8 {
        self.size()
    }

    // Offsets within `VMArrayCallHostFuncContext`.

    /// Return the offset of `VMArrayCallHostFuncContext::func_ref`.
    fn vmarray_call_host_func_context_func_ref(&self) -> u8 {
        u8::try_from(align(
            u32::try_from(core::mem::size_of::<u32>()).unwrap(),
            u32::from(self.size()),
        ))
        .unwrap()
    }

    /// Return the offset to the `magic` value in this `VMContext`.
    #[inline]
    fn vmctx_magic(&self) -> u8 {
        // This is required by the implementation of `VMContext::instance` and
        // `VMContext::instance_mut`. If this value changes then those locations
        // need to be updated.
        0
    }

    /// Return the offset to the `VMStoreContext` structure
    #[inline]
    fn vmctx_store_context(&self) -> u8 {
        self.vmctx_magic() + self.size()
    }

    /// Return the offset to the `VMBuiltinFunctionsArray` structure
    #[inline]
    fn vmctx_builtin_functions(&self) -> u8 {
        self.vmctx_store_context() + self.size()
    }

    /// Return the offset to the `callee` member in this `VMContext`.
    #[inline]
    fn vmctx_callee(&self) -> u8 {
        self.vmctx_builtin_functions() + self.size()
    }

    /// Return the offset to the `*const AtomicU64` epoch-counter
    /// pointer.
    #[inline]
    fn vmctx_epoch_ptr(&self) -> u8 {
        self.vmctx_callee() + self.size()
    }

    /// Return the offset to the GC heap base in this `VMContext`.
    #[inline]
    fn vmctx_gc_heap_base(&self) -> u8 {
        self.vmctx_epoch_ptr() + self.size()
    }

    /// Return the offset to the GC heap bound in this `VMContext`.
    #[inline]
    fn vmctx_gc_heap_bound(&self) -> u8 {
        self.vmctx_gc_heap_base() + self.size()
    }

    /// Return the offset to the `*mut T` collector-specific data.
    ///
    /// This is a pointer that different collectors can use however they see
    /// fit.
    #[inline]
    fn vmctx_gc_heap_data(&self) -> u8 {
        self.vmctx_gc_heap_bound() + self.size()
    }

    /// The offset of the `type_ids` array pointer.
    #[inline]
    fn vmctx_type_ids_array(&self) -> u8 {
        self.vmctx_gc_heap_data() + self.size()
    }

    /// The end of statically known offsets in `VMContext`.
    ///
    /// Data after this is dynamically sized.
    #[inline]
    fn vmctx_dynamic_data_start(&self) -> u8 {
        self.vmctx_type_ids_array() + self.size()
    }
}

/// Type representing the size of a pointer for the current compilation host
#[derive(Clone, Copy)]
pub struct HostPtr;

impl PtrSize for HostPtr {
    #[inline]
    fn size(&self) -> u8 {
        core::mem::size_of::<usize>() as u8
    }
}

impl PtrSize for u8 {
    #[inline]
    fn size(&self) -> u8 {
        *self
    }
}

/// Used to construct a `VMOffsets`
#[derive(Debug, Clone, Copy)]
pub struct VMOffsetsFields<P> {
    /// The size in bytes of a pointer on the target.
    pub ptr: P,
    /// The number of imported functions in the module.
    pub num_imported_functions: u32,
    /// The number of imported tables in the module.
    pub num_imported_tables: u32,
    /// The number of imported memories in the module.
    pub num_imported_memories: u32,
    /// The number of imported globals in the module.
    pub num_imported_globals: u32,
    /// The number of imported tags in the module.
    pub num_imported_tags: u32,
    /// The number of defined tables in the module.
    pub num_defined_tables: u32,
    /// The number of defined memories in the module.
    pub num_defined_memories: u32,
    /// The number of memories owned by the module instance.
    pub num_owned_memories: u32,
    /// The number of defined globals in the module.
    pub num_defined_globals: u32,
    /// The number of defined tags in the module.
    pub num_defined_tags: u32,
    /// The number of escaped functions in the module, the size of the function
    /// references array.
    pub num_escaped_funcs: u32,
}

impl<P: PtrSize> VMOffsets<P> {
    /// Return a new `VMOffsets` instance, for a given pointer size.
    pub fn new(ptr: P, module: &Module) -> Self {
        let num_owned_memories = module
            .memories
            .iter()
            .skip(module.num_imported_memories)
            .filter(|p| !p.1.shared)
            .count()
            .try_into()
            .unwrap();
        VMOffsets::from(VMOffsetsFields {
            ptr,
            num_imported_functions: cast_to_u32(module.num_imported_funcs),
            num_imported_tables: cast_to_u32(module.num_imported_tables),
            num_imported_memories: cast_to_u32(module.num_imported_memories),
            num_imported_globals: cast_to_u32(module.num_imported_globals),
            num_imported_tags: cast_to_u32(module.num_imported_tags),
            num_defined_tables: cast_to_u32(module.num_defined_tables()),
            num_defined_memories: cast_to_u32(module.num_defined_memories()),
            num_owned_memories,
            num_defined_globals: cast_to_u32(module.globals.len() - module.num_imported_globals),
            num_defined_tags: cast_to_u32(module.tags.len() - module.num_imported_tags),
            num_escaped_funcs: cast_to_u32(module.num_escaped_funcs),
        })
    }

    /// Returns the size, in bytes, of the target
    #[inline]
    pub fn pointer_size(&self) -> u8 {
        self.ptr.size()
    }

    /// Returns an iterator which provides a human readable description and a
    /// byte size. The iterator returned will iterate over the bytes allocated
    /// to the entire `VMOffsets` structure to explain where each byte size is
    /// coming from.
    pub fn region_sizes(&self) -> impl Iterator<Item = (&str, u32)> {
        macro_rules! calculate_sizes {
            ($($name:ident: $desc:tt,)*) => {{
                let VMOffsets {
                    // These fields are metadata not talking about specific
                    // offsets of specific fields.
                    ptr: _,
                    num_imported_functions: _,
                    num_imported_tables: _,
                    num_imported_memories: _,
                    num_imported_globals: _,
                    num_imported_tags: _,
                    num_defined_tables: _,
                    num_defined_globals: _,
                    num_defined_memories: _,
                    num_defined_tags: _,
                    num_owned_memories: _,
                    num_escaped_funcs: _,

                    // used as the initial size below
                    size,

                    // exhaustively match the rest of the fields with input from
                    // the macro
                    $($name,)*
                } = *self;

                // calculate the size of each field by relying on the inputs to
                // the macro being in reverse order and determining the size of
                // the field as the offset from the field to the last field.
                let mut last = size;
                $(
                    assert!($name <= last);
                    let tmp = $name;
                    let $name = last - $name;
                    last = tmp;
                )*
                assert_ne!(last, 0);
                IntoIterator::into_iter([
                    $(($desc, $name),)*
                    ("static vmctx data", last),
                ])
            }};
        }

        calculate_sizes! {
            defined_func_refs: "module functions",
            defined_tags: "defined tags",
            defined_globals: "defined globals",
            defined_tables: "defined tables",
            imported_tags: "imported tags",
            imported_globals: "imported globals",
            imported_tables: "imported tables",
            imported_functions: "imported functions",
            owned_memories: "owned memories",
            defined_memories: "defined memories",
            imported_memories: "imported memories",
        }
    }
}

impl<P: PtrSize> From<VMOffsetsFields<P>> for VMOffsets<P> {
    fn from(fields: VMOffsetsFields<P>) -> VMOffsets<P> {
        let mut ret = Self {
            ptr: fields.ptr,
            num_imported_functions: fields.num_imported_functions,
            num_imported_tables: fields.num_imported_tables,
            num_imported_memories: fields.num_imported_memories,
            num_imported_globals: fields.num_imported_globals,
            num_imported_tags: fields.num_imported_tags,
            num_defined_tables: fields.num_defined_tables,
            num_defined_memories: fields.num_defined_memories,
            num_owned_memories: fields.num_owned_memories,
            num_defined_globals: fields.num_defined_globals,
            num_defined_tags: fields.num_defined_tags,
            num_escaped_funcs: fields.num_escaped_funcs,
            imported_functions: 0,
            imported_tables: 0,
            imported_memories: 0,
            imported_globals: 0,
            imported_tags: 0,
            defined_tables: 0,
            defined_memories: 0,
            owned_memories: 0,
            defined_globals: 0,
            defined_tags: 0,
            defined_func_refs: 0,
            size: 0,
        };

        // Convenience functions for checked addition and multiplication.
        // As side effect this reduces binary size by using only a single
        // `#[track_caller]` location for each function instead of one for
        // each individual invocation.
        #[inline]
        fn cadd(count: u32, size: u32) -> u32 {
            count.checked_add(size).unwrap()
        }

        #[inline]
        fn cmul(count: u32, size: u8) -> u32 {
            count.checked_mul(u32::from(size)).unwrap()
        }

        let mut next_field_offset = u32::from(ret.ptr.vmctx_dynamic_data_start());

        macro_rules! fields {
            (size($field:ident) = $size:expr, $($rest:tt)*) => {
                ret.$field = next_field_offset;
                next_field_offset = cadd(next_field_offset, u32::from($size));
                fields!($($rest)*);
            };
            (align($align:expr), $($rest:tt)*) => {
                next_field_offset = align(next_field_offset, $align);
                fields!($($rest)*);
            };
            () => {};
        }

        fields! {
            size(imported_memories)
                = cmul(ret.num_imported_memories, ret.size_of_vmmemory_import()),
            size(defined_memories)
                = cmul(ret.num_defined_memories, ret.ptr.size_of_vmmemory_pointer()),
            size(owned_memories)
                = cmul(ret.num_owned_memories, ret.ptr.size_of_vmmemory_definition()),
            size(imported_functions)
                = cmul(ret.num_imported_functions, ret.size_of_vmfunction_import()),
            size(imported_tables)
                = cmul(ret.num_imported_tables, ret.size_of_vmtable()),
            size(imported_globals)
                = cmul(ret.num_imported_globals, ret.size_of_vmglobal_import()),
            size(imported_tags)
                = cmul(ret.num_imported_tags, ret.size_of_vmtag_import()),
            size(defined_tables)
                = cmul(ret.num_defined_tables, ret.size_of_vmtable_definition()),
            align(16),
            size(defined_globals)
                = cmul(ret.num_defined_globals, ret.ptr.size_of_vmglobal_definition()),
            size(defined_tags)
                = cmul(ret.num_defined_tags, ret.ptr.size_of_vmtag_definition()),
            size(defined_func_refs) = cmul(
                ret.num_escaped_funcs,
                ret.ptr.size_of_vm_func_ref(),
            ),
        }

        ret.size = next_field_offset;

        return ret;
    }
}

impl<P: PtrSize> VMOffsets<P> {
    /// The offset of the `wasm_call` field.
    #[inline]
    pub fn vmfunction_import_wasm_call(&self) -> u8 {
        0 * self.pointer_size()
    }

    /// The offset of the `array_call` field.
    #[inline]
    pub fn vmfunction_import_array_call(&self) -> u8 {
        1 * self.pointer_size()
    }

    /// The offset of the `vmctx` field.
    #[inline]
    pub fn vmfunction_import_vmctx(&self) -> u8 {
        2 * self.pointer_size()
    }

    /// Return the size of `VMFunctionImport`.
    #[inline]
    pub fn size_of_vmfunction_import(&self) -> u8 {
        3 * self.pointer_size()
    }
}

/// Offsets for `*const VMFunctionBody`.
impl<P: PtrSize> VMOffsets<P> {
    /// The size of the `current_elements` field.
    pub fn size_of_vmfunction_body_ptr(&self) -> u8 {
        1 * self.pointer_size()
    }
}

/// Offsets for `VMTable`.
impl<P: PtrSize> VMOffsets<P> {
    /// The offset of the `from` field.
    #[inline]
    pub fn vmtable_from(&self) -> u8 {
        0 * self.pointer_size()
    }

    /// The offset of the `vmctx` field.
    #[inline]
    pub fn vmtable_vmctx(&self) -> u8 {
        1 * self.pointer_size()
    }

    /// Return the size of `VMTable`.
    #[inline]
    pub fn size_of_vmtable(&self) -> u8 {
        2 * self.pointer_size()
    }
}

/// Offsets for `VMTableDefinition`.
impl<P: PtrSize> VMOffsets<P> {
    /// The offset of the `base` field.
    #[inline]
    pub fn vmtable_definition_base(&self) -> u8 {
        0 * self.pointer_size()
    }

    /// The offset of the `current_elements` field.
    pub fn vmtable_definition_current_elements(&self) -> u8 {
        1 * self.pointer_size()
    }

    /// The size of the `current_elements` field.
    #[inline]
    pub fn size_of_vmtable_definition_current_elements(&self) -> u8 {
        self.pointer_size()
    }

    /// Return the size of `VMTableDefinition`.
    #[inline]
    pub fn size_of_vmtable_definition(&self) -> u8 {
        2 * self.pointer_size()
    }
}

/// Offsets for `VMMemoryImport`.
impl<P: PtrSize> VMOffsets<P> {
    /// The offset of the `from` field.
    #[inline]
    pub fn vmmemory_import_from(&self) -> u8 {
        0 * self.pointer_size()
    }

    /// The offset of the `vmctx` field.
    #[inline]
    pub fn vmmemory_import_vmctx(&self) -> u8 {
        1 * self.pointer_size()
    }

    /// Return the size of `VMMemoryImport`.
    #[inline]
    pub fn size_of_vmmemory_import(&self) -> u8 {
        3 * self.pointer_size()
    }
}

/// Offsets for `VMGlobalImport`.
impl<P: PtrSize> VMOffsets<P> {
    /// The offset of the `from` field.
    #[inline]
    pub fn vmglobal_import_from(&self) -> u8 {
        0 * self.pointer_size()
    }

    /// Return the size of `VMGlobalImport`.
    #[inline]
    pub fn size_of_vmglobal_import(&self) -> u8 {
        1 * self.pointer_size()
    }
}

/// Offsets for `VMSharedTypeIndex`.
impl<P: PtrSize> VMOffsets<P> {
    /// Return the size of `VMSharedTypeIndex`.
    #[inline]
    pub fn size_of_vmshared_type_index(&self) -> u8 {
        4
    }
}

/// Offsets for `VMTagImport`.
impl<P: PtrSize> VMOffsets<P> {
    /// The offset of the `from` field.
    #[inline]
    pub fn vmtag_import_from(&self) -> u8 {
        0 * self.pointer_size()
    }

    /// Return the size of `VMTagImport`.
    #[inline]
    pub fn size_of_vmtag_import(&self) -> u8 {
        1 * self.pointer_size()
    }
}

/// Offsets for `VMContext`.
impl<P: PtrSize> VMOffsets<P> {
    /// The offset of the `tables` array.
    #[inline]
    pub fn vmctx_imported_functions_begin(&self) -> u32 {
        self.imported_functions
    }

    /// The offset of the `tables` array.
    #[inline]
    pub fn vmctx_imported_tables_begin(&self) -> u32 {
        self.imported_tables
    }

    /// The offset of the `memories` array.
    #[inline]
    pub fn vmctx_imported_memories_begin(&self) -> u32 {
        self.imported_memories
    }

    /// The offset of the `globals` array.
    #[inline]
    pub fn vmctx_imported_globals_begin(&self) -> u32 {
        self.imported_globals
    }

    /// The offset of the `tags` array.
    #[inline]
    pub fn vmctx_imported_tags_begin(&self) -> u32 {
        self.imported_tags
    }

    /// The offset of the `tables` array.
    #[inline]
    pub fn vmctx_tables_begin(&self) -> u32 {
        self.defined_tables
    }

    /// The offset of the `memories` array.
    #[inline]
    pub fn vmctx_memories_begin(&self) -> u32 {
        self.defined_memories
    }

    /// The offset of the `owned_memories` array.
    #[inline]
    pub fn vmctx_owned_memories_begin(&self) -> u32 {
        self.owned_memories
    }

    /// The offset of the `globals` array.
    #[inline]
    pub fn vmctx_globals_begin(&self) -> u32 {
        self.defined_globals
    }

    /// The offset of the `tags` array.
    #[inline]
    pub fn vmctx_tags_begin(&self) -> u32 {
        self.defined_tags
    }

    /// The offset of the `func_refs` array.
    #[inline]
    pub fn vmctx_func_refs_begin(&self) -> u32 {
        self.defined_func_refs
    }

    /// Return the size of the `VMContext` allocation.
    #[inline]
    pub fn size_of_vmctx(&self) -> u32 {
        self.size
    }

    /// Return the offset to `VMFunctionImport` index `index`.
    #[inline]
    pub fn vmctx_vmfunction_import(&self, index: FuncIndex) -> u32 {
        assert!(index.as_u32() < self.num_imported_functions);
        self.vmctx_imported_functions_begin()
            + index.as_u32() * u32::from(self.size_of_vmfunction_import())
    }

    /// Return the offset to `VMTable` index `index`.
    #[inline]
    pub fn vmctx_vmtable_import(&self, index: TableIndex) -> u32 {
        assert!(index.as_u32() < self.num_imported_tables);
        self.vmctx_imported_tables_begin() + index.as_u32() * u32::from(self.size_of_vmtable())
    }

    /// Return the offset to `VMMemoryImport` index `index`.
    #[inline]
    pub fn vmctx_vmmemory_import(&self, index: MemoryIndex) -> u32 {
        assert!(index.as_u32() < self.num_imported_memories);
        self.vmctx_imported_memories_begin()
            + index.as_u32() * u32::from(self.size_of_vmmemory_import())
    }

    /// Return the offset to `VMGlobalImport` index `index`.
    #[inline]
    pub fn vmctx_vmglobal_import(&self, index: GlobalIndex) -> u32 {
        assert!(index.as_u32() < self.num_imported_globals);
        self.vmctx_imported_globals_begin()
            + index.as_u32() * u32::from(self.size_of_vmglobal_import())
    }

    /// Return the offset to `VMTagImport` index `index`.
    #[inline]
    pub fn vmctx_vmtag_import(&self, index: TagIndex) -> u32 {
        assert!(index.as_u32() < self.num_imported_tags);
        self.vmctx_imported_tags_begin() + index.as_u32() * u32::from(self.size_of_vmtag_import())
    }

    /// Return the offset to `VMTableDefinition` index `index`.
    #[inline]
    pub fn vmctx_vmtable_definition(&self, index: DefinedTableIndex) -> u32 {
        assert!(index.as_u32() < self.num_defined_tables);
        self.vmctx_tables_begin() + index.as_u32() * u32::from(self.size_of_vmtable_definition())
    }

    /// Return the offset to the `*mut VMMemoryDefinition` at index `index`.
    #[inline]
    pub fn vmctx_vmmemory_pointer(&self, index: DefinedMemoryIndex) -> u32 {
        assert!(index.as_u32() < self.num_defined_memories);
        self.vmctx_memories_begin()
            + index.as_u32() * u32::from(self.ptr.size_of_vmmemory_pointer())
    }

    /// Return the offset to the owned `VMMemoryDefinition` at index `index`.
    #[inline]
    pub fn vmctx_vmmemory_definition(&self, index: OwnedMemoryIndex) -> u32 {
        assert!(index.as_u32() < self.num_owned_memories);
        self.vmctx_owned_memories_begin()
            + index.as_u32() * u32::from(self.ptr.size_of_vmmemory_definition())
    }

    /// Return the offset to the `VMGlobalDefinition` index `index`.
    #[inline]
    pub fn vmctx_vmglobal_definition(&self, index: DefinedGlobalIndex) -> u32 {
        assert!(index.as_u32() < self.num_defined_globals);
        self.vmctx_globals_begin()
            + index.as_u32() * u32::from(self.ptr.size_of_vmglobal_definition())
    }

    /// Return the offset to the `VMTagDefinition` index `index`.
    #[inline]
    pub fn vmctx_vmtag_definition(&self, index: DefinedTagIndex) -> u32 {
        assert!(index.as_u32() < self.num_defined_tags);
        self.vmctx_tags_begin() + index.as_u32() * u32::from(self.ptr.size_of_vmtag_definition())
    }

    /// Return the offset to the `VMFuncRef` for the given function
    /// index (either imported or defined).
    #[inline]
    pub fn vmctx_func_ref(&self, index: FuncRefIndex) -> u32 {
        assert!(!index.is_reserved_value());
        assert!(index.as_u32() < self.num_escaped_funcs);
        self.vmctx_func_refs_begin() + index.as_u32() * u32::from(self.ptr.size_of_vm_func_ref())
    }

    /// Return the offset to the `wasm_call` field in `*const VMFunctionBody` index `index`.
    #[inline]
    pub fn vmctx_vmfunction_import_wasm_call(&self, index: FuncIndex) -> u32 {
        self.vmctx_vmfunction_import(index) + u32::from(self.vmfunction_import_wasm_call())
    }

    /// Return the offset to the `array_call` field in `*const VMFunctionBody` index `index`.
    #[inline]
    pub fn vmctx_vmfunction_import_array_call(&self, index: FuncIndex) -> u32 {
        self.vmctx_vmfunction_import(index) + u32::from(self.vmfunction_import_array_call())
    }

    /// Return the offset to the `vmctx` field in `*const VMFunctionBody` index `index`.
    #[inline]
    pub fn vmctx_vmfunction_import_vmctx(&self, index: FuncIndex) -> u32 {
        self.vmctx_vmfunction_import(index) + u32::from(self.vmfunction_import_vmctx())
    }

    /// Return the offset to the `from` field in the imported `VMTable` at index
    /// `index`.
    #[inline]
    pub fn vmctx_vmtable_from(&self, index: TableIndex) -> u32 {
        self.vmctx_vmtable_import(index) + u32::from(self.vmtable_from())
    }

    /// Return the offset to the `base` field in `VMTableDefinition` index `index`.
    #[inline]
    pub fn vmctx_vmtable_definition_base(&self, index: DefinedTableIndex) -> u32 {
        self.vmctx_vmtable_definition(index) + u32::from(self.vmtable_definition_base())
    }

    /// Return the offset to the `current_elements` field in `VMTableDefinition` index `index`.
    #[inline]
    pub fn vmctx_vmtable_definition_current_elements(&self, index: DefinedTableIndex) -> u32 {
        self.vmctx_vmtable_definition(index) + u32::from(self.vmtable_definition_current_elements())
    }

    /// Return the offset to the `from` field in `VMMemoryImport` index `index`.
    #[inline]
    pub fn vmctx_vmmemory_import_from(&self, index: MemoryIndex) -> u32 {
        self.vmctx_vmmemory_import(index) + u32::from(self.vmmemory_import_from())
    }

    /// Return the offset to the `vmctx` field in `VMMemoryImport` index `index`.
    #[inline]
    pub fn vmctx_vmmemory_import_vmctx(&self, index: MemoryIndex) -> u32 {
        self.vmctx_vmmemory_import(index) + u32::from(self.vmmemory_import_vmctx())
    }

    /// Return the offset to the `base` field in `VMMemoryDefinition` index `index`.
    #[inline]
    pub fn vmctx_vmmemory_definition_base(&self, index: OwnedMemoryIndex) -> u32 {
        self.vmctx_vmmemory_definition(index) + u32::from(self.ptr.vmmemory_definition_base())
    }

    /// Return the offset to the `current_length` field in `VMMemoryDefinition` index `index`.
    #[inline]
    pub fn vmctx_vmmemory_definition_current_length(&self, index: OwnedMemoryIndex) -> u32 {
        self.vmctx_vmmemory_definition(index)
            + u32::from(self.ptr.vmmemory_definition_current_length())
    }

    /// Return the offset to the `from` field in `VMGlobalImport` index `index`.
    #[inline]
    pub fn vmctx_vmglobal_import_from(&self, index: GlobalIndex) -> u32 {
        self.vmctx_vmglobal_import(index) + u32::from(self.vmglobal_import_from())
    }

    /// Return the offset to the `from` field in `VMTagImport` index `index`.
    #[inline]
    pub fn vmctx_vmtag_import_from(&self, index: TagIndex) -> u32 {
        self.vmctx_vmtag_import(index) + u32::from(self.vmtag_import_from())
    }
}

/// Offsets for `VMDrcHeader`.
///
/// Should only be used when the DRC collector is enabled.
impl<P: PtrSize> VMOffsets<P> {
    /// Return the offset for `VMDrcHeader::ref_count`.
    #[inline]
    pub fn vm_drc_header_ref_count(&self) -> u32 {
        8
    }
}

/// Offsets for `VMGcRefActivationsTable`.
///
/// These should only be used when the DRC collector is enabled.
impl<P: PtrSize> VMOffsets<P> {
    /// Return the offset for `VMGcRefActivationsTable::next`.
    #[inline]
    pub fn vm_gc_ref_activation_table_next(&self) -> u32 {
        0
    }

    /// Return the offset for `VMGcRefActivationsTable::end`.
    #[inline]
    pub fn vm_gc_ref_activation_table_end(&self) -> u32 {
        self.pointer_size().into()
    }
}

/// Magic value for core Wasm VM contexts.
///
/// This is stored at the start of all `VMContext` structures.
pub const VMCONTEXT_MAGIC: u32 = u32::from_le_bytes(*b"core");

/// Equivalent of `VMCONTEXT_MAGIC` except for array-call host functions.
///
/// This is stored at the start of all `VMArrayCallHostFuncContext` structures
/// and double-checked on `VMArrayCallHostFuncContext::from_opaque`.
pub const VM_ARRAY_CALL_HOST_FUNC_MAGIC: u32 = u32::from_le_bytes(*b"ACHF");

#[cfg(test)]
mod tests {
    use crate::vmoffsets::align;

    #[test]
    fn alignment() {
        fn is_aligned(x: u32) -> bool {
            x % 16 == 0
        }
        assert!(is_aligned(align(0, 16)));
        assert!(is_aligned(align(32, 16)));
        assert!(is_aligned(align(33, 16)));
        assert!(is_aligned(align(31, 16)));
    }
}<|MERGE_RESOLUTION|>--- conflicted
+++ resolved
@@ -107,11 +107,7 @@
     /// Returns the pointer size, in bytes, for the target.
     fn size(&self) -> u8;
 
-<<<<<<< HEAD
-    /// The offset of the `VMContext::runtime_limits` field
-=======
     /// The offset of the `VMContext::store_context` field
->>>>>>> 58ad9115
     fn vmcontext_store_context(&self) -> u8 {
         u8::try_from(align(
             u32::try_from(core::mem::size_of::<u32>()).unwrap(),
