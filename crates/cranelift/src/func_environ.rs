--- conflicted
+++ resolved
@@ -316,14 +316,6 @@
         let pointer_type = self.pointer_type();
         let vmctx = self.vmctx(builder.func);
         let base = builder.ins().global_value(pointer_type, vmctx);
-<<<<<<< HEAD
-        let offset = i32::from(self.offsets.ptr.vmctx_runtime_limits());
-        debug_assert!(self.vmstore_context_ptr.is_reserved_value());
-        self.vmstore_context_ptr =
-            builder
-                .ins()
-                .load(pointer_type, ir::MemFlags::trusted(), base, offset);
-=======
         let offset = i32::from(self.offsets.ptr.vmctx_store_context());
         debug_assert!(self.vmstore_context_ptr.is_reserved_value());
         self.vmstore_context_ptr = builder.ins().load(
@@ -332,7 +324,6 @@
             base,
             offset,
         );
->>>>>>> 58ad9115
     }
 
     fn fuel_function_entry(&mut self, builder: &mut FunctionBuilder<'_>) {
