//! > **⚠️ Warning ⚠️**: this crate is an internal-only crate for the Wasmtime
//! > project and is not intended for general use. APIs are not strictly
//! > reviewed for safety and usage outside of Wasmtime may have bugs. If
//! > you're interested in using this feel free to file an issue on the
//! > Wasmtime repository to start a discussion about doing so, but otherwise
//! > be aware that your usage of this crate is not supported.

use crate::rust::{RustGenerator, TypeMode, to_rust_ident, to_rust_upper_camel_case};
use crate::types::{TypeInfo, Types};
use anyhow::bail;
use heck::*;
use indexmap::{IndexMap, IndexSet};
use std::collections::{BTreeMap, BTreeSet, HashMap, HashSet};
use std::fmt::Write as _;
use std::io::{Read, Write};
use std::mem;
use std::process::{Command, Stdio};
use wit_parser::*;

macro_rules! uwrite {
    ($dst:expr, $($arg:tt)*) => {
        write!($dst, $($arg)*).unwrap()
    };
}

macro_rules! uwriteln {
    ($dst:expr, $($arg:tt)*) => {
        writeln!($dst, $($arg)*).unwrap()
    };
}

mod config;
mod rust;
mod source;
mod types;

pub use config::{FunctionConfig, FunctionFilter, FunctionFlags};
use source::Source;

#[derive(Clone)]
enum InterfaceName {
    /// This interface was remapped using `with` to some other Rust code.
    Remapped {
        /// This is the `::`-separated string which is the path to the mapped
        /// item relative to the root of the `bindgen!` macro invocation.
        ///
        /// This path currently starts with `__with_name$N` and will then
        /// optionally have `::` projections through to the actual item
        /// depending on how `with` was configured.
        name_at_root: String,

        /// This is currently only used for exports and is the relative path to
        /// where this mapped name would be located if `with` were not
        /// specified. Basically it's the same as the `Path` variant of this
        /// enum if the mapping weren't present.
        local_path: Vec<String>,
    },

    /// This interface is generated in the module hierarchy specified.
    ///
    /// The path listed here is the path, from the root of the `bindgen!` macro,
    /// to where this interface is generated.
    Path(Vec<String>),
}

#[derive(Default)]
struct Wasmtime {
    src: Source,
    opts: Opts,
    /// A list of all interfaces which were imported by this world.
    import_interfaces: Vec<ImportInterface>,
    import_functions: Vec<Function>,
    exports: Exports,
    types: Types,
    sizes: SizeAlign,
    interface_names: HashMap<InterfaceId, InterfaceName>,
    interface_last_seen_as_import: HashMap<InterfaceId, bool>,
    trappable_errors: IndexMap<TypeId, String>,
    // Track the with options that were used. Remapped interfaces provided via `with`
    // are required to be used.
    used_with_opts: HashSet<String>,
    world_link_options: LinkOptionsBuilder,
    interface_link_options: HashMap<InterfaceId, LinkOptionsBuilder>,
}

struct ImportInterface {
    id: InterfaceId,
    contents: String,
    name: InterfaceName,
    all_func_flags: FunctionFlags,
}

#[derive(Default)]
struct Exports {
    fields: BTreeMap<String, ExportField>,
    modules: Vec<(InterfaceId, String, InterfaceName)>,
    funcs: Vec<String>,
}

struct ExportField {
    ty: String,
    ty_index: String,
    load: String,
    get_index: String,
}

#[derive(Default, Debug, Clone, Copy)]
pub enum Ownership {
    /// Generated types will be composed entirely of owning fields, regardless
    /// of whether they are used as parameters to guest exports or not.
    #[default]
    Owning,

    /// Generated types used as parameters to guest exports will be "deeply
    /// borrowing", i.e. contain references rather than owned values when
    /// applicable.
    Borrowing {
        /// Whether or not to generate "duplicate" type definitions for a single
        /// WIT type if necessary, for example if it's used as both an import
        /// and an export, or if it's used both as a parameter to an export and
        /// a return value from an export.
        duplicate_if_necessary: bool,
    },
}

#[derive(Default, Debug, Clone)]
pub struct Opts {
    /// Whether or not `rustfmt` is executed to format generated code.
    pub rustfmt: bool,

    /// A list of "trappable errors" which are used to replace the `E` in
    /// `result<T, E>` found in WIT.
    pub trappable_error_type: Vec<TrappableError>,

    /// Whether to generate owning or borrowing type definitions.
    pub ownership: Ownership,

    /// Whether or not to generate code for only the interfaces of this wit file or not.
    pub only_interfaces: bool,

    /// Remapping of interface names to rust module names.
    /// TODO: is there a better type to use for the value of this map?
    pub with: HashMap<String, String>,

    /// Additional derive attributes to add to generated types. If using in a CLI, this flag can be
    /// specified multiple times to add multiple attributes.
    ///
    /// These derive attributes will be added to any generated structs or enums
    pub additional_derive_attributes: Vec<String>,

    /// Evaluate to a string literal containing the generated code rather than the generated tokens
    /// themselves. Mostly useful for Wasmtime internal debugging and development.
    pub stringify: bool,

    /// Temporary option to skip `impl<T: Trait> Trait for &mut T` for the
    /// `wasmtime-wasi` crate while that's given a chance to update its b
    /// indings.
    pub skip_mut_forwarding_impls: bool,

    /// Indicates that the `T` in `Store<T>` should be send even if async is not
    /// enabled.
    ///
    /// This is helpful when sync bindings depend on generated functions from
    /// async bindings as is the case with WASI in-tree.
    pub require_store_data_send: bool,

    /// Path to the `wasmtime` crate if it's not the default path.
    pub wasmtime_crate: Option<String>,

    /// If true, write the generated bindings to a file for better error
    /// messages from `rustc`.
    ///
    /// This can also be toggled via the `WASMTIME_DEBUG_BINDGEN` environment
    /// variable, but that will affect _all_ `bindgen!` macro invocations (and
    /// can sometimes lead to one invocation ovewriting another in unpredictable
    /// ways), whereas this option lets you specify it on a case-by-case basis.
    pub debug: bool,

    /// TODO
    pub imports: FunctionConfig,
    /// TODO
    pub exports: FunctionConfig,
}

#[derive(Debug, Clone)]
pub struct TrappableError {
    /// Full path to the error, such as `wasi:io/streams/error`.
    pub wit_path: String,

    /// The name, in Rust, of the error type to generate.
    pub rust_type_name: String,
}

impl Opts {
    pub fn generate(&self, resolve: &Resolve, world: WorldId) -> anyhow::Result<String> {
        // TODO: Should we refine this test to inspect only types reachable from
        // the specified world?
        if !cfg!(feature = "component-model-async")
            && resolve
                .types
                .iter()
                .any(|(_, ty)| matches!(ty.kind, TypeDefKind::Future(_) | TypeDefKind::Stream(_)))
        {
            anyhow::bail!(
                "must enable `component-model-async` feature when using WIT files \
                 containing future, stream, or error-context types"
            );
        }

        let mut r = Wasmtime::default();
        r.sizes.fill(resolve);
        r.opts = self.clone();
        r.populate_world_and_interface_options(resolve, world);
        r.generate(resolve, world)
    }
}

impl Wasmtime {
    fn populate_world_and_interface_options(&mut self, resolve: &Resolve, world: WorldId) {
        self.world_link_options.add_world(resolve, &world);

        for (_, import) in resolve.worlds[world].imports.iter() {
            match import {
                WorldItem::Interface { id, .. } => {
                    let mut o = LinkOptionsBuilder::default();
                    o.add_interface(resolve, id);
                    self.interface_link_options.insert(*id, o);
                }
                WorldItem::Function(_) | WorldItem::Type(_) => {}
            }
        }
    }
    fn name_interface(
        &mut self,
        resolve: &Resolve,
        id: InterfaceId,
        name: &WorldKey,
        is_export: bool,
    ) -> bool {
        let mut path = Vec::new();
        if is_export {
            path.push("exports".to_string());
        }
        match name {
            WorldKey::Name(name) => {
                path.push(name.to_snake_case());
            }
            WorldKey::Interface(_) => {
                let iface = &resolve.interfaces[id];
                let pkgname = &resolve.packages[iface.package.unwrap()].name;
                path.push(pkgname.namespace.to_snake_case());
                path.push(self.name_package_module(resolve, iface.package.unwrap()));
                path.push(to_rust_ident(iface.name.as_ref().unwrap()));
            }
        }
        let entry = if let Some(name_at_root) = self.lookup_replacement(resolve, name, None) {
            InterfaceName::Remapped {
                name_at_root,
                local_path: path,
            }
        } else {
            InterfaceName::Path(path)
        };

        let remapped = matches!(entry, InterfaceName::Remapped { .. });
        self.interface_names.insert(id, entry);
        remapped
    }

    /// If the package `id` is the only package with its namespace/name combo
    /// then pass through the name unmodified. If, however, there are multiple
    /// versions of this package then the package module is going to get version
    /// information.
    fn name_package_module(&self, resolve: &Resolve, id: PackageId) -> String {
        let pkg = &resolve.packages[id];
        let versions_with_same_name = resolve
            .packages
            .iter()
            .filter_map(|(_, p)| {
                if p.name.namespace == pkg.name.namespace && p.name.name == pkg.name.name {
                    Some(&p.name.version)
                } else {
                    None
                }
            })
            .collect::<Vec<_>>();
        let base = pkg.name.name.to_snake_case();
        if versions_with_same_name.len() == 1 {
            return base;
        }

        let version = match &pkg.name.version {
            Some(version) => version,
            // If this package didn't have a version then don't mangle its name
            // and other packages with the same name but with versions present
            // will have their names mangled.
            None => return base,
        };

        // Here there's multiple packages with the same name that differ only in
        // version, so the version needs to be mangled into the Rust module name
        // that we're generating. This in theory could look at all of
        // `versions_with_same_name` and produce a minimal diff, e.g. for 0.1.0
        // and 0.2.0 this could generate "foo1" and "foo2", but for now
        // a simpler path is chosen to generate "foo0_1_0" and "foo0_2_0".
        let version = version
            .to_string()
            .replace('.', "_")
            .replace('-', "_")
            .replace('+', "_")
            .to_snake_case();
        format!("{base}{version}")
    }

    fn generate(&mut self, resolve: &Resolve, id: WorldId) -> anyhow::Result<String> {
        self.types.analyze(resolve, id);

        self.world_link_options.write_struct(&mut self.src);

        // Resolve the `trappable_error_type` configuration values to `TypeId`
        // values. This is done by iterating over each `trappable_error_type`
        // and then locating the interface that it corresponds to as well as the
        // type within that interface.
        //
        // Note that `LookupItem::InterfaceNoPop` is used here as the full
        // hierarchical behavior of `lookup_keys` isn't used as the interface
        // must be named here.
        'outer: for (i, te) in self.opts.trappable_error_type.iter().enumerate() {
            let error_name = format!("_TrappableError{i}");
            for (id, iface) in resolve.interfaces.iter() {
                for (key, projection) in lookup_keys(
                    resolve,
                    &WorldKey::Interface(id),
                    LookupItem::InterfaceNoPop,
                ) {
                    assert!(projection.is_empty());

                    // If `wit_path` looks like `{key}/{type_name}` where
                    // `type_name` is a type within `iface` then we've found a
                    // match. Otherwise continue to the next lookup key if there
                    // is one, and failing that continue to the next interface.
                    let suffix = match te.wit_path.strip_prefix(&key) {
                        Some(s) => s,
                        None => continue,
                    };
                    let suffix = match suffix.strip_prefix('/') {
                        Some(s) => s,
                        None => continue,
                    };
                    if let Some(id) = iface.types.get(suffix) {
                        uwriteln!(self.src, "type {error_name} = {};", te.rust_type_name);
                        let prev = self.trappable_errors.insert(*id, error_name);
                        assert!(prev.is_none());
                        continue 'outer;
                    }
                }
            }

            bail!(
                "failed to locate a WIT error type corresponding to the \
                 `trappable_error_type` name `{}` provided",
                te.wit_path
            )
        }

        // Convert all entries in `with` as relative to the root of where the
        // macro itself is invoked. This emits a `pub use` to bring the name
        // into scope under an "anonymous name" which then replaces the `with`
        // map entry.
        let mut with = self.opts.with.iter_mut().collect::<Vec<_>>();
        with.sort();
        for (i, (_k, v)) in with.into_iter().enumerate() {
            let name = format!("__with_name{i}");
            uwriteln!(self.src, "#[doc(hidden)]\npub use {v} as {name};");
            *v = name;
        }

        let world = &resolve.worlds[id];
        for (name, import) in world.imports.iter() {
            if !self.opts.only_interfaces || matches!(import, WorldItem::Interface { .. }) {
                self.import(resolve, name, import);
            }
        }

        for (name, export) in world.exports.iter() {
            if !self.opts.only_interfaces || matches!(export, WorldItem::Interface { .. }) {
                self.export(resolve, name, export);
            }
        }
        self.finish(resolve, id)
    }

    fn import(&mut self, resolve: &Resolve, name: &WorldKey, item: &WorldItem) {
        let mut generator = InterfaceGenerator::new(self, resolve);
        match item {
            WorldItem::Function(func) => {
                self.import_functions.push(func.clone());
            }
            WorldItem::Interface { id, .. } => {
                generator
                    .generator
                    .interface_last_seen_as_import
                    .insert(*id, true);
                generator.current_interface = Some((*id, name, false));
                let snake = to_rust_ident(&match name {
                    WorldKey::Name(s) => s.to_snake_case(),
                    WorldKey::Interface(id) => resolve.interfaces[*id]
                        .name
                        .as_ref()
                        .unwrap()
                        .to_snake_case(),
                });
                let module = if generator
                    .generator
                    .name_interface(resolve, *id, name, false)
                {
                    // If this interface is remapped then that means that it was
                    // provided via the `with` key in the bindgen configuration.
                    // That means that bindings generation is skipped here. To
                    // accommodate future bindgens depending on this bindgen
                    // though we still generate a module which reexports the
                    // original module. This helps maintain the same output
                    // structure regardless of whether `with` is used.
                    let name_at_root = match &generator.generator.interface_names[id] {
                        InterfaceName::Remapped { name_at_root, .. } => name_at_root,
                        InterfaceName::Path(_) => unreachable!(),
                    };
                    let path_to_root = generator.path_to_root();
                    format!(
                        "
                            pub mod {snake} {{
                                #[allow(unused_imports)]
                                pub use {path_to_root}{name_at_root}::*;
                            }}
                        "
                    )
                } else {
                    // If this interface is not remapped then it's time to
                    // actually generate bindings here.
                    generator.generator.interface_link_options[id].write_struct(&mut generator.src);
                    generator.types(*id);
                    let key_name = resolve.name_world_key(name);
                    generator.generate_add_to_linker(*id, &key_name);

                    let module = &generator.src[..];
                    let wt = generator.generator.wasmtime_path();

                    format!(
                        "
                            #[allow(clippy::all)]
                            pub mod {snake} {{
                                #[allow(unused_imports)]
                                use {wt}::component::__internal::{{anyhow, Box}};

                                {module}
                            }}
                        "
                    )
                };
                let all_func_flags = generator.all_func_flags;
                self.import_interfaces.push(ImportInterface {
                    id: *id,
                    contents: module,
                    name: self.interface_names[id].clone(),
                    all_func_flags,
                });

                let interface_path = self.import_interface_path(id);
                self.interface_link_options[id]
                    .write_impl_from_world(&mut self.src, &interface_path);
            }
            WorldItem::Type(ty) => {
                let name = match name {
                    WorldKey::Name(name) => name,
                    WorldKey::Interface(_) => unreachable!(),
                };
                generator.define_type(name, *ty);
                let body = mem::take(&mut generator.src);
                self.src.push_str(&body);
            }
        };
    }

    fn export(&mut self, resolve: &Resolve, name: &WorldKey, item: &WorldItem) {
        let wt = self.wasmtime_path();
        let mut generator = InterfaceGenerator::new(self, resolve);
        let field;
        let ty;
        let ty_index;
        let load;
        let get_index;
        match item {
            WorldItem::Function(func) => {
                generator.define_rust_guest_export(resolve, None, func);
                let body = mem::take(&mut generator.src).into();
                load = generator.extract_typed_function(func).1;
                assert!(generator.src.is_empty());
                generator.generator.exports.funcs.push(body);
                ty_index = format!("{wt}::component::ComponentExportIndex");
                field = func_field_name(resolve, func);
                ty = format!("{wt}::component::Func");
                let sig = generator.typedfunc_sig(func, TypeMode::AllBorrowed("'_"));
                let typecheck = format!(
                    "match item {{
                            {wt}::component::types::ComponentItem::ComponentFunc(func) => {{
                                anyhow::Context::context(
                                    func.typecheck::<{sig}>(&_instance_type),
                                    \"type-checking export func `{0}`\"
                                )?;
                                index
                            }}
                            _ => Err(anyhow::anyhow!(\"export `{0}` is not a function\"))?,
                        }}",
                    func.name
                );
                get_index = format!(
                    "{{ let (item, index) = _component.get_export(None, \"{}\")
                        .ok_or_else(|| anyhow::anyhow!(\"no export `{0}` found\"))?;
                        {typecheck}
                     }}",
                    func.name
                );
            }
            WorldItem::Type(_) => unreachable!(),
            WorldItem::Interface { id, .. } => {
                generator
                    .generator
                    .interface_last_seen_as_import
                    .insert(*id, false);
                generator.generator.name_interface(resolve, *id, name, true);
                generator.current_interface = Some((*id, name, true));
                generator.types(*id);
                let struct_name = "Guest";
                let iface = &resolve.interfaces[*id];
                let iface_name = match name {
                    WorldKey::Name(name) => name,
                    WorldKey::Interface(_) => iface.name.as_ref().unwrap(),
                };
                uwriteln!(generator.src, "pub struct {struct_name} {{");
                for (_, func) in iface.functions.iter() {
                    uwriteln!(
                        generator.src,
                        "{}: {wt}::component::Func,",
                        func_field_name(resolve, func)
                    );
                }
                uwriteln!(generator.src, "}}");

                uwriteln!(generator.src, "#[derive(Clone)]");
                uwriteln!(generator.src, "pub struct {struct_name}Indices {{");
                for (_, func) in iface.functions.iter() {
                    uwriteln!(
                        generator.src,
                        "{}: {wt}::component::ComponentExportIndex,",
                        func_field_name(resolve, func)
                    );
                }
                uwriteln!(generator.src, "}}");

                uwriteln!(generator.src, "impl {struct_name}Indices {{");
                let instance_name = resolve.name_world_key(name);
                uwrite!(
                    generator.src,
                    "
/// Constructor for [`{struct_name}Indices`] which takes a
/// [`Component`]({wt}::component::Component) as input and can be executed
/// before instantiation.
///
/// This constructor can be used to front-load string lookups to find exports
/// within a component.
pub fn new<_T>(
    _instance_pre: &{wt}::component::InstancePre<_T>,
) -> {wt}::Result<{struct_name}Indices> {{
    let instance = _instance_pre.component().get_export_index(None, \"{instance_name}\")
        .ok_or_else(|| anyhow::anyhow!(\"no exported instance named `{instance_name}`\"))?;
    let mut lookup = move |name| {{
        _instance_pre.component().get_export_index(Some(&instance), name).ok_or_else(|| {{
            anyhow::anyhow!(
                \"instance export `{instance_name}` does \\
                  not have export `{{name}}`\"
            )
        }})
    }};
    let _ = &mut lookup;
                    "
                );
                let mut fields = Vec::new();
                for (_, func) in iface.functions.iter() {
                    let name = func_field_name(resolve, func);
                    uwriteln!(generator.src, "let {name} = lookup(\"{}\")?;", func.name);
                    fields.push(name);
                }
                uwriteln!(generator.src, "Ok({struct_name}Indices {{");
                for name in fields {
                    uwriteln!(generator.src, "{name},");
                }
                uwriteln!(generator.src, "}})");
                uwriteln!(generator.src, "}}"); // end `fn _new`

                uwrite!(
                    generator.src,
                    "
                        pub fn load(
                            &self,
                            mut store: impl {wt}::AsContextMut,
                            instance: &{wt}::component::Instance,
                        ) -> {wt}::Result<{struct_name}> {{
                            let _instance = instance;
                            let _instance_pre = _instance.instance_pre(&store);
                            let _instance_type = _instance_pre.instance_type();
                            let mut store = store.as_context_mut();
                            let _ = &mut store;
                    "
                );
                let mut fields = Vec::new();
                for (_, func) in iface.functions.iter() {
                    let (name, getter) = generator.extract_typed_function(func);
                    uwriteln!(generator.src, "let {name} = {getter};");
                    fields.push(name);
                }
                uwriteln!(generator.src, "Ok({struct_name} {{");
                for name in fields {
                    uwriteln!(generator.src, "{name},");
                }
                uwriteln!(generator.src, "}})");
                uwriteln!(generator.src, "}}"); // end `fn new`
                uwriteln!(generator.src, "}}"); // end `impl {struct_name}Indices`

                uwriteln!(generator.src, "impl {struct_name} {{");
                let mut resource_methods = IndexMap::new();

                for (_, func) in iface.functions.iter() {
                    match func.kind.resource() {
                        None => {
                            generator.define_rust_guest_export(resolve, Some(name), func);
                        }
                        Some(id) => {
                            resource_methods.entry(id).or_insert(Vec::new()).push(func);
                        }
                    }
                }

                for (id, _) in resource_methods.iter() {
                    let name = resolve.types[*id].name.as_ref().unwrap();
                    let snake = name.to_snake_case();
                    let camel = name.to_upper_camel_case();
                    uwriteln!(
                        generator.src,
                        "pub fn {snake}(&self) -> Guest{camel}<'_> {{
                            Guest{camel} {{ funcs: self }}
                        }}"
                    );
                }

                uwriteln!(generator.src, "}}");

                for (id, methods) in resource_methods {
                    let resource_name = resolve.types[id].name.as_ref().unwrap();
                    let camel = resource_name.to_upper_camel_case();
                    uwriteln!(generator.src, "impl Guest{camel}<'_> {{");
                    for method in methods {
                        generator.define_rust_guest_export(resolve, Some(name), method);
                    }
                    uwriteln!(generator.src, "}}");
                }

                let module = &generator.src[..];
                let snake = to_rust_ident(iface_name);

                let module = format!(
                    "
                        #[allow(clippy::all)]
                        pub mod {snake} {{
                            #[allow(unused_imports)]
                            use {wt}::component::__internal::{{anyhow, Box}};

                            {module}
                        }}
                    "
                );
                let pkgname = match name {
                    WorldKey::Name(_) => None,
                    WorldKey::Interface(_) => {
                        Some(resolve.packages[iface.package.unwrap()].name.clone())
                    }
                };
                self.exports
                    .modules
                    .push((*id, module, self.interface_names[id].clone()));

                let (path, method_name) = match pkgname {
                    Some(pkgname) => (
                        format!(
                            "exports::{}::{}::{snake}::{struct_name}",
                            pkgname.namespace.to_snake_case(),
                            self.name_package_module(resolve, iface.package.unwrap()),
                        ),
                        format!(
                            "{}_{}_{snake}",
                            pkgname.namespace.to_snake_case(),
                            self.name_package_module(resolve, iface.package.unwrap())
                        ),
                    ),
                    None => (format!("exports::{snake}::{struct_name}"), snake.clone()),
                };
                field = format!("interface{}", self.exports.fields.len());
                load = format!("self.{field}.load(&mut store, &_instance)?");
                self.exports.funcs.push(format!(
                    "
                        pub fn {method_name}(&self) -> &{path} {{
                            &self.{field}
                        }}
                    ",
                ));
                ty_index = format!("{path}Indices");
                ty = path;
                get_index = format!("{ty_index}::new(_instance_pre)?");
            }
        }
        let prev = self.exports.fields.insert(
            field,
            ExportField {
                ty,
                ty_index,
                load,
                get_index,
            },
        );
        assert!(prev.is_none());
    }

    fn build_world_struct(&mut self, resolve: &Resolve, world: WorldId) {
        let wt = self.wasmtime_path();
        let world_name = &resolve.worlds[world].name;
        let camel = to_rust_upper_camel_case(&world_name);
        uwriteln!(
            self.src,
            "
/// Auto-generated bindings for a pre-instantiated version of a
/// component which implements the world `{world_name}`.
///
/// This structure is created through [`{camel}Pre::new`] which
/// takes a [`InstancePre`]({wt}::component::InstancePre) that
/// has been created through a [`Linker`]({wt}::component::Linker).
///
/// For more information see [`{camel}`] as well.
pub struct {camel}Pre<T: 'static> {{
    instance_pre: {wt}::component::InstancePre<T>,
    indices: {camel}Indices,
}}

impl<T: 'static> Clone for {camel}Pre<T> {{
    fn clone(&self) -> Self {{
        Self {{
            instance_pre: self.instance_pre.clone(),
            indices: self.indices.clone(),
        }}
    }}
}}

impl<_T: 'static> {camel}Pre<_T> {{
    /// Creates a new copy of `{camel}Pre` bindings which can then
    /// be used to instantiate into a particular store.
    ///
    /// This method may fail if the component behind `instance_pre`
    /// does not have the required exports.
    pub fn new(instance_pre: {wt}::component::InstancePre<_T>) -> {wt}::Result<Self> {{
        let indices = {camel}Indices::new(&instance_pre)?;
        Ok(Self {{ instance_pre, indices }})
    }}

    pub fn engine(&self) -> &{wt}::Engine {{
        self.instance_pre.engine()
    }}

    pub fn instance_pre(&self) -> &{wt}::component::InstancePre<_T> {{
        &self.instance_pre
    }}

    /// Instantiates a new instance of [`{camel}`] within the
    /// `store` provided.
    ///
    /// This function will use `self` as the pre-instantiated
    /// instance to perform instantiation. Afterwards the preloaded
    /// indices in `self` are used to lookup all exports on the
    /// resulting instance.
    pub fn instantiate(
        &self,
        mut store: impl {wt}::AsContextMut<Data = _T>,
    ) -> {wt}::Result<{camel}> {{
        let mut store = store.as_context_mut();
        let instance = self.instance_pre.instantiate(&mut store)?;
        self.indices.load(&mut store, &instance)
    }}
}}
"
        );

        if cfg!(feature = "async") {
            uwriteln!(
                self.src,
                "
impl<_T: Send + 'static> {camel}Pre<_T> {{
    /// Same as [`Self::instantiate`], except with `async`.
    pub async fn instantiate_async(
        &self,
        mut store: impl {wt}::AsContextMut<Data = _T>,
    ) -> {wt}::Result<{camel}> {{
        let mut store = store.as_context_mut();
        let instance = self.instance_pre.instantiate_async(&mut store).await?;
        self.indices.load(&mut store, &instance)
    }}
}}
"
            );
        }

        uwriteln!(
            self.src,
            "
            /// Auto-generated bindings for index of the exports of
            /// `{world_name}`.
            ///
            /// This is an implementation detail of [`{camel}Pre`] and can
            /// be constructed if needed as well.
            ///
            /// For more information see [`{camel}`] as well.
            #[derive(Clone)]
            pub struct {camel}Indices {{"
        );
        for (name, field) in self.exports.fields.iter() {
            uwriteln!(self.src, "{name}: {},", field.ty_index);
        }
        self.src.push_str("}\n");

        uwriteln!(
            self.src,
            "
                /// Auto-generated bindings for an instance a component which
                /// implements the world `{world_name}`.
                ///
                /// This structure can be created through a number of means
                /// depending on your requirements and what you have on hand:
                ///
                /// * The most convenient way is to use
                ///   [`{camel}::instantiate`] which only needs a
                ///   [`Store`], [`Component`], and [`Linker`].
                ///
                /// * Alternatively you can create a [`{camel}Pre`] ahead of
                ///   time with a [`Component`] to front-load string lookups
                ///   of exports once instead of per-instantiation. This
                ///   method then uses [`{camel}Pre::instantiate`] to
                ///   create a [`{camel}`].
                ///
                /// * If you've instantiated the instance yourself already
                ///   then you can use [`{camel}::new`].
                ///
                /// These methods are all equivalent to one another and move
                /// around the tradeoff of what work is performed when.
                ///
                /// [`Store`]: {wt}::Store
                /// [`Component`]: {wt}::component::Component
                /// [`Linker`]: {wt}::component::Linker
                pub struct {camel} {{"
        );
        for (name, field) in self.exports.fields.iter() {
            uwriteln!(self.src, "{name}: {},", field.ty);
        }
        self.src.push_str("}\n");

        let world_trait = self.world_imports_trait(resolve, world);

        uwriteln!(self.src, "const _: () = {{");
        uwriteln!(
            self.src,
            "
                #[allow(unused_imports)]
                use {wt}::component::__internal::anyhow;
            "
        );

        uwriteln!(
            self.src,
            "impl {camel}Indices {{
                /// Creates a new copy of `{camel}Indices` bindings which can then
                /// be used to instantiate into a particular store.
                ///
                /// This method may fail if the component does not have the
                /// required exports.
                pub fn new<_T>(_instance_pre: &{wt}::component::InstancePre<_T>) -> {wt}::Result<Self> {{
                    let _component = _instance_pre.component();
                    let _instance_type = _instance_pre.instance_type();
            ",
        );
        for (name, field) in self.exports.fields.iter() {
            uwriteln!(self.src, "let {name} = {};", field.get_index);
        }
        uwriteln!(self.src, "Ok({camel}Indices {{");
        for (name, _) in self.exports.fields.iter() {
            uwriteln!(self.src, "{name},");
        }
        uwriteln!(self.src, "}})");
        uwriteln!(self.src, "}}"); // close `fn new`

        uwriteln!(
            self.src,
            "
                /// Uses the indices stored in `self` to load an instance
                /// of [`{camel}`] from the instance provided.
                ///
                /// Note that at this time this method will additionally
                /// perform type-checks of all exports.
                pub fn load(
                    &self,
                    mut store: impl {wt}::AsContextMut,
                    instance: &{wt}::component::Instance,
                ) -> {wt}::Result<{camel}> {{
                    let _ = &mut store;
                    let _instance = instance;
            ",
        );
        for (name, field) in self.exports.fields.iter() {
            uwriteln!(self.src, "let {name} = {};", field.load);
        }
        uwriteln!(self.src, "Ok({camel} {{");
        for (name, _) in self.exports.fields.iter() {
            uwriteln!(self.src, "{name},");
        }
        uwriteln!(self.src, "}})");
        uwriteln!(self.src, "}}"); // close `fn load`
        uwriteln!(self.src, "}}"); // close `impl {camel}Indices`

        uwriteln!(
            self.src,
            "impl {camel} {{
                /// Convenience wrapper around [`{camel}Pre::new`] and
                /// [`{camel}Pre::instantiate`].
                pub fn instantiate<_T>(
                    store: impl {wt}::AsContextMut<Data = _T>,
                    component: &{wt}::component::Component,
                    linker: &{wt}::component::Linker<_T>,
                ) -> {wt}::Result<{camel}> {{
                    let pre = linker.instantiate_pre(component)?;
                    {camel}Pre::new(pre)?.instantiate(store)
                }}

                /// Convenience wrapper around [`{camel}Indices::new`] and
                /// [`{camel}Indices::load`].
                pub fn new(
                    mut store: impl {wt}::AsContextMut,
                    instance: &{wt}::component::Instance,
                ) -> {wt}::Result<{camel}> {{
                    let indices = {camel}Indices::new(&instance.instance_pre(&store))?;
                    indices.load(&mut store, instance)
                }}
            ",
        );

        if cfg!(feature = "async") {
            uwriteln!(
                self.src,
                "
                    /// Convenience wrapper around [`{camel}Pre::new`] and
                    /// [`{camel}Pre::instantiate_async`].
                    pub async fn instantiate_async<_T>(
                        store: impl {wt}::AsContextMut<Data = _T>,
                        component: &{wt}::component::Component,
                        linker: &{wt}::component::Linker<_T>,
                    ) -> {wt}::Result<{camel}>
                        where _T: Send,
                    {{
                        let pre = linker.instantiate_pre(component)?;
                        {camel}Pre::new(pre)?.instantiate_async(store).await
                    }}
                ",
            );
        }
        self.world_add_to_linker(resolve, world, world_trait.as_ref());

        for func in self.exports.funcs.iter() {
            self.src.push_str(func);
        }

        uwriteln!(self.src, "}}"); // close `impl {camel}`

        uwriteln!(self.src, "}};"); // close `const _: () = ...
    }

    fn finish(&mut self, resolve: &Resolve, world: WorldId) -> anyhow::Result<String> {
        let remapping_keys = self.opts.with.keys().cloned().collect::<HashSet<String>>();

        let mut unused_keys = remapping_keys
            .difference(&self.used_with_opts)
            .map(|s| s.as_str())
            .collect::<Vec<&str>>();

        unused_keys.sort();

        if !unused_keys.is_empty() {
            anyhow::bail!(
                "interfaces were specified in the `with` config option but are not referenced in the target world: {unused_keys:?}"
            );
        }

        if !self.opts.only_interfaces {
            self.build_world_struct(resolve, world)
        }

        self.opts.imports.assert_all_rules_used("imports")?;
        self.opts.exports.assert_all_rules_used("exports")?;

        let imports = mem::take(&mut self.import_interfaces);
        self.emit_modules(
            imports
                .into_iter()
                .map(|i| (i.id, i.contents, i.name))
                .collect(),
        );

        let exports = mem::take(&mut self.exports.modules);
        self.emit_modules(exports);

        let mut src = mem::take(&mut self.src);
        if self.opts.rustfmt {
            let mut child = Command::new("rustfmt")
                .arg("--edition=2018")
                .stdin(Stdio::piped())
                .stdout(Stdio::piped())
                .spawn()
                .expect("failed to spawn `rustfmt`");
            child
                .stdin
                .take()
                .unwrap()
                .write_all(src.as_bytes())
                .unwrap();
            src.as_mut_string().truncate(0);
            child
                .stdout
                .take()
                .unwrap()
                .read_to_string(src.as_mut_string())
                .unwrap();
            let status = child.wait().unwrap();
            assert!(status.success());
        }

        Ok(src.into())
    }

    fn emit_modules(&mut self, modules: Vec<(InterfaceId, String, InterfaceName)>) {
        #[derive(Default)]
        struct Module {
            submodules: BTreeMap<String, Module>,
            contents: Vec<String>,
        }
        let mut map = Module::default();
        for (_, module, name) in modules {
            let path = match name {
                InterfaceName::Remapped { local_path, .. } => local_path,
                InterfaceName::Path(path) => path,
            };
            let mut cur = &mut map;
            for name in path[..path.len() - 1].iter() {
                cur = cur
                    .submodules
                    .entry(name.clone())
                    .or_insert(Module::default());
            }
            cur.contents.push(module);
        }

        emit(&mut self.src, map);

        fn emit(me: &mut Source, module: Module) {
            for (name, submodule) in module.submodules {
                uwriteln!(me, "pub mod {name} {{");
                emit(me, submodule);
                uwriteln!(me, "}}");
            }
            for submodule in module.contents {
                uwriteln!(me, "{submodule}");
            }
        }
    }

    /// Attempts to find the `key`, possibly with the resource projection
    /// `item`, within the `with` map provided to bindings configuration.
    fn lookup_replacement(
        &mut self,
        resolve: &Resolve,
        key: &WorldKey,
        item: Option<&str>,
    ) -> Option<String> {
        let item = match item {
            Some(item) => LookupItem::Name(item),
            None => LookupItem::None,
        };

        for (lookup, mut projection) in lookup_keys(resolve, key, item) {
            if let Some(renamed) = self.opts.with.get(&lookup) {
                projection.push(renamed.clone());
                projection.reverse();
                self.used_with_opts.insert(lookup);
                return Some(projection.join("::"));
            }
        }

        None
    }

    fn wasmtime_path(&self) -> String {
        self.opts
            .wasmtime_crate
            .clone()
            .unwrap_or("wasmtime".to_string())
    }
}

enum LookupItem<'a> {
    None,
    Name(&'a str),
    InterfaceNoPop,
}

fn lookup_keys(
    resolve: &Resolve,
    key: &WorldKey,
    item: LookupItem<'_>,
) -> Vec<(String, Vec<String>)> {
    struct Name<'a> {
        prefix: Prefix,
        item: Option<&'a str>,
    }

    #[derive(Copy, Clone)]
    enum Prefix {
        Namespace(PackageId),
        UnversionedPackage(PackageId),
        VersionedPackage(PackageId),
        UnversionedInterface(InterfaceId),
        VersionedInterface(InterfaceId),
    }

    let prefix = match key {
        WorldKey::Interface(id) => Prefix::VersionedInterface(*id),

        // Non-interface-keyed names don't get the lookup logic below,
        // they're relatively uncommon so only lookup the precise key here.
        WorldKey::Name(key) => {
            let to_lookup = match item {
                LookupItem::Name(item) => format!("{key}/{item}"),
                LookupItem::None | LookupItem::InterfaceNoPop => key.to_string(),
            };
            return vec![(to_lookup, Vec::new())];
        }
    };

    // Here names are iteratively attempted as `key` + `item` is "walked to
    // its root" and each attempt is consulted in `self.opts.with`. This
    // loop will start at the leaf, the most specific path, and then walk to
    // the root, popping items, trying to find a result.
    //
    // Each time a name is "popped" the projection from the next path is
    // pushed onto `projection`. This means that if we actually find a match
    // then `projection` is a collection of namespaces that results in the
    // final replacement name.
    let (interface_required, item) = match item {
        LookupItem::None => (false, None),
        LookupItem::Name(s) => (false, Some(s)),
        LookupItem::InterfaceNoPop => (true, None),
    };
    let mut name = Name { prefix, item };
    let mut projection = Vec::new();
    let mut ret = Vec::new();
    loop {
        let lookup = name.lookup_key(resolve);
        ret.push((lookup, projection.clone()));
        if !name.pop(resolve, &mut projection) {
            break;
        }
        if interface_required {
            match name.prefix {
                Prefix::VersionedInterface(_) | Prefix::UnversionedInterface(_) => {}
                _ => break,
            }
        }
    }

    return ret;

    impl<'a> Name<'a> {
        fn lookup_key(&self, resolve: &Resolve) -> String {
            let mut s = self.prefix.lookup_key(resolve);
            if let Some(item) = self.item {
                s.push_str("/");
                s.push_str(item);
            }
            s
        }

        fn pop(&mut self, resolve: &'a Resolve, projection: &mut Vec<String>) -> bool {
            match (self.item, self.prefix) {
                // If this is a versioned resource name, try the unversioned
                // resource name next.
                (Some(_), Prefix::VersionedInterface(id)) => {
                    self.prefix = Prefix::UnversionedInterface(id);
                    true
                }
                // If this is an unversioned resource name then time to
                // ignore the resource itself and move on to the next most
                // specific item, versioned interface names.
                (Some(item), Prefix::UnversionedInterface(id)) => {
                    self.prefix = Prefix::VersionedInterface(id);
                    self.item = None;
                    projection.push(item.to_upper_camel_case());
                    true
                }
                (Some(_), _) => unreachable!(),
                (None, _) => self.prefix.pop(resolve, projection),
            }
        }
    }

    impl Prefix {
        fn lookup_key(&self, resolve: &Resolve) -> String {
            match *self {
                Prefix::Namespace(id) => resolve.packages[id].name.namespace.clone(),
                Prefix::UnversionedPackage(id) => {
                    let mut name = resolve.packages[id].name.clone();
                    name.version = None;
                    name.to_string()
                }
                Prefix::VersionedPackage(id) => resolve.packages[id].name.to_string(),
                Prefix::UnversionedInterface(id) => {
                    let id = resolve.id_of(id).unwrap();
                    match id.find('@') {
                        Some(i) => id[..i].to_string(),
                        None => id,
                    }
                }
                Prefix::VersionedInterface(id) => resolve.id_of(id).unwrap(),
            }
        }

        fn pop(&mut self, resolve: &Resolve, projection: &mut Vec<String>) -> bool {
            *self = match *self {
                // try the unversioned interface next
                Prefix::VersionedInterface(id) => Prefix::UnversionedInterface(id),
                // try this interface's versioned package next
                Prefix::UnversionedInterface(id) => {
                    let iface = &resolve.interfaces[id];
                    let name = iface.name.as_ref().unwrap();
                    projection.push(to_rust_ident(name));
                    Prefix::VersionedPackage(iface.package.unwrap())
                }
                // try the unversioned package next
                Prefix::VersionedPackage(id) => Prefix::UnversionedPackage(id),
                // try this package's namespace next
                Prefix::UnversionedPackage(id) => {
                    let name = &resolve.packages[id].name;
                    projection.push(to_rust_ident(&name.name));
                    Prefix::Namespace(id)
                }
                // nothing left to try any more
                Prefix::Namespace(_) => return false,
            };
            true
        }
    }
}

impl Wasmtime {
    fn has_world_imports_trait(&self, resolve: &Resolve, world: WorldId) -> bool {
        !self.import_functions.is_empty() || get_world_resources(resolve, world).count() > 0
    }

    fn world_imports_trait(&mut self, resolve: &Resolve, world: WorldId) -> Option<GeneratedTrait> {
        if !self.has_world_imports_trait(resolve, world) {
            return None;
        }

        let world_camel = to_rust_upper_camel_case(&resolve.worlds[world].name);

        let functions = self.import_functions.clone();
        let mut generator = InterfaceGenerator::new(self, resolve);
        let generated_trait = generator.generate_trait(
            &format!("{world_camel}Imports"),
            &functions
                .iter()
                .filter(|f| f.kind.resource().is_none())
                .collect::<Vec<_>>(),
            &[],
            &get_world_resources(resolve, world).collect::<Vec<_>>(),
        );
        let src = String::from(mem::take(&mut generator.src));
        self.src.push_str(&src);
        Some(generated_trait)
    }

    fn import_interface_paths(&self) -> Vec<(InterfaceId, String)> {
        self.import_interfaces
            .iter()
            .map(|i| {
                let path = match &i.name {
                    InterfaceName::Path(path) => path.join("::"),
                    InterfaceName::Remapped { name_at_root, .. } => name_at_root.clone(),
                };
                (i.id, path)
            })
            .collect()
    }

    fn import_interface_path(&self, id: &InterfaceId) -> String {
        match &self.interface_names[id] {
            InterfaceName::Path(path) => path.join("::"),
            InterfaceName::Remapped { name_at_root, .. } => name_at_root.clone(),
        }
    }

    fn import_interface_all_func_flags(&self, id: InterfaceId) -> FunctionFlags {
        for i in self.import_interfaces.iter() {
            if id != i.id {
                continue;
            }

<<<<<<< HEAD
            let key = resolve.name_world_key(key);
            return resolve.interfaces[id].functions.iter().any(|(name, _)| {
                self.opts.import_call_style(Some(&key), name) == CallStyle::Concurrent
            }) || get_resources(resolve, id).any(|(_, name)| {
                matches!(
                    self.opts.drop_call_style(Some(&key), name),
                    CallStyle::Concurrent
                )
            });
=======
            return i.all_func_flags;
>>>>>>> b4475438
        }
        unreachable!()
    }

    fn world_host_traits(
        &self,
        world_trait: Option<&GeneratedTrait>,
    ) -> (Vec<String>, Vec<String>) {
        let mut without_store = Vec::new();
        let mut without_store_async = false;
        let mut with_store = Vec::new();
        let mut with_store_async = false;
        for (id, path) in self.import_interface_paths() {
            without_store.push(format!("{path}::Host"));
            let flags = self.import_interface_all_func_flags(id);
            without_store_async = without_store_async || flags.contains(FunctionFlags::ASYNC);

            // Note that the requirement of `HostWithStore` is technically
            // dependent on `FunctionFlags::STORE`, but when `with` is in use we
            // don't necessarily know whether the other bindings generation
            // specified this flag or not. To handle that always assume that a
            // `HostWithStore` bound is needed.
            with_store.push(format!("{path}::HostWithStore"));
            with_store_async = with_store_async || flags.contains(FunctionFlags::ASYNC);
        }
        if let Some(world_trait) = world_trait {
            without_store.push(world_trait.name.clone());
            without_store_async =
                without_store_async || world_trait.all_func_flags.contains(FunctionFlags::ASYNC);

            if world_trait.with_store_name.is_some() {
                with_store.extend(world_trait.with_store_name.clone());
                with_store_async =
                    with_store_async || world_trait.all_func_flags.contains(FunctionFlags::ASYNC);
            }
        }
        if without_store_async {
            without_store.push("Send".to_string());
        }
        if with_store_async {
            with_store.push("Send".to_string());
        }
        (without_store, with_store)
    }

    fn world_add_to_linker(
        &mut self,
        resolve: &Resolve,
        world: WorldId,
        world_trait: Option<&GeneratedTrait>,
    ) {
        let has_world_imports_trait = self.has_world_imports_trait(resolve, world);
        if self.import_interfaces.is_empty() && !has_world_imports_trait {
            return;
        }

        let (options_param, options_arg) = if self.world_link_options.has_any() {
            ("options: &LinkOptions,", ", options")
        } else {
            ("", "")
        };

        let mut all_func_flags = FunctionFlags::empty();
        if let Some(world_trait) = world_trait {
            all_func_flags |= world_trait.all_func_flags;
        }
        for i in self.import_interfaces.iter() {
            all_func_flags |= i.all_func_flags;
        }

        let opt_t_send_bound =
            if all_func_flags.contains(FunctionFlags::ASYNC) || self.opts.require_store_data_send {
                "+ Send"
            } else {
                ""
            };

        let wt = self.wasmtime_path();
        if let Some(world_trait) = world_trait {
            let d_bound = match &world_trait.with_store_name {
                Some(name) => name.clone(),
                None => format!("{wt}::component::HasData"),
            };
            uwrite!(
                self.src,
                "
                    pub fn add_to_linker_imports<T, D>(
                        linker: &mut {wt}::component::Linker<T>,
                        {options_param}
                        host_getter: fn(&mut T) -> D::Data<'_>,
                    ) -> {wt}::Result<()>
                        where
                            D: {d_bound},
                            for<'a> D::Data<'a>: {name},
                            T: 'static {opt_t_send_bound}
                    {{
                        let mut linker = linker.root();
                ",
                name = world_trait.name,
            );
            let gate = FeatureGate::open(&mut self.src, &resolve.worlds[world].stability);
            for (ty, _name) in get_world_resources(resolve, world) {
                self.generate_add_resource_to_linker(None, None, "linker", resolve, ty);
            }
            for f in self.import_functions.clone() {
                let mut generator = InterfaceGenerator::new(self, resolve);
                generator.generate_add_function_to_linker(TypeOwner::World(world), &f, "linker");
                let src = String::from(generator.src);
                self.src.push_str(&src);
                self.src.push_str("\n");
            }
            gate.close(&mut self.src);
            uwriteln!(self.src, "Ok(())\n}}");
        }

        let (sync_bounds, concurrent_bounds) = self.world_host_traits(world_trait);
        let sync_bounds = sync_bounds.join(" + ");
        let concurrent_bounds = concurrent_bounds.join(" + ");
        let d_bounds = if !concurrent_bounds.is_empty() {
            concurrent_bounds
        } else {
            format!("{wt}::component::HasData")
        };

        uwriteln!(
            self.src,
            "
                pub fn add_to_linker<T, D>(
                    linker: &mut {wt}::component::Linker<T>,
                    {options_param}
                    host_getter: fn(&mut T) -> D::Data<'_>,
                ) -> {wt}::Result<()>
                    where
                        D: {d_bounds},
                        for<'a> D::Data<'a>: {sync_bounds},
                        T: 'static {opt_t_send_bound}
                {{
            "
        );
        let gate = FeatureGate::open(&mut self.src, &resolve.worlds[world].stability);
        if has_world_imports_trait {
            uwriteln!(
                self.src,
                "Self::add_to_linker_imports::<T, D>(linker {options_arg}, host_getter)?;"
            );
        }
        for (interface_id, path) in self.import_interface_paths() {
            let options_arg = if self.interface_link_options[&interface_id].has_any() {
                ", &options.into()"
            } else {
                ""
            };

            let import_stability = resolve.worlds[world]
                .imports
                .iter()
                .filter_map(|(_, i)| match i {
                    WorldItem::Interface { id, stability } if *id == interface_id => {
                        Some(stability.clone())
                    }
                    _ => None,
                })
                .next()
                .unwrap_or(Stability::Unknown);

            let gate = FeatureGate::open(&mut self.src, &import_stability);
            uwriteln!(
                self.src,
                "{path}::add_to_linker::<T, D>(linker {options_arg}, host_getter)?;"
            );
            gate.close(&mut self.src);
        }
        gate.close(&mut self.src);
        uwriteln!(self.src, "Ok(())\n}}");
    }

    fn generate_add_resource_to_linker(
        &mut self,
        key: Option<&WorldKey>,
        src: Option<&mut Source>,
        inst: &str,
        resolve: &Resolve,
        ty: TypeId,
    ) {
        let ty = &resolve.types[ty];
        let name = ty.name.as_ref().unwrap();
        let stability = &ty.stability;
        let wt = self.wasmtime_path();
        let src = src.unwrap_or(&mut self.src);
        let gate = FeatureGate::open(src, stability);
        let camel = name.to_upper_camel_case();
<<<<<<< HEAD
        match opts.drop_call_style(qualifier, name) {
            CallStyle::Concurrent => {
=======

        let flags = self.opts.imports.resource_drop_flags(resolve, key, name);
        if flags.contains(FunctionFlags::ASYNC) {
            if flags.contains(FunctionFlags::STORE) {
>>>>>>> b4475438
                uwriteln!(
                    src,
                    "{inst}.resource_concurrent(
                        \"{name}\",
                        {wt}::component::ResourceType::host::<{camel}>(),
                        move |caller: &{wt}::component::Accessor::<T>, rep| {{
                            {wt}::component::__internal::Box::pin(async move {{
                                let accessor = &caller.with_data(host_getter);
                                Host{camel}Concurrent::drop(accessor, {wt}::component::Resource::new_own(rep)).await
                            }})
                        }},
                    )?;"
                )
<<<<<<< HEAD
            }
            CallStyle::Async => {
                uwriteln!(
                    src,
                    "{inst}.resource_async(
                        \"{name}\",
                        {wt}::component::ResourceType::host::<{camel}>(),
                        move |mut store, rep| {{
                            {wt}::component::__internal::Box::new(async move {{
                                Host{camel}::drop(&mut host_getter(store.data_mut()), {wt}::component::Resource::new_own(rep)).await
                            }})
                        }},
                    )?;"
                )
            }
            CallStyle::Sync => {
                uwriteln!(
                    src,
                    "{inst}.resource(
                        \"{name}\",
                        {wt}::component::ResourceType::host::<{camel}>(),
                        move |mut store, rep| -> {wt}::Result<()> {{
                            Host{camel}::drop(&mut host_getter(store.data_mut()), {wt}::component::Resource::new_own(rep))
                        }},
                    )?;"
                )
            }
=======
            } else {
                uwriteln!(
                src,
                "{inst}.resource_async(
                    \"{name}\",
                    {wt}::component::ResourceType::host::<{camel}>(),
                    move |mut store, rep| {{
                        {wt}::component::__internal::Box::new(async move {{
                            Host{camel}::drop(&mut host_getter(store.data_mut()), {wt}::component::Resource::new_own(rep)).await
                        }})
                    }},
                )?;"
            )
            }
        } else {
            uwriteln!(
                src,
                "{inst}.resource(
                    \"{name}\",
                    {wt}::component::ResourceType::host::<{camel}>(),
                    move |mut store, rep| -> {wt}::Result<()> {{
                        Host{camel}::drop(&mut host_getter(store.data_mut()), {wt}::component::Resource::new_own(rep))
                    }},
                )?;"
            )
>>>>>>> b4475438
        }
        gate.close(src);
    }
}

struct InterfaceGenerator<'a> {
    src: Source,
    generator: &'a mut Wasmtime,
    resolve: &'a Resolve,
    current_interface: Option<(InterfaceId, &'a WorldKey, bool)>,
    all_func_flags: FunctionFlags,
}

impl<'a> InterfaceGenerator<'a> {
    fn new(generator: &'a mut Wasmtime, resolve: &'a Resolve) -> InterfaceGenerator<'a> {
        InterfaceGenerator {
            src: Source::default(),
            generator,
            resolve,
            current_interface: None,
            all_func_flags: FunctionFlags::empty(),
        }
    }

    fn types_imported(&self) -> bool {
        match self.current_interface {
            Some((_, _, is_export)) => !is_export,
            None => true,
        }
    }

    fn types(&mut self, id: InterfaceId) {
        for (name, id) in self.resolve.interfaces[id].types.iter() {
            self.define_type(name, *id);
        }
    }

    fn define_type(&mut self, name: &str, id: TypeId) {
        let ty = &self.resolve.types[id];
        match &ty.kind {
            TypeDefKind::Record(record) => self.type_record(id, name, record, &ty.docs),
            TypeDefKind::Flags(flags) => self.type_flags(id, name, flags, &ty.docs),
            TypeDefKind::Tuple(tuple) => self.type_tuple(id, name, tuple, &ty.docs),
            TypeDefKind::Enum(enum_) => self.type_enum(id, name, enum_, &ty.docs),
            TypeDefKind::Variant(variant) => self.type_variant(id, name, variant, &ty.docs),
            TypeDefKind::Option(t) => self.type_option(id, name, t, &ty.docs),
            TypeDefKind::Result(r) => self.type_result(id, name, r, &ty.docs),
            TypeDefKind::List(t) => self.type_list(id, name, t, &ty.docs),
            TypeDefKind::Type(t) => self.type_alias(id, name, t, &ty.docs),
            TypeDefKind::Future(t) => self.type_future(id, name, t.as_ref(), &ty.docs),
            TypeDefKind::Stream(t) => self.type_stream(id, name, t.as_ref(), &ty.docs),
            TypeDefKind::Handle(handle) => self.type_handle(id, name, handle, &ty.docs),
            TypeDefKind::Resource => self.type_resource(id, name, ty, &ty.docs),
            TypeDefKind::Unknown => unreachable!(),
            TypeDefKind::FixedSizeList(..) => todo!(),
        }
    }

    fn type_handle(&mut self, id: TypeId, name: &str, handle: &Handle, docs: &Docs) {
        self.rustdoc(docs);
        let name = name.to_upper_camel_case();
        uwriteln!(self.src, "pub type {name} = ");
        self.print_handle(handle);
        self.push_str(";\n");
        self.assert_type(id, &name);
    }

    fn type_resource(&mut self, id: TypeId, name: &str, _resource: &TypeDef, docs: &Docs) {
        let camel = name.to_upper_camel_case();
        let wt = self.generator.wasmtime_path();

        if self.types_imported() {
            self.rustdoc(docs);

            let replacement = match self.current_interface {
                Some((_, key, _)) => {
                    self.generator
                        .lookup_replacement(self.resolve, key, Some(name))
                }
                None => {
                    self.generator.used_with_opts.insert(name.into());
                    self.generator.opts.with.get(name).cloned()
                }
            };
            match replacement {
                Some(path) => {
                    uwriteln!(
                        self.src,
                        "pub use {}{path} as {camel};",
                        self.path_to_root()
                    );
                }
                None => {
                    uwriteln!(self.src, "pub enum {camel} {{}}");
                }
            }

            // Generate resource trait

            let functions = get_resource_functions(self.resolve, id);
            let trait_ = self.generate_trait(
                &format!("Host{camel}"),
                &functions,
                &[ExtraTraitMethod::ResourceDrop { name }],
                &[],
            );
            self.all_func_flags |= trait_.all_func_flags;
        } else {
            self.rustdoc(docs);
            uwriteln!(
                self.src,
                "
                    pub type {camel} = {wt}::component::ResourceAny;

                    pub struct Guest{camel}<'a> {{
                        funcs: &'a Guest,
                    }}
                "
            );
        }
    }

    fn type_record(&mut self, id: TypeId, _name: &str, record: &Record, docs: &Docs) {
        let info = self.info(id);
        let wt = self.generator.wasmtime_path();

        // We use a BTree set to make sure we don't have any duplicates and we have a stable order
        let additional_derives: BTreeSet<String> = self
            .generator
            .opts
            .additional_derive_attributes
            .iter()
            .cloned()
            .collect();

        for (name, mode) in self.modes_of(id) {
            let lt = self.lifetime_for(&info, mode);
            self.rustdoc(docs);

            let mut derives = additional_derives.clone();

            uwriteln!(self.src, "#[derive({wt}::component::ComponentType)]");
            if lt.is_none() {
                uwriteln!(self.src, "#[derive({wt}::component::Lift)]");
            }
            uwriteln!(self.src, "#[derive({wt}::component::Lower)]");
            self.push_str("#[component(record)]\n");
            if let Some(path) = &self.generator.opts.wasmtime_crate {
                uwriteln!(self.src, "#[component(wasmtime_crate = {path})]\n");
            }

            if info.is_copy() {
                derives.extend(["Copy", "Clone"].into_iter().map(|s| s.to_string()));
            } else if info.is_clone() {
                derives.insert("Clone".to_string());
            }

            if !derives.is_empty() {
                self.push_str("#[derive(");
                self.push_str(&derives.into_iter().collect::<Vec<_>>().join(", "));
                self.push_str(")]\n")
            }

            self.push_str(&format!("pub struct {name}"));
            self.print_generics(lt);
            self.push_str(" {\n");
            for field in record.fields.iter() {
                self.rustdoc(&field.docs);
                self.push_str(&format!("#[component(name = \"{}\")]\n", field.name));
                self.push_str("pub ");
                self.push_str(&to_rust_ident(&field.name));
                self.push_str(": ");
                self.print_ty(&field.ty, mode);
                self.push_str(",\n");
            }
            self.push_str("}\n");

            self.push_str("impl");
            self.print_generics(lt);
            self.push_str(" core::fmt::Debug for ");
            self.push_str(&name);
            self.print_generics(lt);
            self.push_str(" {\n");
            self.push_str(
                "fn fmt(&self, f: &mut core::fmt::Formatter<'_>) -> core::fmt::Result {\n",
            );
            self.push_str(&format!("f.debug_struct(\"{name}\")"));
            for field in record.fields.iter() {
                self.push_str(&format!(
                    ".field(\"{}\", &self.{})",
                    field.name,
                    to_rust_ident(&field.name)
                ));
            }
            self.push_str(".finish()\n");
            self.push_str("}\n");
            self.push_str("}\n");

            if info.error {
                self.push_str("impl");
                self.print_generics(lt);
                self.push_str(" core::fmt::Display for ");
                self.push_str(&name);
                self.print_generics(lt);
                self.push_str(" {\n");
                self.push_str(
                    "fn fmt(&self, f: &mut core::fmt::Formatter<'_>) -> core::fmt::Result {\n",
                );
                self.push_str("write!(f, \"{:?}\", self)\n");
                self.push_str("}\n");
                self.push_str("}\n");

                self.push_str("impl core::error::Error for ");
                self.push_str(&name);
                self.push_str("{}\n");
            }
            self.assert_type(id, &name);
        }
    }

    fn type_tuple(&mut self, id: TypeId, _name: &str, tuple: &Tuple, docs: &Docs) {
        let info = self.info(id);
        for (name, mode) in self.modes_of(id) {
            let lt = self.lifetime_for(&info, mode);
            self.rustdoc(docs);
            self.push_str(&format!("pub type {name}"));
            self.print_generics(lt);
            self.push_str(" = (");
            for ty in tuple.types.iter() {
                self.print_ty(ty, mode);
                self.push_str(",");
            }
            self.push_str(");\n");
            self.assert_type(id, &name);
        }
    }

    fn type_flags(&mut self, id: TypeId, name: &str, flags: &Flags, docs: &Docs) {
        self.rustdoc(docs);
        let wt = self.generator.wasmtime_path();
        let rust_name = to_rust_upper_camel_case(name);
        uwriteln!(self.src, "{wt}::component::flags!(\n");
        self.src.push_str(&format!("{rust_name} {{\n"));
        for flag in flags.flags.iter() {
            // TODO wasmtime-component-macro doesn't support docs for flags rn
            uwrite!(
                self.src,
                "#[component(name=\"{}\")] const {};\n",
                flag.name,
                flag.name.to_shouty_snake_case()
            );
        }
        self.src.push_str("}\n");
        self.src.push_str(");\n\n");
        self.assert_type(id, &rust_name);
    }

    fn type_variant(&mut self, id: TypeId, _name: &str, variant: &Variant, docs: &Docs) {
        self.print_rust_enum(
            id,
            variant.cases.iter().map(|c| {
                (
                    c.name.to_upper_camel_case(),
                    Some(c.name.clone()),
                    &c.docs,
                    c.ty.as_ref(),
                )
            }),
            docs,
            "variant",
        );
    }

    fn type_option(&mut self, id: TypeId, _name: &str, payload: &Type, docs: &Docs) {
        let info = self.info(id);

        for (name, mode) in self.modes_of(id) {
            self.rustdoc(docs);
            let lt = self.lifetime_for(&info, mode);
            self.push_str(&format!("pub type {name}"));
            self.print_generics(lt);
            self.push_str("= Option<");
            self.print_ty(payload, mode);
            self.push_str(">;\n");
            self.assert_type(id, &name);
        }
    }

    // Emit a double-check that the wit-parser-understood size of a type agrees
    // with the Wasmtime-understood size of a type.
    fn assert_type(&mut self, id: TypeId, name: &str) {
        self.push_str("const _: () = {\n");
        let wt = self.generator.wasmtime_path();
        uwriteln!(
            self.src,
            "assert!({} == <{name} as {wt}::component::ComponentType>::SIZE32);",
            self.generator.sizes.size(&Type::Id(id)).size_wasm32(),
        );
        uwriteln!(
            self.src,
            "assert!({} == <{name} as {wt}::component::ComponentType>::ALIGN32);",
            self.generator.sizes.align(&Type::Id(id)).align_wasm32(),
        );
        self.push_str("};\n");
    }

    fn print_rust_enum<'b>(
        &mut self,
        id: TypeId,
        cases: impl IntoIterator<Item = (String, Option<String>, &'b Docs, Option<&'b Type>)> + Clone,
        docs: &Docs,
        derive_component: &str,
    ) where
        Self: Sized,
    {
        let info = self.info(id);
        let wt = self.generator.wasmtime_path();

        // We use a BTree set to make sure we don't have any duplicates and we have a stable order
        let additional_derives: BTreeSet<String> = self
            .generator
            .opts
            .additional_derive_attributes
            .iter()
            .cloned()
            .collect();

        for (name, mode) in self.modes_of(id) {
            let name = to_rust_upper_camel_case(&name);

            let mut derives = additional_derives.clone();

            self.rustdoc(docs);
            let lt = self.lifetime_for(&info, mode);
            uwriteln!(self.src, "#[derive({wt}::component::ComponentType)]");
            if lt.is_none() {
                uwriteln!(self.src, "#[derive({wt}::component::Lift)]");
            }
            uwriteln!(self.src, "#[derive({wt}::component::Lower)]");
            self.push_str(&format!("#[component({derive_component})]\n"));
            if let Some(path) = &self.generator.opts.wasmtime_crate {
                uwriteln!(self.src, "#[component(wasmtime_crate = {path})]\n");
            }
            if info.is_copy() {
                derives.extend(["Copy", "Clone"].into_iter().map(|s| s.to_string()));
            } else if info.is_clone() {
                derives.insert("Clone".to_string());
            }

            if !derives.is_empty() {
                self.push_str("#[derive(");
                self.push_str(&derives.into_iter().collect::<Vec<_>>().join(", "));
                self.push_str(")]\n")
            }

            self.push_str(&format!("pub enum {name}"));
            self.print_generics(lt);
            self.push_str("{\n");
            for (case_name, component_name, docs, payload) in cases.clone() {
                self.rustdoc(docs);
                if let Some(n) = component_name {
                    self.push_str(&format!("#[component(name = \"{n}\")] "));
                }
                self.push_str(&case_name);
                if let Some(ty) = payload {
                    self.push_str("(");
                    self.print_ty(ty, mode);
                    self.push_str(")")
                }
                self.push_str(",\n");
            }
            self.push_str("}\n");

            self.print_rust_enum_debug(
                id,
                mode,
                &name,
                cases
                    .clone()
                    .into_iter()
                    .map(|(name, _attr, _docs, ty)| (name, ty)),
            );

            if info.error {
                self.push_str("impl");
                self.print_generics(lt);
                self.push_str(" core::fmt::Display for ");
                self.push_str(&name);
                self.print_generics(lt);
                self.push_str(" {\n");
                self.push_str(
                    "fn fmt(&self, f: &mut core::fmt::Formatter<'_>) -> core::fmt::Result {\n",
                );
                self.push_str("write!(f, \"{:?}\", self)\n");
                self.push_str("}\n");
                self.push_str("}\n");

                self.push_str("impl");
                self.print_generics(lt);
                self.push_str(" core::error::Error for ");
                self.push_str(&name);
                self.print_generics(lt);
                self.push_str(" {}\n");
            }

            self.assert_type(id, &name);
        }
    }

    fn print_rust_enum_debug<'b>(
        &mut self,
        id: TypeId,
        mode: TypeMode,
        name: &str,
        cases: impl IntoIterator<Item = (String, Option<&'b Type>)>,
    ) where
        Self: Sized,
    {
        let info = self.info(id);
        let lt = self.lifetime_for(&info, mode);
        self.push_str("impl");
        self.print_generics(lt);
        self.push_str(" core::fmt::Debug for ");
        self.push_str(name);
        self.print_generics(lt);
        self.push_str(" {\n");
        self.push_str("fn fmt(&self, f: &mut core::fmt::Formatter<'_>) -> core::fmt::Result {\n");
        self.push_str("match self {\n");
        for (case_name, payload) in cases {
            self.push_str(name);
            self.push_str("::");
            self.push_str(&case_name);
            if payload.is_some() {
                self.push_str("(e)");
            }
            self.push_str(" => {\n");
            self.push_str(&format!("f.debug_tuple(\"{name}::{case_name}\")"));
            if payload.is_some() {
                self.push_str(".field(e)");
            }
            self.push_str(".finish()\n");
            self.push_str("}\n");
        }
        self.push_str("}\n");
        self.push_str("}\n");
        self.push_str("}\n");
    }

    fn type_result(&mut self, id: TypeId, _name: &str, result: &Result_, docs: &Docs) {
        let info = self.info(id);

        for (name, mode) in self.modes_of(id) {
            self.rustdoc(docs);
            let lt = self.lifetime_for(&info, mode);
            self.push_str(&format!("pub type {name}"));
            self.print_generics(lt);
            self.push_str("= Result<");
            self.print_optional_ty(result.ok.as_ref(), mode);
            self.push_str(",");
            self.print_optional_ty(result.err.as_ref(), mode);
            self.push_str(">;\n");
            self.assert_type(id, &name);
        }
    }

    fn type_enum(&mut self, id: TypeId, name: &str, enum_: &Enum, docs: &Docs) {
        let info = self.info(id);
        let wt = self.generator.wasmtime_path();

        // We use a BTree set to make sure we don't have any duplicates and have a stable order
        let mut derives: BTreeSet<String> = self
            .generator
            .opts
            .additional_derive_attributes
            .iter()
            .cloned()
            .collect();

        derives.extend(
            ["Clone", "Copy", "PartialEq", "Eq"]
                .into_iter()
                .map(|s| s.to_string()),
        );

        let name = to_rust_upper_camel_case(name);
        self.rustdoc(docs);
        uwriteln!(self.src, "#[derive({wt}::component::ComponentType)]");
        uwriteln!(self.src, "#[derive({wt}::component::Lift)]");
        uwriteln!(self.src, "#[derive({wt}::component::Lower)]");
        self.push_str("#[component(enum)]\n");
        if let Some(path) = &self.generator.opts.wasmtime_crate {
            uwriteln!(self.src, "#[component(wasmtime_crate = {path})]\n");
        }

        self.push_str("#[derive(");
        self.push_str(&derives.into_iter().collect::<Vec<_>>().join(", "));
        self.push_str(")]\n");

        let repr = match enum_.cases.len().ilog2() {
            0..=7 => "u8",
            8..=15 => "u16",
            _ => "u32",
        };
        uwriteln!(self.src, "#[repr({repr})]");

        self.push_str(&format!("pub enum {name} {{\n"));
        for case in enum_.cases.iter() {
            self.rustdoc(&case.docs);
            self.push_str(&format!("#[component(name = \"{}\")]", case.name));
            self.push_str(&case.name.to_upper_camel_case());
            self.push_str(",\n");
        }
        self.push_str("}\n");

        // Auto-synthesize an implementation of the standard `Error` trait for
        // error-looking types based on their name.
        if info.error {
            self.push_str("impl ");
            self.push_str(&name);
            self.push_str("{\n");

            self.push_str("pub fn name(&self) -> &'static str {\n");
            self.push_str("match self {\n");
            for case in enum_.cases.iter() {
                self.push_str(&name);
                self.push_str("::");
                self.push_str(&case.name.to_upper_camel_case());
                self.push_str(" => \"");
                self.push_str(case.name.as_str());
                self.push_str("\",\n");
            }
            self.push_str("}\n");
            self.push_str("}\n");

            self.push_str("pub fn message(&self) -> &'static str {\n");
            self.push_str("match self {\n");
            for case in enum_.cases.iter() {
                self.push_str(&name);
                self.push_str("::");
                self.push_str(&case.name.to_upper_camel_case());
                self.push_str(" => \"");
                if let Some(contents) = &case.docs.contents {
                    self.push_str(contents.trim());
                }
                self.push_str("\",\n");
            }
            self.push_str("}\n");
            self.push_str("}\n");

            self.push_str("}\n");

            self.push_str("impl core::fmt::Debug for ");
            self.push_str(&name);
            self.push_str(
                "{\nfn fmt(&self, f: &mut core::fmt::Formatter<'_>) -> core::fmt::Result {\n",
            );
            self.push_str("f.debug_struct(\"");
            self.push_str(&name);
            self.push_str("\")\n");
            self.push_str(".field(\"code\", &(*self as i32))\n");
            self.push_str(".field(\"name\", &self.name())\n");
            self.push_str(".field(\"message\", &self.message())\n");
            self.push_str(".finish()\n");
            self.push_str("}\n");
            self.push_str("}\n");

            self.push_str("impl core::fmt::Display for ");
            self.push_str(&name);
            self.push_str(
                "{\nfn fmt(&self, f: &mut core::fmt::Formatter<'_>) -> core::fmt::Result {\n",
            );
            self.push_str("write!(f, \"{} (error {})\", self.name(), *self as i32)");
            self.push_str("}\n");
            self.push_str("}\n");
            self.push_str("\n");
            self.push_str("impl core::error::Error for ");
            self.push_str(&name);
            self.push_str("{}\n");
        } else {
            self.print_rust_enum_debug(
                id,
                TypeMode::Owned,
                &name,
                enum_
                    .cases
                    .iter()
                    .map(|c| (c.name.to_upper_camel_case(), None)),
            )
        }
        self.assert_type(id, &name);
    }

    fn type_alias(&mut self, id: TypeId, _name: &str, ty: &Type, docs: &Docs) {
        let info = self.info(id);
        for (name, mode) in self.modes_of(id) {
            self.rustdoc(docs);
            self.push_str(&format!("pub type {name}"));
            let lt = self.lifetime_for(&info, mode);
            self.print_generics(lt);
            self.push_str(" = ");
            self.print_ty(ty, mode);
            self.push_str(";\n");
            let def_id = resolve_type_definition_id(self.resolve, id);
            if !matches!(self.resolve().types[def_id].kind, TypeDefKind::Resource) {
                self.assert_type(id, &name);
            }
        }
    }

    fn type_list(&mut self, id: TypeId, _name: &str, ty: &Type, docs: &Docs) {
        let info = self.info(id);
        for (name, mode) in self.modes_of(id) {
            let lt = self.lifetime_for(&info, mode);
            self.rustdoc(docs);
            self.push_str(&format!("pub type {name}"));
            self.print_generics(lt);
            self.push_str(" = ");
            self.print_list(ty, mode);
            self.push_str(";\n");
            self.assert_type(id, &name);
        }
    }

    fn type_stream(&mut self, id: TypeId, name: &str, ty: Option<&Type>, docs: &Docs) {
        self.rustdoc(docs);
        self.push_str(&format!("pub type {name}"));
        self.print_generics(None);
        self.push_str(" = ");
        self.print_stream(ty);
        self.push_str(";\n");
        self.assert_type(id, &name);
    }

    fn type_future(&mut self, id: TypeId, name: &str, ty: Option<&Type>, docs: &Docs) {
        self.rustdoc(docs);
        self.push_str(&format!("pub type {name}"));
        self.print_generics(None);
        self.push_str(" = ");
        self.print_future(ty);
        self.push_str(";\n");
        self.assert_type(id, &name);
    }

    fn print_result_ty(&mut self, result: Option<Type>, mode: TypeMode) {
        match result {
            Some(ty) => self.print_ty(&ty, mode),
            None => self.push_str("()"),
        }
    }

    fn special_case_trappable_error(
        &mut self,
        func: &Function,
    ) -> Option<(&'a Result_, TypeId, String)> {
        let result = func.result?;

        // We fill in a special trappable error type in the case when a function has just one
        // result, which is itself a `result<a, e>`, and the `e` is *not* a primitive
        // (i.e. defined in std) type, and matches the typename given by the user.
        let id = match result {
            Type::Id(id) => id,
            _ => return None,
        };
        let result = match &self.resolve.types[id].kind {
            TypeDefKind::Result(r) => r,
            _ => return None,
        };
        let error_typeid = match result.err? {
            Type::Id(id) => resolve_type_definition_id(&self.resolve, id),
            _ => return None,
        };

        let name = self.generator.trappable_errors.get(&error_typeid)?;

        let mut path = self.path_to_root();
        uwrite!(path, "{name}");
        Some((result, error_typeid, path))
    }

    fn generate_add_to_linker(&mut self, id: InterfaceId, name: &str) {
        let iface = &self.resolve.interfaces[id];
        let owner = TypeOwner::Interface(id);
        let wt = self.generator.wasmtime_path();

        let mut required_conversion_traits = IndexSet::new();
        let extra_functions = {
            let mut functions = Vec::new();
            let mut errors_converted = IndexMap::new();
            let mut my_error_types = iface
                .types
                .iter()
                .filter(|(_, id)| self.generator.trappable_errors.contains_key(*id))
                .map(|(_, id)| *id)
                .collect::<Vec<_>>();
            my_error_types.extend(
                iface
                    .functions
                    .iter()
                    .filter_map(|(_, func)| self.special_case_trappable_error(func))
                    .map(|(_, id, _)| id),
            );
            for err_id in my_error_types {
                let err = &self.resolve.types[resolve_type_definition_id(self.resolve, err_id)];
                let err_name = err.name.as_ref().unwrap();
                let owner = match err.owner {
                    TypeOwner::Interface(i) => i,
                    _ => unimplemented!(),
                };
                match self.path_to_interface(owner) {
                    Some(path) => {
                        required_conversion_traits.insert(format!("{path}::Host"));
                    }
                    None => {
                        if errors_converted.insert(err_name, err_id).is_none() {
                            functions.push(ExtraTraitMethod::ErrorConvert {
                                name: err_name,
                                id: err_id,
                            })
                        }
                    }
                }
            }
            functions
        };

        // Generate the `pub trait` which represents the host functionality for
        // this import which additionally inherits from all resource traits
        // for this interface defined by `type_resource`.
        let generated_trait = self.generate_trait(
            "Host",
            &iface
                .functions
                .iter()
                .filter_map(|(_, f)| {
                    if f.kind.resource().is_none() {
                        Some(f)
                    } else {
                        None
                    }
                })
                .collect::<Vec<_>>(),
            &extra_functions,
            &get_resources(self.resolve, id).collect::<Vec<_>>(),
        );

        let opt_t_send_bound = if generated_trait
            .all_func_flags
            .contains(FunctionFlags::ASYNC)
        {
            "+ Send"
        } else {
            ""
        };

        let mut sync_bounds = "Host".to_string();

        for ty in required_conversion_traits {
            uwrite!(sync_bounds, " + {ty}");
        }

        let options_param = if self.generator.interface_link_options[&id].has_any() {
            "options: &LinkOptions,"
        } else {
            ""
        };

        uwriteln!(
            self.src,
            "
                pub fn add_to_linker<T, D>(
                    linker: &mut {wt}::component::Linker<T>,
                    {options_param}
                    host_getter: fn(&mut T) -> D::Data<'_>,
                ) -> {wt}::Result<()>
                    where
                        D: HostWithStore,
                        for<'a> D::Data<'a>: {sync_bounds},
                        T: 'static {opt_t_send_bound},
                {{
            "
        );

        let gate = FeatureGate::open(&mut self.src, &iface.stability);
        uwriteln!(self.src, "let mut inst = linker.instance(\"{name}\")?;");

        for (ty, _name) in get_resources(self.resolve, id) {
            self.generator.generate_add_resource_to_linker(
                self.current_interface.map(|p| p.1),
                Some(&mut self.src),
                "inst",
                self.resolve,
                ty,
            );
        }

        for (_, func) in iface.functions.iter() {
            self.generate_add_function_to_linker(owner, func, "inst");
        }
        gate.close(&mut self.src);
        uwriteln!(self.src, "Ok(())");
        uwriteln!(self.src, "}}");
    }

    fn import_resource_drop_flags(&mut self, name: &str) -> FunctionFlags {
        self.generator.opts.imports.resource_drop_flags(
            self.resolve,
            self.current_interface.map(|p| p.1),
            name,
        )
    }

    fn generate_add_function_to_linker(&mut self, owner: TypeOwner, func: &Function, linker: &str) {
        let flags = self.generator.opts.imports.flags(
            self.resolve,
            self.current_interface.map(|p| p.1),
            func,
        );
        self.all_func_flags |= flags;
        let gate = FeatureGate::open(&mut self.src, &func.stability);
        uwrite!(
            self.src,
            "{linker}.{}(\"{}\", ",
            if flags.contains(FunctionFlags::ASYNC | FunctionFlags::STORE) {
                "func_wrap_concurrent"
            } else if flags.contains(FunctionFlags::ASYNC) {
                "func_wrap_async"
            } else {
                "func_wrap"
            },
            func.name
        );
        self.generate_guest_import_closure(owner, func, flags);
        uwriteln!(self.src, ")?;");
        gate.close(&mut self.src);
    }

    fn generate_guest_import_closure(
        &mut self,
        owner: TypeOwner,
        func: &Function,
        flags: FunctionFlags,
    ) {
        // Generate the closure that's passed to a `Linker`, the final piece of
        // codegen here.

        let wt = self.generator.wasmtime_path();
        if flags.contains(FunctionFlags::ASYNC | FunctionFlags::STORE) {
            uwrite!(self.src, "move |caller: &{wt}::component::Accessor::<T>, (");
        } else {
            uwrite!(
                self.src,
                "move |mut caller: {wt}::StoreContextMut<'_, T>, ("
            );
        }
        for (i, _param) in func.params.iter().enumerate() {
            uwrite!(self.src, "arg{},", i);
        }
        self.src.push_str(") : (");

        for (_, ty) in func.params.iter() {
            // Lift is required to be implied for this type, so we can't use
            // a borrowed type:
            self.print_ty(ty, TypeMode::Owned);
            self.src.push_str(", ");
        }
        self.src.push_str(")| {\n");

        if flags.contains(FunctionFlags::TRACING) {
            if flags.contains(FunctionFlags::ASYNC) {
                self.src.push_str("use tracing::Instrument;\n");
            }

            uwrite!(
                self.src,
                "
                   let span = tracing::span!(
                       tracing::Level::TRACE,
                       \"wit-bindgen import\",
                       module = \"{}\",
                       function = \"{}\",
                   );
               ",
                match owner {
                    TypeOwner::Interface(id) => self.resolve.interfaces[id]
                        .name
                        .as_deref()
                        .unwrap_or("<no module>"),
                    TypeOwner::World(id) => &self.resolve.worlds[id].name,
                    TypeOwner::None => "<no owner>",
                },
                func.name,
            );
        }

<<<<<<< HEAD
        match &style {
            CallStyle::Async => {
                uwriteln!(
                    self.src,
                    "{wt}::component::__internal::Box::new(async move {{"
                );
            }
            CallStyle::Concurrent => {
                uwriteln!(
                    self.src,
                    "{wt}::component::__internal::Box::pin(async move {{
                        let accessor = &caller.with_data(host_getter);
                    "
                );
            }
            CallStyle::Sync => {
                // Only directly enter the span if the function is sync. Otherwise
                // we use tracing::Instrument to ensure that the span is not entered
                // across an await point.
                if self.generator.opts.tracing {
                    self.push_str("let _enter = span.enter();\n");
                }
=======
        if flags.contains(FunctionFlags::ASYNC) {
            let ctor = if flags.contains(FunctionFlags::STORE) {
                "pin"
            } else {
                "new"
            };
            uwriteln!(
                self.src,
                "{wt}::component::__internal::Box::{ctor}(async move {{"
            );
        } else {
            // Only directly enter the span if the function is sync. Otherwise
            // we use tracing::Instrument to ensure that the span is not entered
            // across an await point.
            if flags.contains(FunctionFlags::TRACING) {
                self.push_str("let _enter = span.enter();\n");
>>>>>>> b4475438
            }
        }

        if flags.contains(FunctionFlags::TRACING) {
            let mut event_fields = func
                .params
                .iter()
                .enumerate()
                .map(|(i, (name, ty))| {
                    let name = to_rust_ident(&name);
                    formatting_for_arg(&name, i, *ty, &self.resolve, flags)
                })
                .collect::<Vec<String>>();
            event_fields.push(format!("\"call\""));
            uwrite!(
                self.src,
                "tracing::event!(tracing::Level::TRACE, {});\n",
                event_fields.join(", ")
            );
        }

        if flags.contains(FunctionFlags::STORE) {
            uwriteln!(self.src, "let accessor = &caller.with_data(host_getter);");
        } else {
            self.src
                .push_str("let host = &mut host_getter(caller.data_mut());\n");
        }
        let func_name = rust_function_name(func);
        let host_trait = match func.kind.resource() {
            None => match owner {
                TypeOwner::World(id) => format!(
                    "{}Imports",
                    rust::to_rust_upper_camel_case(&self.resolve.worlds[id].name)
                ),
                _ => "Host".to_string(),
            },
            Some(id) => {
                let resource = self.resolve.types[id]
                    .name
                    .as_ref()
                    .unwrap()
                    .to_upper_camel_case();
                format!("Host{resource}")
            }
        };

        if flags.contains(FunctionFlags::STORE) {
            uwrite!(
                self.src,
                "let r = <D as {host_trait}WithStore>::{func_name}(accessor, "
            );
        } else {
            uwrite!(self.src, "let r = {host_trait}::{func_name}(host, ");
        }

        for (i, _) in func.params.iter().enumerate() {
            uwrite!(self.src, "arg{},", i);
        }

        self.src.push_str(if flags.contains(FunctionFlags::ASYNC) {
            ").await;\n"
        } else {
            ");\n"
        });

        if flags.contains(FunctionFlags::TRACING) {
            uwrite!(
                self.src,
                "tracing::event!(tracing::Level::TRACE, {}, \"return\");",
                formatting_for_results(func.result, &self.resolve, flags)
            );
        }

        if !flags.contains(FunctionFlags::TRAPPABLE) {
            if func.result.is_some() {
                uwrite!(self.src, "Ok((r,))\n");
            } else {
                uwrite!(self.src, "Ok(r)\n");
            }
        } else if let Some((_, err, _)) = self.special_case_trappable_error(func) {
            let err = &self.resolve.types[resolve_type_definition_id(self.resolve, err)];
            let err_name = err.name.as_ref().unwrap();
            let owner = match err.owner {
                TypeOwner::Interface(i) => i,
                _ => unimplemented!(),
            };
            let convert_trait = match self.path_to_interface(owner) {
                Some(path) => format!("{path}::Host"),
                None => format!("Host"),
            };
            let convert = format!("{}::convert_{}", convert_trait, err_name.to_snake_case());
            uwrite!(
                self.src,
                "Ok((match r {{
                    Ok(a) => Ok(a),
                    Err(e) => Err({convert}(host, e)?),
                }},))"
            );
        } else if func.result.is_some() {
            uwrite!(self.src, "Ok((r?,))\n");
        } else {
            uwrite!(self.src, "r\n");
        }

        if flags.contains(FunctionFlags::ASYNC) {
            if flags.contains(FunctionFlags::TRACING) {
                self.src.push_str("}.instrument(span))\n");
            } else {
                self.src.push_str("})\n");
            }
        }

        self.src.push_str("}\n");
    }

    fn generate_function_trait_sig(&mut self, func: &Function, flags: FunctionFlags) {
        let wt = self.generator.wasmtime_path();
        self.rustdoc(&func.docs);

        self.push_str("fn ");
        self.push_str(&rust_function_name(func));
        self.push_str(
            &if flags.contains(FunctionFlags::STORE | FunctionFlags::ASYNC) {
                format!("<T: 'static>(accessor: &{wt}::component::Accessor<T, Self>, ")
            } else {
                "(&mut self, ".to_string()
            },
        );
        self.generate_function_params(func);
        self.push_str(")");
        self.push_str(" -> ");

        if flags.contains(FunctionFlags::ASYNC) {
            uwrite!(self.src, "impl ::core::future::Future<Output = ");
        }

        self.all_func_flags |= flags;
        self.generate_function_result(func, flags);

        if flags.contains(FunctionFlags::ASYNC) {
            self.push_str("> + Send");
        }
    }

    fn generate_function_params(&mut self, func: &Function) {
        for (name, param) in func.params.iter() {
            let name = to_rust_ident(name);
            self.push_str(&name);
            self.push_str(": ");
            self.print_ty(param, TypeMode::Owned);
            self.push_str(",");
        }
    }

    fn generate_function_result(&mut self, func: &Function, flags: FunctionFlags) {
        if !flags.contains(FunctionFlags::TRAPPABLE) {
            self.print_result_ty(func.result, TypeMode::Owned);
        } else if let Some((r, _id, error_typename)) = self.special_case_trappable_error(func) {
            // Functions which have a single result `result<ok,err>` get special
            // cased to use the host_wasmtime_rust::Error<err>, making it possible
            // for them to trap or use `?` to propagate their errors
            self.push_str("Result<");
            if let Some(ok) = r.ok {
                self.print_ty(&ok, TypeMode::Owned);
            } else {
                self.push_str("()");
            }
            self.push_str(",");
            self.push_str(&error_typename);
            self.push_str(">");
        } else {
            // All other functions get their return values wrapped in an wasmtime::Result.
            // Returning the anyhow::Error case can be used to trap.
            let wt = self.generator.wasmtime_path();
            uwrite!(self.src, "{wt}::Result<");
            self.print_result_ty(func.result, TypeMode::Owned);
            self.push_str(">");
        }
    }

    fn extract_typed_function(&mut self, func: &Function) -> (String, String) {
        let snake = func_field_name(self.resolve, func);
        let sig = self.typedfunc_sig(func, TypeMode::AllBorrowed("'_"));
        let extract =
            format!("*_instance.get_typed_func::<{sig}>(&mut store, &self.{snake})?.func()");
        (snake, extract)
    }

    fn define_rust_guest_export(
        &mut self,
        resolve: &Resolve,
        ns: Option<&WorldKey>,
        func: &Function,
    ) {
        let flags = self.generator.opts.exports.flags(resolve, ns, func);
        let (async_, async__, await_) = if flags.contains(FunctionFlags::ASYNC) {
            ("async", "_async", ".await")
        } else {
            ("", "", "")
        };

        self.rustdoc(&func.docs);
        let wt = self.generator.wasmtime_path();

        uwrite!(
            self.src,
            "pub {async_} fn call_{}",
            func.item_name().to_snake_case(),
        );
        if flags.contains(FunctionFlags::ASYNC | FunctionFlags::STORE) {
            uwrite!(
                self.src,
                "<_T, _D>(&self, accessor: &{wt}::component::Accessor<_T, _D>, ",
            );
        } else {
            uwrite!(self.src, "<S: {wt}::AsContextMut>(&self, mut store: S, ",);
        }

        let param_mode = if flags.contains(FunctionFlags::ASYNC | FunctionFlags::STORE) {
            TypeMode::Owned
        } else {
            TypeMode::AllBorrowed("'_")
        };

        for (i, param) in func.params.iter().enumerate() {
            uwrite!(self.src, "arg{}: ", i);
            self.print_ty(&param.1, param_mode);
            self.push_str(",");
        }

        uwrite!(self.src, ") -> {wt}::Result<");
        self.print_result_ty(func.result, TypeMode::Owned);
        uwrite!(self.src, ">");

        if flags.contains(FunctionFlags::ASYNC | FunctionFlags::STORE) {
            uwrite!(self.src, " where _T: Send, _D: {wt}::component::HasData");
        } else if flags.contains(FunctionFlags::ASYNC) {
            uwrite!(self.src, " where <S as {wt}::AsContext>::Data: Send");
        }
        uwrite!(self.src, "{{\n");

        if flags.contains(FunctionFlags::TRACING) {
            if flags.contains(FunctionFlags::ASYNC) {
                self.src.push_str("use tracing::Instrument;\n");
            }

            let ns = match ns {
                Some(key) => resolve.name_world_key(key),
                None => "default".to_string(),
            };
            self.src.push_str(&format!(
                "
                   let span = tracing::span!(
                       tracing::Level::TRACE,
                       \"wit-bindgen export\",
                       module = \"{ns}\",
                       function = \"{}\",
                   );
               ",
                func.name,
            ));

            if !flags.contains(FunctionFlags::ASYNC) {
                self.src.push_str(
                    "
                   let _enter = span.enter();
                   ",
                );
            }
        }

        self.src.push_str("let callee = unsafe {\n");
        uwrite!(
            self.src,
            "{wt}::component::TypedFunc::<{}>",
            self.typedfunc_sig(func, param_mode)
        );
        let projection_to_func = if func.kind.resource().is_some() {
            ".funcs"
        } else {
            ""
        };
        uwriteln!(
            self.src,
            "::new_unchecked(self{projection_to_func}.{})",
            func_field_name(self.resolve, func),
        );
        self.src.push_str("};\n");

        self.src.push_str("let (");
        if func.result.is_some() {
            uwrite!(self.src, "ret0,");
        }
        if flags.contains(FunctionFlags::ASYNC | FunctionFlags::STORE) {
            uwrite!(self.src, ") = callee.call_concurrent(accessor, (");
        } else {
            uwrite!(
                self.src,
                ") = callee.call{async__}(store.as_context_mut(), ("
            );
        }
        for (i, _) in func.params.iter().enumerate() {
            uwrite!(self.src, "arg{}, ", i);
        }

        let instrument = if flags.contains(FunctionFlags::ASYNC | FunctionFlags::TRACING) {
            ".instrument(span.clone())"
        } else {
            ""
        };
        uwriteln!(self.src, ")){instrument}{await_}?;");

        let instrument = if flags.contains(FunctionFlags::ASYNC | FunctionFlags::TRACING) {
            ".instrument(span)"
        } else {
            ""
        };

        if !flags.contains(FunctionFlags::STORE) {
            uwriteln!(
                self.src,
                "callee.post_return{async__}(store.as_context_mut()){instrument}{await_}?;"
            );
        }

        self.src.push_str("Ok(");
        if func.result.is_some() {
            self.src.push_str("ret0");
        } else {
            self.src.push_str("()");
        }
        self.src.push_str(")\n");

        // End function body
        self.src.push_str("}\n");
    }

    fn rustdoc(&mut self, docs: &Docs) {
        let docs = match &docs.contents {
            Some(docs) => docs,
            None => return,
        };
        for line in docs.trim().lines() {
            self.push_str("/// ");
            self.push_str(line);
            self.push_str("\n");
        }
    }

    fn path_to_root(&self) -> String {
        let mut path_to_root = String::new();
        if let Some((_, key, is_export)) = self.current_interface {
            match key {
                WorldKey::Name(_) => {
                    path_to_root.push_str("super::");
                }
                WorldKey::Interface(_) => {
                    path_to_root.push_str("super::super::super::");
                }
            }
            if is_export {
                path_to_root.push_str("super::");
            }
        }
        path_to_root
    }

    fn partition_concurrent_funcs<'b>(
        &mut self,
        funcs: impl IntoIterator<Item = &'b Function>,
    ) -> FunctionPartitioning<'b> {
        let key = self.current_interface.map(|p| p.1);
        let (with_store, without_store) = funcs
            .into_iter()
            .map(|func| {
                let flags = self.generator.opts.imports.flags(self.resolve, key, func);
                (func, flags)
            })
            .partition(|(_, flags)| flags.contains(FunctionFlags::STORE));
        FunctionPartitioning {
            with_store,
            without_store,
        }
    }

    fn generate_trait(
        &mut self,
        trait_name: &str,
        functions: &[&Function],
        extra_functions: &[ExtraTraitMethod<'_>],
        resources: &[(TypeId, &str)],
    ) -> GeneratedTrait {
        let mut ret = GeneratedTrait::default();
        let wt = self.generator.wasmtime_path();
        let partition = self.partition_concurrent_funcs(functions.iter().copied());
<<<<<<< HEAD
        ret.any_concurrent = !partition.concurrent.is_empty()
            || extra_functions.iter().any(|f| {
                matches!(
                    f,
                    ExtraTraitMethod::ResourceDrop { name }
                    if matches!(
                        self
                            .generator
                            .opts
                            .drop_call_style(self.qualifier().as_deref(), name),
                        CallStyle::Concurrent
                    )
                )
            });
=======
>>>>>>> b4475438

        for (_, flags) in partition.with_store.iter().chain(&partition.without_store) {
            ret.all_func_flags |= *flags;
        }

        let mut with_store_supertraits = vec![format!("{wt}::component::HasData")];
        let mut without_store_supertraits = vec![];
        for (id, name) in resources {
            let camel = name.to_upper_camel_case();
            without_store_supertraits.push(format!("Host{camel}"));
            let funcs = self.partition_concurrent_funcs(get_resource_functions(self.resolve, *id));
<<<<<<< HEAD
            let concurrent_drop = matches!(
                self.generator
                    .opts
                    .drop_call_style(self.qualifier().as_deref(), name),
                CallStyle::Concurrent
            );
            if concurrent_drop || !funcs.concurrent.is_empty() {
                ret.any_concurrent = true;
                concurrent_supertraits.push(format!("Host{camel}Concurrent"));
=======
            for (_, flags) in funcs.with_store.iter().chain(&funcs.without_store) {
                ret.all_func_flags |= *flags;
>>>>>>> b4475438
            }
            ret.all_func_flags |= self.import_resource_drop_flags(name);
            with_store_supertraits.push(format!("Host{camel}WithStore"));
        }
        if ret.all_func_flags.contains(FunctionFlags::ASYNC) {
            with_store_supertraits.push("Send".to_string());
            without_store_supertraits.push("Send".to_string());
        }

        uwriteln!(
            self.src,
            "pub trait {trait_name}WithStore: {} {{",
            with_store_supertraits.join(" + "),
        );
        ret.with_store_name = Some(format!("{trait_name}WithStore"));

        for extra in extra_functions {
            match extra {
                ExtraTraitMethod::ResourceDrop { name } => {
                    let flags = self.import_resource_drop_flags(name);
                    if !flags.contains(FunctionFlags::STORE) {
                        continue;
                    }
                    let camel = name.to_upper_camel_case();

                    assert!(flags.contains(FunctionFlags::ASYNC));

                    uwrite!(
                        self.src,
                        "fn drop<T: 'static>(accessor: &{wt}::component::Accessor<T, Self>, rep: {wt}::component::Resource<{camel}>) -> impl ::core::future::Future<Output = {wt}::Result<()>> + Send where Self: Sized;"
                    );
                }
                ExtraTraitMethod::ErrorConvert { .. } => {}
            }
<<<<<<< HEAD

            for extra in extra_functions {
                match extra {
                    ExtraTraitMethod::ResourceDrop { name } => {
                        let camel = name.to_upper_camel_case();
                        if let CallStyle::Concurrent = self
                            .generator
                            .opts
                            .drop_call_style(self.qualifier().as_deref(), name)
                        {
                            uwrite!(
                                self.src,
                                "fn drop<T: 'static>(accessor: &{wt}::component::Accessor<T, Self>, rep: {wt}::component::Resource<{camel}>) -> impl ::core::future::Future<Output = {wt}::Result<()>> + Send where Self: Sized;"
                            );
                        }
                    }
                    ExtraTraitMethod::ErrorConvert { .. } => {}
                }
            }

            uwriteln!(self.src, "}}");
=======
>>>>>>> b4475438
        }

        for (func, flags) in partition.with_store.iter() {
            self.generate_function_trait_sig(func, *flags);
            self.push_str(";\n");
        }
        uwriteln!(self.src, "}}");

        // If `*WithStore` is empty, generate a blanket impl for the trait since
        // it's otherwise not necessary to implement it manually.
        if partition.with_store.is_empty() {
            uwriteln!(self.src, "impl<_T: ?Sized> {trait_name}WithStore for _T");
            uwriteln!(
                self.src,
                " where _T: {}",
                with_store_supertraits.join(" + ")
            );

            uwriteln!(self.src, "{{}}");
        }

        uwriteln!(
            self.src,
            "pub trait {trait_name}: {} {{",
            without_store_supertraits.join(" + ")
        );
        ret.name = trait_name.to_string();
        for (func, flags) in partition.without_store.iter() {
            self.generate_function_trait_sig(func, *flags);
            self.push_str(";\n");
        }

        for extra in extra_functions {
            match extra {
                ExtraTraitMethod::ResourceDrop { name } => {
                    let camel = name.to_upper_camel_case();
<<<<<<< HEAD
                    let style = self
                        .generator
                        .opts
                        .drop_call_style(self.qualifier().as_deref(), name);
                    if !matches!(style, CallStyle::Concurrent) {
                        if let CallStyle::Async = style {
                            uwrite!(self.src, "async ");
                        }
                        uwrite!(
                            self.src,
                            "fn drop(&mut self, rep: {wt}::component::Resource<{camel}>) -> {wt}::Result<()>;"
                        );
                    }
=======

                    let flags = self.import_resource_drop_flags(name);
                    ret.all_func_flags |= flags;
                    if flags.contains(FunctionFlags::STORE) {
                        continue;
                    }
                    uwrite!(
                        self.src,
                        "fn drop(&mut self, rep: {wt}::component::Resource<{camel}>) -> "
                    );
                    if flags.contains(FunctionFlags::ASYNC) {
                        uwrite!(self.src, "impl ::core::future::Future<Output =");
                    }
                    uwrite!(self.src, "{wt}::Result<()>");
                    if flags.contains(FunctionFlags::ASYNC) {
                        uwrite!(self.src, "> + Send");
                    }
                    uwrite!(self.src, ";");
>>>>>>> b4475438
                }
                ExtraTraitMethod::ErrorConvert { name, id } => {
                    let root = self.path_to_root();
                    let custom_name = &self.generator.trappable_errors[id];
                    let snake = name.to_snake_case();
                    let camel = name.to_upper_camel_case();
                    uwriteln!(
                        self.src,
                        "
fn convert_{snake}(&mut self, err: {root}{custom_name}) -> {wt}::Result<{camel}>;
                        "
                    );
                }
            }
        }

        uwriteln!(self.src, "}}");

        if self.generator.opts.skip_mut_forwarding_impls {
            return ret;
        }

        // Generate impl HostResource for &mut HostResource
        let maybe_send = if ret.all_func_flags.contains(FunctionFlags::ASYNC) {
            "+ Send"
        } else {
            ""
        };
        uwriteln!(
            self.src,
            "impl <_T: {trait_name} + ?Sized {maybe_send}> {trait_name} for &mut _T {{"
        );
        for (func, flags) in partition.without_store.iter() {
            self.generate_function_trait_sig(func, *flags);
            uwriteln!(self.src, "{{");
            if flags.contains(FunctionFlags::ASYNC) {
                uwriteln!(self.src, "async move {{");
            }
            uwrite!(
                self.src,
                "{trait_name}::{}(*self,",
                rust_function_name(func)
            );
            for (name, _) in func.params.iter() {
                uwrite!(self.src, "{},", to_rust_ident(name));
            }
            uwrite!(self.src, ")");
            if flags.contains(FunctionFlags::ASYNC) {
                uwrite!(self.src, ".await\n}}");
            }
            uwriteln!(self.src, "}}");
        }
        for extra in extra_functions {
            match extra {
                ExtraTraitMethod::ResourceDrop { name } => {
                    let flags = self.import_resource_drop_flags(name);
                    let camel = name.to_upper_camel_case();
<<<<<<< HEAD
                    let style = self
                        .generator
                        .opts
                        .drop_call_style(self.qualifier().as_deref(), name);
                    let mut await_ = "";
                    if !matches!(style, CallStyle::Concurrent) {
                        if let CallStyle::Async = style {
                            self.src.push_str("async ");
                            await_ = ".await";
                        }
                        uwriteln!(
                            self.src,
                            "
=======
                    let mut await_ = "";
                    if flags.contains(FunctionFlags::ASYNC) {
                        self.src.push_str("async ");
                        await_ = ".await";
                    }
                    uwriteln!(
                        self.src,
                        "
>>>>>>> b4475438
fn drop(&mut self, rep: {wt}::component::Resource<{camel}>) -> {wt}::Result<()> {{
    {trait_name}::drop(*self, rep){await_}
}}
                        ",
                        );
                    }
                }
                ExtraTraitMethod::ErrorConvert { name, id } => {
                    let root = self.path_to_root();
                    let custom_name = &self.generator.trappable_errors[id];
                    let snake = name.to_snake_case();
                    let camel = name.to_upper_camel_case();
                    uwriteln!(
                        self.src,
                        "
fn convert_{snake}(&mut self, err: {root}{custom_name}) -> {wt}::Result<{camel}> {{
    {trait_name}::convert_{snake}(*self, err)
}}
                        ",
                    );
                }
            }
        }
        uwriteln!(self.src, "}}");

        ret
    }
}

enum ExtraTraitMethod<'a> {
    ResourceDrop { name: &'a str },
    ErrorConvert { name: &'a str, id: TypeId },
}

struct FunctionPartitioning<'a> {
    without_store: Vec<(&'a Function, FunctionFlags)>,
    with_store: Vec<(&'a Function, FunctionFlags)>,
}

#[derive(Default)]
struct GeneratedTrait {
    name: String,
    with_store_name: Option<String>,
    all_func_flags: FunctionFlags,
}

impl<'a> RustGenerator<'a> for InterfaceGenerator<'a> {
    fn resolve(&self) -> &'a Resolve {
        self.resolve
    }

    fn ownership(&self) -> Ownership {
        self.generator.opts.ownership
    }

    fn path_to_interface(&self, interface: InterfaceId) -> Option<String> {
        if let Some((cur, _, _)) = self.current_interface {
            if cur == interface {
                return None;
            }
        }
        let mut path_to_root = self.path_to_root();
        match &self.generator.interface_names[&interface] {
            InterfaceName::Remapped { name_at_root, .. } => path_to_root.push_str(name_at_root),
            InterfaceName::Path(path) => {
                for (i, name) in path.iter().enumerate() {
                    if i > 0 {
                        path_to_root.push_str("::");
                    }
                    path_to_root.push_str(name);
                }
            }
        }
        Some(path_to_root)
    }

    fn push_str(&mut self, s: &str) {
        self.src.push_str(s);
    }

    fn info(&self, ty: TypeId) -> TypeInfo {
        self.generator.types.get(ty)
    }

    fn is_imported_interface(&self, interface: InterfaceId) -> bool {
        self.generator.interface_last_seen_as_import[&interface]
    }

    fn wasmtime_path(&self) -> String {
        self.generator.wasmtime_path()
    }
}

#[derive(Default)]
struct LinkOptionsBuilder {
    unstable_features: BTreeSet<String>,
}
impl LinkOptionsBuilder {
    fn has_any(&self) -> bool {
        !self.unstable_features.is_empty()
    }
    fn add_world(&mut self, resolve: &Resolve, id: &WorldId) {
        let world = &resolve.worlds[*id];

        self.add_stability(&world.stability);

        for (_, import) in world.imports.iter() {
            match import {
                WorldItem::Interface { id, stability } => {
                    self.add_stability(stability);
                    self.add_interface(resolve, id);
                }
                WorldItem::Function(f) => {
                    self.add_stability(&f.stability);
                }
                WorldItem::Type(t) => {
                    self.add_type(resolve, t);
                }
            }
        }
    }
    fn add_interface(&mut self, resolve: &Resolve, id: &InterfaceId) {
        let interface = &resolve.interfaces[*id];

        self.add_stability(&interface.stability);

        for (_, t) in interface.types.iter() {
            self.add_type(resolve, t);
        }
        for (_, f) in interface.functions.iter() {
            self.add_stability(&f.stability);
        }
    }
    fn add_type(&mut self, resolve: &Resolve, id: &TypeId) {
        let t = &resolve.types[*id];
        self.add_stability(&t.stability);
    }
    fn add_stability(&mut self, stability: &Stability) {
        match stability {
            Stability::Unstable { feature, .. } => {
                self.unstable_features.insert(feature.clone());
            }
            Stability::Stable { .. } | Stability::Unknown => {}
        }
    }
    fn write_struct(&self, src: &mut Source) {
        if !self.has_any() {
            return;
        }

        let mut unstable_features = self.unstable_features.iter().cloned().collect::<Vec<_>>();
        unstable_features.sort();

        uwriteln!(
            src,
            "
            /// Link-time configurations.
            #[derive(Clone, Debug, Default)]
            pub struct LinkOptions {{
            "
        );

        for feature in unstable_features.iter() {
            let feature_rust_name = feature.to_snake_case();
            uwriteln!(src, "{feature_rust_name}: bool,");
        }

        uwriteln!(src, "}}");
        uwriteln!(src, "impl LinkOptions {{");

        for feature in unstable_features.iter() {
            let feature_rust_name = feature.to_snake_case();
            uwriteln!(
                src,
                "
                /// Enable members marked as `@unstable(feature = {feature})`
                pub fn {feature_rust_name}(&mut self, enabled: bool) -> &mut Self {{
                    self.{feature_rust_name} = enabled;
                    self
                }}
            "
            );
        }

        uwriteln!(src, "}}");
    }
    fn write_impl_from_world(&self, src: &mut Source, path: &str) {
        if !self.has_any() {
            return;
        }

        let mut unstable_features = self.unstable_features.iter().cloned().collect::<Vec<_>>();
        unstable_features.sort();

        uwriteln!(
            src,
            "
            impl core::convert::From<LinkOptions> for {path}::LinkOptions {{
                fn from(src: LinkOptions) -> Self {{
                    (&src).into()
                }}
            }}

            impl core::convert::From<&LinkOptions> for {path}::LinkOptions {{
                fn from(src: &LinkOptions) -> Self {{
                    let mut dest = Self::default();
        "
        );

        for feature in unstable_features.iter() {
            let feature_rust_name = feature.to_snake_case();
            uwriteln!(src, "dest.{feature_rust_name}(src.{feature_rust_name});");
        }

        uwriteln!(
            src,
            "
                    dest
                }}
            }}
        "
        );
    }
}

struct FeatureGate {
    close: bool,
}
impl FeatureGate {
    fn open(src: &mut Source, stability: &Stability) -> FeatureGate {
        let close = if let Stability::Unstable { feature, .. } = stability {
            let feature_rust_name = feature.to_snake_case();
            uwrite!(src, "if options.{feature_rust_name} {{");
            true
        } else {
            false
        };
        Self { close }
    }

    fn close(self, src: &mut Source) {
        if self.close {
            uwriteln!(src, "}}");
        }
    }
}

/// Produce a string for tracing a function argument.
fn formatting_for_arg(
    name: &str,
    index: usize,
    ty: Type,
    resolve: &Resolve,
    flags: FunctionFlags,
) -> String {
    if !flags.contains(FunctionFlags::VERBOSE_TRACING) && type_contains_lists(ty, resolve) {
        return format!("{name} = tracing::field::debug(\"...\")");
    }

    // Normal tracing.
    format!("{name} = tracing::field::debug(&arg{index})")
}

/// Produce a string for tracing function results.
fn formatting_for_results(result: Option<Type>, resolve: &Resolve, flags: FunctionFlags) -> String {
    let contains_lists = match result {
        Some(ty) => type_contains_lists(ty, resolve),
        None => false,
    };

    if !flags.contains(FunctionFlags::VERBOSE_TRACING) && contains_lists {
        return format!("result = tracing::field::debug(\"...\")");
    }

    // Normal tracing.
    format!("result = tracing::field::debug(&r)")
}

/// Test whether the given type contains lists.
///
/// Here, a `string` is not considered a list.
fn type_contains_lists(ty: Type, resolve: &Resolve) -> bool {
    match ty {
        Type::Id(id) => match &resolve.types[id].kind {
            TypeDefKind::Resource
            | TypeDefKind::Unknown
            | TypeDefKind::Flags(_)
            | TypeDefKind::Handle(_)
            | TypeDefKind::Enum(_)
            | TypeDefKind::Stream(_)
            | TypeDefKind::Future(_) => false,
            TypeDefKind::Option(ty) => type_contains_lists(*ty, resolve),
            TypeDefKind::Result(Result_ { ok, err }) => {
                option_type_contains_lists(*ok, resolve)
                    || option_type_contains_lists(*err, resolve)
            }
            TypeDefKind::Record(record) => record
                .fields
                .iter()
                .any(|field| type_contains_lists(field.ty, resolve)),
            TypeDefKind::Tuple(tuple) => tuple
                .types
                .iter()
                .any(|ty| type_contains_lists(*ty, resolve)),
            TypeDefKind::Variant(variant) => variant
                .cases
                .iter()
                .any(|case| option_type_contains_lists(case.ty, resolve)),
            TypeDefKind::Type(ty) => type_contains_lists(*ty, resolve),
            TypeDefKind::List(_) => true,
            TypeDefKind::FixedSizeList(..) => todo!(),
        },

        // Technically strings are lists too, but we ignore that here because
        // they're usually short.
        _ => false,
    }
}

fn option_type_contains_lists(ty: Option<Type>, resolve: &Resolve) -> bool {
    match ty {
        Some(ty) => type_contains_lists(ty, resolve),
        None => false,
    }
}

/// When an interface `use`s a type from another interface, it creates a new TypeId
/// referring to the definition TypeId. Chase this chain of references down to
/// a TypeId for type's definition.
fn resolve_type_definition_id(resolve: &Resolve, mut id: TypeId) -> TypeId {
    loop {
        match resolve.types[id].kind {
            TypeDefKind::Type(Type::Id(def_id)) => id = def_id,
            _ => return id,
        }
    }
}

fn rust_function_name(func: &Function) -> String {
    match func.kind {
        FunctionKind::Constructor(_) => "new".to_string(),
        FunctionKind::Method(_)
        | FunctionKind::Static(_)
        | FunctionKind::AsyncMethod(_)
        | FunctionKind::AsyncStatic(_)
        | FunctionKind::Freestanding
        | FunctionKind::AsyncFreestanding => to_rust_ident(func.item_name()),
    }
}

fn func_field_name(resolve: &Resolve, func: &Function) -> String {
    let mut name = String::new();
    match func.kind {
        FunctionKind::Method(id) | FunctionKind::AsyncMethod(id) => {
            name.push_str("method-");
            name.push_str(resolve.types[id].name.as_ref().unwrap());
            name.push_str("-");
        }
        FunctionKind::Static(id) | FunctionKind::AsyncStatic(id) => {
            name.push_str("static-");
            name.push_str(resolve.types[id].name.as_ref().unwrap());
            name.push_str("-");
        }
        FunctionKind::Constructor(id) => {
            name.push_str("constructor-");
            name.push_str(resolve.types[id].name.as_ref().unwrap());
            name.push_str("-");
        }
        FunctionKind::Freestanding | FunctionKind::AsyncFreestanding => {}
    }
    name.push_str(func.item_name());
    name.to_snake_case()
}

fn get_resources<'a>(
    resolve: &'a Resolve,
    id: InterfaceId,
) -> impl Iterator<Item = (TypeId, &'a str)> + 'a {
    resolve.interfaces[id]
        .types
        .iter()
        .filter_map(move |(name, ty)| match &resolve.types[*ty].kind {
            TypeDefKind::Resource => Some((*ty, name.as_str())),
            _ => None,
        })
}

fn get_resource_functions<'a>(resolve: &'a Resolve, resource_id: TypeId) -> Vec<&'a Function> {
    let resource = &resolve.types[resource_id];
    match resource.owner {
        TypeOwner::World(id) => resolve.worlds[id]
            .imports
            .values()
            .filter_map(|item| match item {
                WorldItem::Function(f) => Some(f),
                _ => None,
            })
            .filter(|f| f.kind.resource() == Some(resource_id))
            .collect(),
        TypeOwner::Interface(id) => resolve.interfaces[id]
            .functions
            .values()
            .filter(|f| f.kind.resource() == Some(resource_id))
            .collect::<Vec<_>>(),
        TypeOwner::None => {
            panic!("A resource must be owned by a world or interface");
        }
    }
}

fn get_world_resources<'a>(
    resolve: &'a Resolve,
    id: WorldId,
) -> impl Iterator<Item = (TypeId, &'a str)> + 'a {
    resolve.worlds[id]
        .imports
        .iter()
        .filter_map(move |(name, item)| match item {
            WorldItem::Type(id) => match resolve.types[*id].kind {
                TypeDefKind::Resource => Some(match name {
                    WorldKey::Name(s) => (*id, s.as_str()),
                    WorldKey::Interface(_) => unreachable!(),
                }),
                _ => None,
            },
            _ => None,
        })
}<|MERGE_RESOLUTION|>--- conflicted
+++ resolved
@@ -1324,19 +1324,7 @@
                 continue;
             }
 
-<<<<<<< HEAD
-            let key = resolve.name_world_key(key);
-            return resolve.interfaces[id].functions.iter().any(|(name, _)| {
-                self.opts.import_call_style(Some(&key), name) == CallStyle::Concurrent
-            }) || get_resources(resolve, id).any(|(_, name)| {
-                matches!(
-                    self.opts.drop_call_style(Some(&key), name),
-                    CallStyle::Concurrent
-                )
-            });
-=======
             return i.all_func_flags;
->>>>>>> b4475438
         }
         unreachable!()
     }
@@ -1528,15 +1516,10 @@
         let src = src.unwrap_or(&mut self.src);
         let gate = FeatureGate::open(src, stability);
         let camel = name.to_upper_camel_case();
-<<<<<<< HEAD
-        match opts.drop_call_style(qualifier, name) {
-            CallStyle::Concurrent => {
-=======
 
         let flags = self.opts.imports.resource_drop_flags(resolve, key, name);
         if flags.contains(FunctionFlags::ASYNC) {
             if flags.contains(FunctionFlags::STORE) {
->>>>>>> b4475438
                 uwriteln!(
                     src,
                     "{inst}.resource_concurrent(
@@ -1550,35 +1533,6 @@
                         }},
                     )?;"
                 )
-<<<<<<< HEAD
-            }
-            CallStyle::Async => {
-                uwriteln!(
-                    src,
-                    "{inst}.resource_async(
-                        \"{name}\",
-                        {wt}::component::ResourceType::host::<{camel}>(),
-                        move |mut store, rep| {{
-                            {wt}::component::__internal::Box::new(async move {{
-                                Host{camel}::drop(&mut host_getter(store.data_mut()), {wt}::component::Resource::new_own(rep)).await
-                            }})
-                        }},
-                    )?;"
-                )
-            }
-            CallStyle::Sync => {
-                uwriteln!(
-                    src,
-                    "{inst}.resource(
-                        \"{name}\",
-                        {wt}::component::ResourceType::host::<{camel}>(),
-                        move |mut store, rep| -> {wt}::Result<()> {{
-                            Host{camel}::drop(&mut host_getter(store.data_mut()), {wt}::component::Resource::new_own(rep))
-                        }},
-                    )?;"
-                )
-            }
-=======
             } else {
                 uwriteln!(
                 src,
@@ -1604,7 +1558,6 @@
                     }},
                 )?;"
             )
->>>>>>> b4475438
         }
         gate.close(src);
     }
@@ -2499,30 +2452,6 @@
             );
         }
 
-<<<<<<< HEAD
-        match &style {
-            CallStyle::Async => {
-                uwriteln!(
-                    self.src,
-                    "{wt}::component::__internal::Box::new(async move {{"
-                );
-            }
-            CallStyle::Concurrent => {
-                uwriteln!(
-                    self.src,
-                    "{wt}::component::__internal::Box::pin(async move {{
-                        let accessor = &caller.with_data(host_getter);
-                    "
-                );
-            }
-            CallStyle::Sync => {
-                // Only directly enter the span if the function is sync. Otherwise
-                // we use tracing::Instrument to ensure that the span is not entered
-                // across an await point.
-                if self.generator.opts.tracing {
-                    self.push_str("let _enter = span.enter();\n");
-                }
-=======
         if flags.contains(FunctionFlags::ASYNC) {
             let ctor = if flags.contains(FunctionFlags::STORE) {
                 "pin"
@@ -2539,7 +2468,6 @@
             // across an await point.
             if flags.contains(FunctionFlags::TRACING) {
                 self.push_str("let _enter = span.enter();\n");
->>>>>>> b4475438
             }
         }
 
@@ -2935,23 +2863,6 @@
         let mut ret = GeneratedTrait::default();
         let wt = self.generator.wasmtime_path();
         let partition = self.partition_concurrent_funcs(functions.iter().copied());
-<<<<<<< HEAD
-        ret.any_concurrent = !partition.concurrent.is_empty()
-            || extra_functions.iter().any(|f| {
-                matches!(
-                    f,
-                    ExtraTraitMethod::ResourceDrop { name }
-                    if matches!(
-                        self
-                            .generator
-                            .opts
-                            .drop_call_style(self.qualifier().as_deref(), name),
-                        CallStyle::Concurrent
-                    )
-                )
-            });
-=======
->>>>>>> b4475438
 
         for (_, flags) in partition.with_store.iter().chain(&partition.without_store) {
             ret.all_func_flags |= *flags;
@@ -2963,20 +2874,8 @@
             let camel = name.to_upper_camel_case();
             without_store_supertraits.push(format!("Host{camel}"));
             let funcs = self.partition_concurrent_funcs(get_resource_functions(self.resolve, *id));
-<<<<<<< HEAD
-            let concurrent_drop = matches!(
-                self.generator
-                    .opts
-                    .drop_call_style(self.qualifier().as_deref(), name),
-                CallStyle::Concurrent
-            );
-            if concurrent_drop || !funcs.concurrent.is_empty() {
-                ret.any_concurrent = true;
-                concurrent_supertraits.push(format!("Host{camel}Concurrent"));
-=======
             for (_, flags) in funcs.with_store.iter().chain(&funcs.without_store) {
                 ret.all_func_flags |= *flags;
->>>>>>> b4475438
             }
             ret.all_func_flags |= self.import_resource_drop_flags(name);
             with_store_supertraits.push(format!("Host{camel}WithStore"));
@@ -3011,30 +2910,6 @@
                 }
                 ExtraTraitMethod::ErrorConvert { .. } => {}
             }
-<<<<<<< HEAD
-
-            for extra in extra_functions {
-                match extra {
-                    ExtraTraitMethod::ResourceDrop { name } => {
-                        let camel = name.to_upper_camel_case();
-                        if let CallStyle::Concurrent = self
-                            .generator
-                            .opts
-                            .drop_call_style(self.qualifier().as_deref(), name)
-                        {
-                            uwrite!(
-                                self.src,
-                                "fn drop<T: 'static>(accessor: &{wt}::component::Accessor<T, Self>, rep: {wt}::component::Resource<{camel}>) -> impl ::core::future::Future<Output = {wt}::Result<()>> + Send where Self: Sized;"
-                            );
-                        }
-                    }
-                    ExtraTraitMethod::ErrorConvert { .. } => {}
-                }
-            }
-
-            uwriteln!(self.src, "}}");
-=======
->>>>>>> b4475438
         }
 
         for (func, flags) in partition.with_store.iter() {
@@ -3071,21 +2946,6 @@
             match extra {
                 ExtraTraitMethod::ResourceDrop { name } => {
                     let camel = name.to_upper_camel_case();
-<<<<<<< HEAD
-                    let style = self
-                        .generator
-                        .opts
-                        .drop_call_style(self.qualifier().as_deref(), name);
-                    if !matches!(style, CallStyle::Concurrent) {
-                        if let CallStyle::Async = style {
-                            uwrite!(self.src, "async ");
-                        }
-                        uwrite!(
-                            self.src,
-                            "fn drop(&mut self, rep: {wt}::component::Resource<{camel}>) -> {wt}::Result<()>;"
-                        );
-                    }
-=======
 
                     let flags = self.import_resource_drop_flags(name);
                     ret.all_func_flags |= flags;
@@ -3104,7 +2964,6 @@
                         uwrite!(self.src, "> + Send");
                     }
                     uwrite!(self.src, ";");
->>>>>>> b4475438
                 }
                 ExtraTraitMethod::ErrorConvert { name, id } => {
                     let root = self.path_to_root();
@@ -3162,21 +3021,6 @@
                 ExtraTraitMethod::ResourceDrop { name } => {
                     let flags = self.import_resource_drop_flags(name);
                     let camel = name.to_upper_camel_case();
-<<<<<<< HEAD
-                    let style = self
-                        .generator
-                        .opts
-                        .drop_call_style(self.qualifier().as_deref(), name);
-                    let mut await_ = "";
-                    if !matches!(style, CallStyle::Concurrent) {
-                        if let CallStyle::Async = style {
-                            self.src.push_str("async ");
-                            await_ = ".await";
-                        }
-                        uwriteln!(
-                            self.src,
-                            "
-=======
                     let mut await_ = "";
                     if flags.contains(FunctionFlags::ASYNC) {
                         self.src.push_str("async ");
@@ -3185,13 +3029,11 @@
                     uwriteln!(
                         self.src,
                         "
->>>>>>> b4475438
 fn drop(&mut self, rep: {wt}::component::Resource<{camel}>) -> {wt}::Result<()> {{
     {trait_name}::drop(*self, rep){await_}
 }}
                         ",
-                        );
-                    }
+                    );
                 }
                 ExtraTraitMethod::ErrorConvert { name, id } => {
                     let root = self.path_to_root();
