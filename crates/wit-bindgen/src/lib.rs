use crate::rust::{RustGenerator, TypeMode, to_rust_ident, to_rust_upper_camel_case};
use crate::types::{TypeInfo, Types};
use anyhow::bail;
use heck::*;
use indexmap::{IndexMap, IndexSet};
use std::collections::{BTreeMap, BTreeSet, HashMap, HashSet};
use std::fmt::Write as _;
use std::io::{Read, Write};
use std::mem;
use std::process::{Command, Stdio};
use wit_parser::*;

macro_rules! uwrite {
    ($dst:expr, $($arg:tt)*) => {
        write!($dst, $($arg)*).unwrap()
    };
}

macro_rules! uwriteln {
    ($dst:expr, $($arg:tt)*) => {
        writeln!($dst, $($arg)*).unwrap()
    };
}

mod rust;
mod source;
mod types;
use source::Source;

#[derive(Clone)]
enum InterfaceName {
    /// This interface was remapped using `with` to some other Rust code.
    Remapped {
        /// This is the `::`-separated string which is the path to the mapped
        /// item relative to the root of the `bindgen!` macro invocation.
        ///
        /// This path currently starts with `__with_name$N` and will then
        /// optionally have `::` projections through to the actual item
        /// depending on how `with` was configured.
        name_at_root: String,

        /// This is currently only used for exports and is the relative path to
        /// where this mapped name would be located if `with` were not
        /// specified. Basically it's the same as the `Path` variant of this
        /// enum if the mapping weren't present.
        local_path: Vec<String>,
    },

    /// This interface is generated in the module hierarchy specified.
    ///
    /// The path listed here is the path, from the root of the `bindgen!` macro,
    /// to where this interface is generated.
    Path(Vec<String>),
}

#[derive(Default)]
struct Wasmtime {
    src: Source,
    opts: Opts,
    /// A list of all interfaces which were imported by this world.
    ///
    /// The first two values identify the interface; the third is the contents of the
    /// module that this interface generated. The fourth value is the name of the
    /// interface as also present in `self.interface_names`.
    import_interfaces: Vec<(WorldKey, InterfaceId, String, InterfaceName)>,
    import_functions: Vec<Function>,
    exports: Exports,
    types: Types,
    sizes: SizeAlign,
    interface_names: HashMap<InterfaceId, InterfaceName>,
    interface_last_seen_as_import: HashMap<InterfaceId, bool>,
    trappable_errors: IndexMap<TypeId, String>,
    // Track the with options that were used. Remapped interfaces provided via `with`
    // are required to be used.
    used_with_opts: HashSet<String>,
    // Track the imports that matched the `trappable_imports` spec.
    used_trappable_imports_opts: HashSet<String>,
    world_link_options: LinkOptionsBuilder,
    interface_link_options: HashMap<InterfaceId, LinkOptionsBuilder>,
}

#[derive(Default)]
struct Exports {
    fields: BTreeMap<String, ExportField>,
    modules: Vec<(InterfaceId, String, InterfaceName)>,
    funcs: Vec<String>,
}

struct ExportField {
    ty: String,
    ty_index: String,
    load: String,
    get_index: String,
}

#[derive(Default, Debug, Clone, Copy)]
pub enum Ownership {
    /// Generated types will be composed entirely of owning fields, regardless
    /// of whether they are used as parameters to guest exports or not.
    #[default]
    Owning,

    /// Generated types used as parameters to guest exports will be "deeply
    /// borrowing", i.e. contain references rather than owned values when
    /// applicable.
    Borrowing {
        /// Whether or not to generate "duplicate" type definitions for a single
        /// WIT type if necessary, for example if it's used as both an import
        /// and an export, or if it's used both as a parameter to an export and
        /// a return value from an export.
        duplicate_if_necessary: bool,
    },
}

#[derive(Default, Debug, Clone)]
pub struct Opts {
    /// Whether or not `rustfmt` is executed to format generated code.
    pub rustfmt: bool,

    /// Whether or not to emit `tracing` macro calls on function entry/exit.
    pub tracing: bool,

    /// Whether or not `tracing` macro calls should included argument and
    /// return values which contain dynamically-sized `list` values.
    pub verbose_tracing: bool,

    /// Whether or not to use async rust functions and traits.
    pub async_: AsyncConfig,

    /// Whether or not to use `func_wrap_concurrent` when generating code for
    /// async imports.
    ///
    /// Unlike `func_wrap_async`, `func_wrap_concurrent` allows host functions
    /// to suspend without monopolizing the `Store`, meaning other guest tasks
    /// can make progress concurrently.
    pub concurrent_imports: bool,

    /// Whether or not to use `call_concurrent` when generating code for
    /// async exports.
    ///
    /// Unlike `call_async`, `call_concurrent` allows the caller to make
    /// multiple concurrent calls on the same component instance.
    pub concurrent_exports: bool,

    /// A list of "trappable errors" which are used to replace the `E` in
    /// `result<T, E>` found in WIT.
    pub trappable_error_type: Vec<TrappableError>,

    /// Whether to generate owning or borrowing type definitions.
    pub ownership: Ownership,

    /// Whether or not to generate code for only the interfaces of this wit file or not.
    pub only_interfaces: bool,

    /// Configuration of which imports are allowed to generate a trap.
    pub trappable_imports: TrappableImports,

    /// Remapping of interface names to rust module names.
    /// TODO: is there a better type to use for the value of this map?
    pub with: HashMap<String, String>,

    /// Additional derive attributes to add to generated types. If using in a CLI, this flag can be
    /// specified multiple times to add multiple attributes.
    ///
    /// These derive attributes will be added to any generated structs or enums
    pub additional_derive_attributes: Vec<String>,

    /// Evaluate to a string literal containing the generated code rather than the generated tokens
    /// themselves. Mostly useful for Wasmtime internal debugging and development.
    pub stringify: bool,

    /// Temporary option to skip `impl<T: Trait> Trait for &mut T` for the
    /// `wasmtime-wasi` crate while that's given a chance to update its b
    /// indings.
    pub skip_mut_forwarding_impls: bool,

    /// Indicates that the `T` in `Store<T>` should be send even if async is not
    /// enabled.
    ///
    /// This is helpful when sync bindings depend on generated functions from
    /// async bindings as is the case with WASI in-tree.
    pub require_store_data_send: bool,

    /// Path to the `wasmtime` crate if it's not the default path.
    pub wasmtime_crate: Option<String>,

    /// If true, write the generated bindings to a file for better error
    /// messages from `rustc`.
    ///
    /// This can also be toggled via the `WASMTIME_DEBUG_BINDGEN` environment
    /// variable, but that will affect _all_ `bindgen!` macro invocations (and
    /// can sometimes lead to one invocation ovewriting another in unpredictable
    /// ways), whereas this option lets you specify it on a case-by-case basis.
    pub debug: bool,
}

#[derive(Debug, Clone)]
pub struct TrappableError {
    /// Full path to the error, such as `wasi:io/streams/error`.
    pub wit_path: String,

    /// The name, in Rust, of the error type to generate.
    pub rust_type_name: String,
}

/// Which imports should be generated as async functions.
///
/// The imports should be declared in the following format:
/// - Regular functions: `"{function-name}"`
/// - Resource methods: `"[method]{resource-name}.{method-name}"`
/// - Resource destructors: `"[drop]{resource-name}"`
///
/// Examples:
/// - Regular function: `"get-environment"`
/// - Resource method: `"[method]input-stream.read"`
/// - Resource destructor: `"[drop]input-stream"`
#[derive(Default, Debug, Clone)]
pub enum AsyncConfig {
    /// No functions are `async`.
    #[default]
    None,
    /// All generated functions should be `async`.
    All,
    /// These imported functions should not be async, but everything else is.
    AllExceptImports(HashSet<String>),
    /// These functions are the only imports that are async, all other imports
    /// are sync.
    ///
    /// Note that all exports are still async in this situation.
    OnlyImports(HashSet<String>),
}

#[derive(PartialEq, Debug, Copy, Clone)]
pub enum CallStyle {
    Sync,
    Async,
    Concurrent,
}

#[derive(Default, Debug, Clone)]
pub enum TrappableImports {
    /// No imports are allowed to trap.
    #[default]
    None,
    /// All imports may trap.
    All,
    /// Only the specified set of functions may trap.
    Only(HashSet<String>),
}

impl TrappableImports {
    fn can_trap(&self, f: &Function) -> bool {
        match self {
            TrappableImports::None => false,
            TrappableImports::All => true,
            TrappableImports::Only(set) => set.contains(&f.name),
        }
    }
}

impl Opts {
    pub fn generate(&self, resolve: &Resolve, world: WorldId) -> anyhow::Result<String> {
        // TODO: Should we refine this test to inspect only types reachable from
        // the specified world?
        if !cfg!(feature = "component-model-async")
            && resolve
                .types
                .iter()
                .any(|(_, ty)| matches!(ty.kind, TypeDefKind::Future(_) | TypeDefKind::Stream(_)))
        {
            anyhow::bail!(
                "must enable `component-model-async` feature when using WIT files \
                 containing future, stream, or error-context types"
            );
        }

        let mut r = Wasmtime::default();
        r.sizes.fill(resolve);
        r.opts = self.clone();
        r.populate_world_and_interface_options(resolve, world);
        r.generate(resolve, world)
    }

    fn is_store_data_send(&self) -> bool {
        matches!(self.call_style(), CallStyle::Async | CallStyle::Concurrent)
            || self.require_store_data_send
    }

    pub fn import_call_style(&self, qualifier: Option<&str>, f: &str) -> CallStyle {
        let matched = |names: &HashSet<String>| {
            names.contains(f)
                || qualifier
                    .map(|v| names.contains(&format!("{v}#{f}")))
                    .unwrap_or(false)
        };

        match &self.async_ {
            AsyncConfig::AllExceptImports(names) if matched(names) => CallStyle::Sync,
            AsyncConfig::OnlyImports(names) if !matched(names) => CallStyle::Sync,
            _ => self.call_style(),
        }
    }

    pub fn drop_call_style(&self, qualifier: Option<&str>, r: &str) -> CallStyle {
        self.import_call_style(qualifier, &format!("[drop]{r}"))
    }

    pub fn call_style(&self) -> CallStyle {
        match &self.async_ {
            AsyncConfig::None => CallStyle::Sync,

            AsyncConfig::All | AsyncConfig::AllExceptImports(_) | AsyncConfig::OnlyImports(_) => {
                if self.concurrent_imports {
                    CallStyle::Concurrent
                } else {
                    CallStyle::Async
                }
            }
        }
    }
}

impl Wasmtime {
    fn populate_world_and_interface_options(&mut self, resolve: &Resolve, world: WorldId) {
        self.world_link_options.add_world(resolve, &world);

        for (_, import) in resolve.worlds[world].imports.iter() {
            match import {
                WorldItem::Interface { id, .. } => {
                    let mut o = LinkOptionsBuilder::default();
                    o.add_interface(resolve, id);
                    self.interface_link_options.insert(*id, o);
                }
                WorldItem::Function(_) | WorldItem::Type(_) => {}
            }
        }
    }
    fn name_interface(
        &mut self,
        resolve: &Resolve,
        id: InterfaceId,
        name: &WorldKey,
        is_export: bool,
    ) -> bool {
        let mut path = Vec::new();
        if is_export {
            path.push("exports".to_string());
        }
        match name {
            WorldKey::Name(name) => {
                path.push(name.to_snake_case());
            }
            WorldKey::Interface(_) => {
                let iface = &resolve.interfaces[id];
                let pkgname = &resolve.packages[iface.package.unwrap()].name;
                path.push(pkgname.namespace.to_snake_case());
                path.push(self.name_package_module(resolve, iface.package.unwrap()));
                path.push(to_rust_ident(iface.name.as_ref().unwrap()));
            }
        }
        let entry = if let Some(name_at_root) = self.lookup_replacement(resolve, name, None) {
            InterfaceName::Remapped {
                name_at_root,
                local_path: path,
            }
        } else {
            InterfaceName::Path(path)
        };

        let remapped = matches!(entry, InterfaceName::Remapped { .. });
        self.interface_names.insert(id, entry);
        remapped
    }

    /// If the package `id` is the only package with its namespace/name combo
    /// then pass through the name unmodified. If, however, there are multiple
    /// versions of this package then the package module is going to get version
    /// information.
    fn name_package_module(&self, resolve: &Resolve, id: PackageId) -> String {
        let pkg = &resolve.packages[id];
        let versions_with_same_name = resolve
            .packages
            .iter()
            .filter_map(|(_, p)| {
                if p.name.namespace == pkg.name.namespace && p.name.name == pkg.name.name {
                    Some(&p.name.version)
                } else {
                    None
                }
            })
            .collect::<Vec<_>>();
        let base = pkg.name.name.to_snake_case();
        if versions_with_same_name.len() == 1 {
            return base;
        }

        let version = match &pkg.name.version {
            Some(version) => version,
            // If this package didn't have a version then don't mangle its name
            // and other packages with the same name but with versions present
            // will have their names mangled.
            None => return base,
        };

        // Here there's multiple packages with the same name that differ only in
        // version, so the version needs to be mangled into the Rust module name
        // that we're generating. This in theory could look at all of
        // `versions_with_same_name` and produce a minimal diff, e.g. for 0.1.0
        // and 0.2.0 this could generate "foo1" and "foo2", but for now
        // a simpler path is chosen to generate "foo0_1_0" and "foo0_2_0".
        let version = version
            .to_string()
            .replace('.', "_")
            .replace('-', "_")
            .replace('+', "_")
            .to_snake_case();
        format!("{base}{version}")
    }

    fn generate(&mut self, resolve: &Resolve, id: WorldId) -> anyhow::Result<String> {
        self.types.analyze(resolve, id);

        self.world_link_options.write_struct(&mut self.src);

        // Resolve the `trappable_error_type` configuration values to `TypeId`
        // values. This is done by iterating over each `trappable_error_type`
        // and then locating the interface that it corresponds to as well as the
        // type within that interface.
        //
        // Note that `LookupItem::InterfaceNoPop` is used here as the full
        // hierarchical behavior of `lookup_keys` isn't used as the interface
        // must be named here.
        'outer: for (i, te) in self.opts.trappable_error_type.iter().enumerate() {
            let error_name = format!("_TrappableError{i}");
            for (id, iface) in resolve.interfaces.iter() {
                for (key, projection) in lookup_keys(
                    resolve,
                    &WorldKey::Interface(id),
                    LookupItem::InterfaceNoPop,
                ) {
                    assert!(projection.is_empty());

                    // If `wit_path` looks like `{key}/{type_name}` where
                    // `type_name` is a type within `iface` then we've found a
                    // match. Otherwise continue to the next lookup key if there
                    // is one, and failing that continue to the next interface.
                    let suffix = match te.wit_path.strip_prefix(&key) {
                        Some(s) => s,
                        None => continue,
                    };
                    let suffix = match suffix.strip_prefix('/') {
                        Some(s) => s,
                        None => continue,
                    };
                    if let Some(id) = iface.types.get(suffix) {
                        uwriteln!(self.src, "type {error_name} = {};", te.rust_type_name);
                        let prev = self.trappable_errors.insert(*id, error_name);
                        assert!(prev.is_none());
                        continue 'outer;
                    }
                }
            }

            bail!(
                "failed to locate a WIT error type corresponding to the \
                 `trappable_error_type` name `{}` provided",
                te.wit_path
            )
        }

        // Convert all entries in `with` as relative to the root of where the
        // macro itself is invoked. This emits a `pub use` to bring the name
        // into scope under an "anonymous name" which then replaces the `with`
        // map entry.
        let mut with = self.opts.with.iter_mut().collect::<Vec<_>>();
        with.sort();
        for (i, (_k, v)) in with.into_iter().enumerate() {
            let name = format!("__with_name{i}");
            uwriteln!(self.src, "#[doc(hidden)]\npub use {v} as {name};");
            *v = name;
        }

        let world = &resolve.worlds[id];
        for (name, import) in world.imports.iter() {
            if !self.opts.only_interfaces || matches!(import, WorldItem::Interface { .. }) {
                self.import(resolve, name, import);
            }
        }

        for (name, export) in world.exports.iter() {
            if !self.opts.only_interfaces || matches!(export, WorldItem::Interface { .. }) {
                self.export(resolve, name, export);
            }
        }
        self.finish(resolve, id)
    }

    fn import(&mut self, resolve: &Resolve, name: &WorldKey, item: &WorldItem) {
        let mut generator = InterfaceGenerator::new(self, resolve);
        match item {
            WorldItem::Function(func) => {
                self.import_functions.push(func.clone());
            }
            WorldItem::Interface { id, .. } => {
                generator
                    .generator
                    .interface_last_seen_as_import
                    .insert(*id, true);
                generator.current_interface = Some((*id, name, false));
                let snake = to_rust_ident(&match name {
                    WorldKey::Name(s) => s.to_snake_case(),
                    WorldKey::Interface(id) => resolve.interfaces[*id]
                        .name
                        .as_ref()
                        .unwrap()
                        .to_snake_case(),
                });
                let module = if generator
                    .generator
                    .name_interface(resolve, *id, name, false)
                {
                    // If this interface is remapped then that means that it was
                    // provided via the `with` key in the bindgen configuration.
                    // That means that bindings generation is skipped here. To
                    // accommodate future bindgens depending on this bindgen
                    // though we still generate a module which reexports the
                    // original module. This helps maintain the same output
                    // structure regardless of whether `with` is used.
                    let name_at_root = match &generator.generator.interface_names[id] {
                        InterfaceName::Remapped { name_at_root, .. } => name_at_root,
                        InterfaceName::Path(_) => unreachable!(),
                    };
                    let path_to_root = generator.path_to_root();
                    format!(
                        "
                            pub mod {snake} {{
                                #[allow(unused_imports)]
                                pub use {path_to_root}{name_at_root}::*;
                            }}
                        "
                    )
                } else {
                    // If this interface is not remapped then it's time to
                    // actually generate bindings here.
                    generator.generator.interface_link_options[id].write_struct(&mut generator.src);
                    generator.types(*id);
                    let key_name = resolve.name_world_key(name);
                    generator.generate_add_to_linker(*id, &key_name);

                    let module = &generator.src[..];
                    let wt = generator.generator.wasmtime_path();

                    format!(
                        "
                            #[allow(clippy::all)]
                            pub mod {snake} {{
                                #[allow(unused_imports)]
                                use {wt}::component::__internal::{{anyhow, Box}};

                                {module}
                            }}
                        "
                    )
                };
                self.import_interfaces.push((
                    name.clone(),
                    *id,
                    module,
                    self.interface_names[id].clone(),
                ));

                let interface_path = self.import_interface_path(id);
                self.interface_link_options[id]
                    .write_impl_from_world(&mut self.src, &interface_path);
            }
            WorldItem::Type(ty) => {
                let name = match name {
                    WorldKey::Name(name) => name,
                    WorldKey::Interface(_) => unreachable!(),
                };
                generator.define_type(name, *ty);
                let body = mem::take(&mut generator.src);
                self.src.push_str(&body);
            }
        };
    }

    fn export(&mut self, resolve: &Resolve, name: &WorldKey, item: &WorldItem) {
        let wt = self.wasmtime_path();
        let mut generator = InterfaceGenerator::new(self, resolve);
        let field;
        let ty;
        let ty_index;
        let load;
        let get_index;
        match item {
            WorldItem::Function(func) => {
                generator.define_rust_guest_export(resolve, None, func);
                let body = mem::take(&mut generator.src).into();
                load = generator.extract_typed_function(func).1;
                assert!(generator.src.is_empty());
                generator.generator.exports.funcs.push(body);
                ty_index = format!("{wt}::component::ComponentExportIndex");
                field = func_field_name(resolve, func);
                ty = format!("{wt}::component::Func");
                let sig = generator.typedfunc_sig(func, TypeMode::AllBorrowed("'_"));
                let typecheck = format!(
                    "match item {{
                            {wt}::component::types::ComponentItem::ComponentFunc(func) => {{
                                anyhow::Context::context(
                                    func.typecheck::<{sig}>(&_instance_type),
                                    \"type-checking export func `{0}`\"
                                )?;
                                index
                            }}
                            _ => Err(anyhow::anyhow!(\"export `{0}` is not a function\"))?,
                        }}",
                    func.name
                );
                get_index = format!(
                    "{{ let (item, index) = _component.get_export(None, \"{}\")
                        .ok_or_else(|| anyhow::anyhow!(\"no export `{0}` found\"))?;
                        {typecheck}
                     }}",
                    func.name
                );
            }
            WorldItem::Type(_) => unreachable!(),
            WorldItem::Interface { id, .. } => {
                generator
                    .generator
                    .interface_last_seen_as_import
                    .insert(*id, false);
                generator.generator.name_interface(resolve, *id, name, true);
                generator.current_interface = Some((*id, name, true));
                generator.types(*id);
                let struct_name = "Guest";
                let iface = &resolve.interfaces[*id];
                let iface_name = match name {
                    WorldKey::Name(name) => name,
                    WorldKey::Interface(_) => iface.name.as_ref().unwrap(),
                };
                uwriteln!(generator.src, "pub struct {struct_name} {{");
                for (_, func) in iface.functions.iter() {
                    uwriteln!(
                        generator.src,
                        "{}: {wt}::component::Func,",
                        func_field_name(resolve, func)
                    );
                }
                uwriteln!(generator.src, "}}");

                uwriteln!(generator.src, "#[derive(Clone)]");
                uwriteln!(generator.src, "pub struct {struct_name}Indices {{");
                for (_, func) in iface.functions.iter() {
                    uwriteln!(
                        generator.src,
                        "{}: {wt}::component::ComponentExportIndex,",
                        func_field_name(resolve, func)
                    );
                }
                uwriteln!(generator.src, "}}");

                uwriteln!(generator.src, "impl {struct_name}Indices {{");
                let instance_name = resolve.name_world_key(name);
                uwrite!(
                    generator.src,
                    "
/// Constructor for [`{struct_name}Indices`] which takes a
/// [`Component`]({wt}::component::Component) as input and can be executed
/// before instantiation.
///
/// This constructor can be used to front-load string lookups to find exports
/// within a component.
pub fn new<_T>(
    _instance_pre: &{wt}::component::InstancePre<_T>,
) -> {wt}::Result<{struct_name}Indices> {{
    let instance = _instance_pre.component().get_export_index(None, \"{instance_name}\")
        .ok_or_else(|| anyhow::anyhow!(\"no exported instance named `{instance_name}`\"))?;
    let mut lookup = move |name| {{
        _instance_pre.component().get_export_index(Some(&instance), name).ok_or_else(|| {{
            anyhow::anyhow!(
                \"instance export `{instance_name}` does \\
                  not have export `{{name}}`\"
            )
        }})
    }};
    let _ = &mut lookup;
                    "
                );
                let mut fields = Vec::new();
                for (_, func) in iface.functions.iter() {
                    let name = func_field_name(resolve, func);
                    uwriteln!(generator.src, "let {name} = lookup(\"{}\")?;", func.name);
                    fields.push(name);
                }
                uwriteln!(generator.src, "Ok({struct_name}Indices {{");
                for name in fields {
                    uwriteln!(generator.src, "{name},");
                }
                uwriteln!(generator.src, "}})");
                uwriteln!(generator.src, "}}"); // end `fn _new`

                uwrite!(
                    generator.src,
                    "
                        pub fn load(
                            &self,
                            mut store: impl {wt}::AsContextMut,
                            instance: &{wt}::component::Instance,
                        ) -> {wt}::Result<{struct_name}> {{
                            let _instance = instance;
                            let _instance_pre = _instance.instance_pre(&store);
                            let _instance_type = _instance_pre.instance_type();
                            let mut store = store.as_context_mut();
                            let _ = &mut store;
                    "
                );
                let mut fields = Vec::new();
                for (_, func) in iface.functions.iter() {
                    let (name, getter) = generator.extract_typed_function(func);
                    uwriteln!(generator.src, "let {name} = {getter};");
                    fields.push(name);
                }
                uwriteln!(generator.src, "Ok({struct_name} {{");
                for name in fields {
                    uwriteln!(generator.src, "{name},");
                }
                uwriteln!(generator.src, "}})");
                uwriteln!(generator.src, "}}"); // end `fn new`
                uwriteln!(generator.src, "}}"); // end `impl {struct_name}Indices`

                uwriteln!(generator.src, "impl {struct_name} {{");
                let mut resource_methods = IndexMap::new();

                for (_, func) in iface.functions.iter() {
                    match func.kind.resource() {
                        None => {
                            generator.define_rust_guest_export(resolve, Some(name), func);
                        }
                        Some(id) => {
                            resource_methods.entry(id).or_insert(Vec::new()).push(func);
                        }
                    }
                }

                for (id, _) in resource_methods.iter() {
                    let name = resolve.types[*id].name.as_ref().unwrap();
                    let snake = name.to_snake_case();
                    let camel = name.to_upper_camel_case();
                    uwriteln!(
                        generator.src,
                        "pub fn {snake}(&self) -> Guest{camel}<'_> {{
                            Guest{camel} {{ funcs: self }}
                        }}"
                    );
                }

                uwriteln!(generator.src, "}}");

                for (id, methods) in resource_methods {
                    let resource_name = resolve.types[id].name.as_ref().unwrap();
                    let camel = resource_name.to_upper_camel_case();
                    uwriteln!(generator.src, "impl Guest{camel}<'_> {{");
                    for method in methods {
                        generator.define_rust_guest_export(resolve, Some(name), method);
                    }
                    uwriteln!(generator.src, "}}");
                }

                let module = &generator.src[..];
                let snake = to_rust_ident(iface_name);

                let module = format!(
                    "
                        #[allow(clippy::all)]
                        pub mod {snake} {{
                            #[allow(unused_imports)]
                            use {wt}::component::__internal::{{anyhow, Box}};

                            {module}
                        }}
                    "
                );
                let pkgname = match name {
                    WorldKey::Name(_) => None,
                    WorldKey::Interface(_) => {
                        Some(resolve.packages[iface.package.unwrap()].name.clone())
                    }
                };
                self.exports
                    .modules
                    .push((*id, module, self.interface_names[id].clone()));

                let (path, method_name) = match pkgname {
                    Some(pkgname) => (
                        format!(
                            "exports::{}::{}::{snake}::{struct_name}",
                            pkgname.namespace.to_snake_case(),
                            self.name_package_module(resolve, iface.package.unwrap()),
                        ),
                        format!(
                            "{}_{}_{snake}",
                            pkgname.namespace.to_snake_case(),
                            self.name_package_module(resolve, iface.package.unwrap())
                        ),
                    ),
                    None => (format!("exports::{snake}::{struct_name}"), snake.clone()),
                };
                field = format!("interface{}", self.exports.fields.len());
                load = format!("self.{field}.load(&mut store, &_instance)?");
                self.exports.funcs.push(format!(
                    "
                        pub fn {method_name}(&self) -> &{path} {{
                            &self.{field}
                        }}
                    ",
                ));
                ty_index = format!("{path}Indices");
                ty = path;
                get_index = format!("{ty_index}::new(_instance_pre)?");
            }
        }
        let prev = self.exports.fields.insert(
            field,
            ExportField {
                ty,
                ty_index,
                load,
                get_index,
            },
        );
        assert!(prev.is_none());
    }

    fn build_world_struct(&mut self, resolve: &Resolve, world: WorldId) {
        let wt = self.wasmtime_path();
        let world_name = &resolve.worlds[world].name;
        let camel = to_rust_upper_camel_case(&world_name);
        let (async_, async__, where_clause, await_) = match self.opts.call_style() {
            CallStyle::Async | CallStyle::Concurrent => {
                ("async", "_async", "where _T: Send", ".await")
            }
            CallStyle::Sync => ("", "", "", ""),
        };
        uwriteln!(
            self.src,
            "
/// Auto-generated bindings for a pre-instantiated version of a
/// component which implements the world `{world_name}`.
///
/// This structure is created through [`{camel}Pre::new`] which
/// takes a [`InstancePre`]({wt}::component::InstancePre) that
/// has been created through a [`Linker`]({wt}::component::Linker).
///
/// For more information see [`{camel}`] as well.
pub struct {camel}Pre<T: 'static> {{
    instance_pre: {wt}::component::InstancePre<T>,
    indices: {camel}Indices,
}}

impl<T: 'static> Clone for {camel}Pre<T> {{
    fn clone(&self) -> Self {{
        Self {{
            instance_pre: self.instance_pre.clone(),
            indices: self.indices.clone(),
        }}
    }}
}}

impl<_T: 'static> {camel}Pre<_T> {{
    /// Creates a new copy of `{camel}Pre` bindings which can then
    /// be used to instantiate into a particular store.
    ///
    /// This method may fail if the component behind `instance_pre`
    /// does not have the required exports.
    pub fn new(instance_pre: {wt}::component::InstancePre<_T>) -> {wt}::Result<Self> {{
        let indices = {camel}Indices::new(&instance_pre)?;
        Ok(Self {{ instance_pre, indices }})
    }}

    pub fn engine(&self) -> &{wt}::Engine {{
        self.instance_pre.engine()
    }}

    pub fn instance_pre(&self) -> &{wt}::component::InstancePre<_T> {{
        &self.instance_pre
    }}

    /// Instantiates a new instance of [`{camel}`] within the
    /// `store` provided.
    ///
    /// This function will use `self` as the pre-instantiated
    /// instance to perform instantiation. Afterwards the preloaded
    /// indices in `self` are used to lookup all exports on the
    /// resulting instance.
    pub {async_} fn instantiate{async__}(
        &self,
        mut store: impl {wt}::AsContextMut<Data = _T>,
    ) -> {wt}::Result<{camel}>
        {where_clause}
    {{
        let mut store = store.as_context_mut();
        let instance = self.instance_pre.instantiate{async__}(&mut store){await_}?;
        self.indices.load(&mut store, &instance)
    }}
}}
"
        );

        uwriteln!(
            self.src,
            "
            /// Auto-generated bindings for index of the exports of
            /// `{world_name}`.
            ///
            /// This is an implementation detail of [`{camel}Pre`] and can
            /// be constructed if needed as well.
            ///
            /// For more information see [`{camel}`] as well.
            #[derive(Clone)]
            pub struct {camel}Indices {{"
        );
        for (name, field) in self.exports.fields.iter() {
            uwriteln!(self.src, "{name}: {},", field.ty_index);
        }
        self.src.push_str("}\n");

        uwriteln!(
            self.src,
            "
                /// Auto-generated bindings for an instance a component which
                /// implements the world `{world_name}`.
                ///
                /// This structure can be created through a number of means
                /// depending on your requirements and what you have on hand:
                ///
                /// * The most convenient way is to use
                ///   [`{camel}::instantiate{async__}`] which only needs a
                ///   [`Store`], [`Component`], and [`Linker`].
                ///
                /// * Alternatively you can create a [`{camel}Pre`] ahead of
                ///   time with a [`Component`] to front-load string lookups
                ///   of exports once instead of per-instantiation. This
                ///   method then uses [`{camel}Pre::instantiate{async__}`] to
                ///   create a [`{camel}`].
                ///
                /// * If you've instantiated the instance yourself already
                ///   then you can use [`{camel}::new`].
                ///
                /// These methods are all equivalent to one another and move
                /// around the tradeoff of what work is performed when.
                ///
                /// [`Store`]: {wt}::Store
                /// [`Component`]: {wt}::component::Component
                /// [`Linker`]: {wt}::component::Linker
                pub struct {camel} {{"
        );
        for (name, field) in self.exports.fields.iter() {
            uwriteln!(self.src, "{name}: {},", field.ty);
        }
        self.src.push_str("}\n");

        let world_trait = self.world_imports_trait(resolve, world);

        uwriteln!(self.src, "const _: () = {{");
        uwriteln!(
            self.src,
            "
                #[allow(unused_imports)]
                use {wt}::component::__internal::anyhow;
            "
        );

        uwriteln!(
            self.src,
            "impl {camel}Indices {{
                /// Creates a new copy of `{camel}Indices` bindings which can then
                /// be used to instantiate into a particular store.
                ///
                /// This method may fail if the component does not have the
                /// required exports.
                pub fn new<_T>(_instance_pre: &{wt}::component::InstancePre<_T>) -> {wt}::Result<Self> {{
                    let _component = _instance_pre.component();
                    let _instance_type = _instance_pre.instance_type();
            ",
        );
        for (name, field) in self.exports.fields.iter() {
            uwriteln!(self.src, "let {name} = {};", field.get_index);
        }
        uwriteln!(self.src, "Ok({camel}Indices {{");
        for (name, _) in self.exports.fields.iter() {
            uwriteln!(self.src, "{name},");
        }
        uwriteln!(self.src, "}})");
        uwriteln!(self.src, "}}"); // close `fn new`

        uwriteln!(
            self.src,
            "
                /// Uses the indices stored in `self` to load an instance
                /// of [`{camel}`] from the instance provided.
                ///
                /// Note that at this time this method will additionally
                /// perform type-checks of all exports.
                pub fn load(
                    &self,
                    mut store: impl {wt}::AsContextMut,
                    instance: &{wt}::component::Instance,
                ) -> {wt}::Result<{camel}> {{
                    let _ = &mut store;
                    let _instance = instance;
            ",
        );
        for (name, field) in self.exports.fields.iter() {
            uwriteln!(self.src, "let {name} = {};", field.load);
        }
        uwriteln!(self.src, "Ok({camel} {{");
        for (name, _) in self.exports.fields.iter() {
            uwriteln!(self.src, "{name},");
        }
        uwriteln!(self.src, "}})");
        uwriteln!(self.src, "}}"); // close `fn load`
        uwriteln!(self.src, "}}"); // close `impl {camel}Indices`

        uwriteln!(
            self.src,
            "impl {camel} {{
                /// Convenience wrapper around [`{camel}Pre::new`] and
                /// [`{camel}Pre::instantiate{async__}`].
                pub {async_} fn instantiate{async__}<_T: 'static>(
                    store: impl {wt}::AsContextMut<Data = _T>,
                    component: &{wt}::component::Component,
                    linker: &{wt}::component::Linker<_T>,
                ) -> {wt}::Result<{camel}>
                    {where_clause}
                {{
                    let pre = linker.instantiate_pre(component)?;
                    {camel}Pre::new(pre)?.instantiate{async__}(store){await_}
                }}

                /// Convenience wrapper around [`{camel}Indices::new`] and
                /// [`{camel}Indices::load`].
                pub fn new(
                    mut store: impl {wt}::AsContextMut,
                    instance: &{wt}::component::Instance,
                ) -> {wt}::Result<{camel}> {{
                    let indices = {camel}Indices::new(&instance.instance_pre(&store))?;
                    indices.load(&mut store, instance)
                }}
            ",
        );
        self.world_add_to_linker(resolve, world, world_trait.as_ref());

        for func in self.exports.funcs.iter() {
            self.src.push_str(func);
        }

        uwriteln!(self.src, "}}"); // close `impl {camel}`

        uwriteln!(self.src, "}};"); // close `const _: () = ...
    }

    fn finish(&mut self, resolve: &Resolve, world: WorldId) -> anyhow::Result<String> {
        let remapping_keys = self.opts.with.keys().cloned().collect::<HashSet<String>>();

        let mut unused_keys = remapping_keys
            .difference(&self.used_with_opts)
            .map(|s| s.as_str())
            .collect::<Vec<&str>>();

        unused_keys.sort();

        if !unused_keys.is_empty() {
            anyhow::bail!(
                "interfaces were specified in the `with` config option but are not referenced in the target world: {unused_keys:?}"
            );
        }

        if !self.opts.only_interfaces {
            self.build_world_struct(resolve, world)
        }

        if let TrappableImports::Only(only) = &self.opts.trappable_imports {
            let mut unused_imports = Vec::from_iter(
                only.difference(&self.used_trappable_imports_opts)
                    .map(|s| s.as_str()),
            );

            if !unused_imports.is_empty() {
                unused_imports.sort();
                anyhow::bail!(
                    "names specified in the `trappable_imports` config option but are not referenced in the target world: {unused_imports:?}"
                );
            }
        }

        let imports = mem::take(&mut self.import_interfaces);
        self.emit_modules(
            imports
                .into_iter()
                .map(|(_, id, module, path)| (id, module, path))
                .collect(),
        );

        let exports = mem::take(&mut self.exports.modules);
        self.emit_modules(exports);

        let mut src = mem::take(&mut self.src);
        if self.opts.rustfmt {
            let mut child = Command::new("rustfmt")
                .arg("--edition=2018")
                .stdin(Stdio::piped())
                .stdout(Stdio::piped())
                .spawn()
                .expect("failed to spawn `rustfmt`");
            child
                .stdin
                .take()
                .unwrap()
                .write_all(src.as_bytes())
                .unwrap();
            src.as_mut_string().truncate(0);
            child
                .stdout
                .take()
                .unwrap()
                .read_to_string(src.as_mut_string())
                .unwrap();
            let status = child.wait().unwrap();
            assert!(status.success());
        }

        Ok(src.into())
    }

    fn emit_modules(&mut self, modules: Vec<(InterfaceId, String, InterfaceName)>) {
        #[derive(Default)]
        struct Module {
            submodules: BTreeMap<String, Module>,
            contents: Vec<String>,
        }
        let mut map = Module::default();
        for (_, module, name) in modules {
            let path = match name {
                InterfaceName::Remapped { local_path, .. } => local_path,
                InterfaceName::Path(path) => path,
            };
            let mut cur = &mut map;
            for name in path[..path.len() - 1].iter() {
                cur = cur
                    .submodules
                    .entry(name.clone())
                    .or_insert(Module::default());
            }
            cur.contents.push(module);
        }

        emit(&mut self.src, map);

        fn emit(me: &mut Source, module: Module) {
            for (name, submodule) in module.submodules {
                uwriteln!(me, "pub mod {name} {{");
                emit(me, submodule);
                uwriteln!(me, "}}");
            }
            for submodule in module.contents {
                uwriteln!(me, "{submodule}");
            }
        }
    }

    /// Attempts to find the `key`, possibly with the resource projection
    /// `item`, within the `with` map provided to bindings configuration.
    fn lookup_replacement(
        &mut self,
        resolve: &Resolve,
        key: &WorldKey,
        item: Option<&str>,
    ) -> Option<String> {
        let item = match item {
            Some(item) => LookupItem::Name(item),
            None => LookupItem::None,
        };

        for (lookup, mut projection) in lookup_keys(resolve, key, item) {
            if let Some(renamed) = self.opts.with.get(&lookup) {
                projection.push(renamed.clone());
                projection.reverse();
                self.used_with_opts.insert(lookup);
                return Some(projection.join("::"));
            }
        }

        None
    }

    fn wasmtime_path(&self) -> String {
        self.opts
            .wasmtime_crate
            .clone()
            .unwrap_or("wasmtime".to_string())
    }
}

enum LookupItem<'a> {
    None,
    Name(&'a str),
    InterfaceNoPop,
}

fn lookup_keys(
    resolve: &Resolve,
    key: &WorldKey,
    item: LookupItem<'_>,
) -> Vec<(String, Vec<String>)> {
    struct Name<'a> {
        prefix: Prefix,
        item: Option<&'a str>,
    }

    #[derive(Copy, Clone)]
    enum Prefix {
        Namespace(PackageId),
        UnversionedPackage(PackageId),
        VersionedPackage(PackageId),
        UnversionedInterface(InterfaceId),
        VersionedInterface(InterfaceId),
    }

    let prefix = match key {
        WorldKey::Interface(id) => Prefix::VersionedInterface(*id),

        // Non-interface-keyed names don't get the lookup logic below,
        // they're relatively uncommon so only lookup the precise key here.
        WorldKey::Name(key) => {
            let to_lookup = match item {
                LookupItem::Name(item) => format!("{key}/{item}"),
                LookupItem::None | LookupItem::InterfaceNoPop => key.to_string(),
            };
            return vec![(to_lookup, Vec::new())];
        }
    };

    // Here names are iteratively attempted as `key` + `item` is "walked to
    // its root" and each attempt is consulted in `self.opts.with`. This
    // loop will start at the leaf, the most specific path, and then walk to
    // the root, popping items, trying to find a result.
    //
    // Each time a name is "popped" the projection from the next path is
    // pushed onto `projection`. This means that if we actually find a match
    // then `projection` is a collection of namespaces that results in the
    // final replacement name.
    let (interface_required, item) = match item {
        LookupItem::None => (false, None),
        LookupItem::Name(s) => (false, Some(s)),
        LookupItem::InterfaceNoPop => (true, None),
    };
    let mut name = Name { prefix, item };
    let mut projection = Vec::new();
    let mut ret = Vec::new();
    loop {
        let lookup = name.lookup_key(resolve);
        ret.push((lookup, projection.clone()));
        if !name.pop(resolve, &mut projection) {
            break;
        }
        if interface_required {
            match name.prefix {
                Prefix::VersionedInterface(_) | Prefix::UnversionedInterface(_) => {}
                _ => break,
            }
        }
    }

    return ret;

    impl<'a> Name<'a> {
        fn lookup_key(&self, resolve: &Resolve) -> String {
            let mut s = self.prefix.lookup_key(resolve);
            if let Some(item) = self.item {
                s.push_str("/");
                s.push_str(item);
            }
            s
        }

        fn pop(&mut self, resolve: &'a Resolve, projection: &mut Vec<String>) -> bool {
            match (self.item, self.prefix) {
                // If this is a versioned resource name, try the unversioned
                // resource name next.
                (Some(_), Prefix::VersionedInterface(id)) => {
                    self.prefix = Prefix::UnversionedInterface(id);
                    true
                }
                // If this is an unversioned resource name then time to
                // ignore the resource itself and move on to the next most
                // specific item, versioned interface names.
                (Some(item), Prefix::UnversionedInterface(id)) => {
                    self.prefix = Prefix::VersionedInterface(id);
                    self.item = None;
                    projection.push(item.to_upper_camel_case());
                    true
                }
                (Some(_), _) => unreachable!(),
                (None, _) => self.prefix.pop(resolve, projection),
            }
        }
    }

    impl Prefix {
        fn lookup_key(&self, resolve: &Resolve) -> String {
            match *self {
                Prefix::Namespace(id) => resolve.packages[id].name.namespace.clone(),
                Prefix::UnversionedPackage(id) => {
                    let mut name = resolve.packages[id].name.clone();
                    name.version = None;
                    name.to_string()
                }
                Prefix::VersionedPackage(id) => resolve.packages[id].name.to_string(),
                Prefix::UnversionedInterface(id) => {
                    let id = resolve.id_of(id).unwrap();
                    match id.find('@') {
                        Some(i) => id[..i].to_string(),
                        None => id,
                    }
                }
                Prefix::VersionedInterface(id) => resolve.id_of(id).unwrap(),
            }
        }

        fn pop(&mut self, resolve: &Resolve, projection: &mut Vec<String>) -> bool {
            *self = match *self {
                // try the unversioned interface next
                Prefix::VersionedInterface(id) => Prefix::UnversionedInterface(id),
                // try this interface's versioned package next
                Prefix::UnversionedInterface(id) => {
                    let iface = &resolve.interfaces[id];
                    let name = iface.name.as_ref().unwrap();
                    projection.push(to_rust_ident(name));
                    Prefix::VersionedPackage(iface.package.unwrap())
                }
                // try the unversioned package next
                Prefix::VersionedPackage(id) => Prefix::UnversionedPackage(id),
                // try this package's namespace next
                Prefix::UnversionedPackage(id) => {
                    let name = &resolve.packages[id].name;
                    projection.push(to_rust_ident(&name.name));
                    Prefix::Namespace(id)
                }
                // nothing left to try any more
                Prefix::Namespace(_) => return false,
            };
            true
        }
    }
}

impl Wasmtime {
    fn has_world_imports_trait(&self, resolve: &Resolve, world: WorldId) -> bool {
        !self.import_functions.is_empty() || get_world_resources(resolve, world).count() > 0
    }

    fn world_imports_trait(&mut self, resolve: &Resolve, world: WorldId) -> Option<GeneratedTrait> {
        if !self.has_world_imports_trait(resolve, world) {
            return None;
        }

        let world_camel = to_rust_upper_camel_case(&resolve.worlds[world].name);

<<<<<<< HEAD
        if let CallStyle::Async | CallStyle::Concurrent = self.opts.call_style() {
            uwriteln!(
                self.src,
                "#[{wt}::component::__internal::trait_variant_make(::core::marker::Send)]",
            );
        }

=======
>>>>>>> a6065df9
        let functions = self.import_functions.clone();
        let mut generator = InterfaceGenerator::new(self, resolve);
        let generated_trait = generator.generate_trait(
            &format!("{world_camel}Imports"),
            &functions
                .iter()
                .filter(|f| f.kind.resource().is_none())
                .collect::<Vec<_>>(),
            &[],
            &get_world_resources(resolve, world).collect::<Vec<_>>(),
        );
        let src = String::from(mem::take(&mut generator.src));
        self.src.push_str(&src);
        Some(generated_trait)
    }

    fn import_interface_paths(&self) -> Vec<(InterfaceId, String)> {
        self.import_interfaces
            .iter()
            .map(|(_, id, _, name)| {
                let path = match name {
                    InterfaceName::Path(path) => path.join("::"),
                    InterfaceName::Remapped { name_at_root, .. } => name_at_root.clone(),
                };
                (*id, path)
            })
            .collect()
    }

    fn import_interface_path(&self, id: &InterfaceId) -> String {
        match &self.interface_names[id] {
            InterfaceName::Path(path) => path.join("::"),
            InterfaceName::Remapped { name_at_root, .. } => name_at_root.clone(),
        }
    }

    fn import_interface_any_concurrent(&self, resolve: &Resolve, id: InterfaceId) -> bool {
        for (key, id2, ..) in self.import_interfaces.iter() {
            if id != *id2 {
                continue;
            }

            let key = resolve.name_world_key(key);
            return resolve.interfaces[id].functions.iter().any(|(name, _)| {
                self.opts.import_call_style(Some(&key), name) == CallStyle::Concurrent
            });
        }
        unreachable!()
    }

    fn world_host_traits(
        &self,
        resolve: &Resolve,
        world_trait: Option<&GeneratedTrait>,
    ) -> (Vec<String>, Vec<String>) {
        let mut sync = Vec::new();
        let mut concurrent = Vec::new();
        for (id, path) in self.import_interface_paths() {
            sync.push(format!("{path}::Host"));
            if self.import_interface_any_concurrent(resolve, id) {
                concurrent.push(format!("{path}::HostConcurrent"));
            }
        }
        if let Some(world_trait) = world_trait {
            sync.push(world_trait.name.clone());
            concurrent.extend(world_trait.concurrent_name.clone());
        }
        if let CallStyle::Async | CallStyle::Concurrent = self.opts.call_style() {
            sync.push("Send".to_string());
            if !concurrent.is_empty() {
                concurrent.push("Send".to_string());
            }
        }
        (sync, concurrent)
    }

    fn world_add_to_linker(
        &mut self,
        resolve: &Resolve,
        world: WorldId,
        world_trait: Option<&GeneratedTrait>,
    ) {
        let has_world_imports_trait = self.has_world_imports_trait(resolve, world);
        if self.import_interfaces.is_empty() && !has_world_imports_trait {
            return;
        }

        let (options_param, options_arg) = if self.world_link_options.has_any() {
            ("options: &LinkOptions,", ", options")
        } else {
            ("", "")
        };

        let opt_t_send_bound = if self.opts.is_store_data_send() {
            "+ Send"
        } else {
            ""
        };

        let wt = self.wasmtime_path();
        if let Some(world_trait) = world_trait {
            let d_bound = match &world_trait.concurrent_name {
                Some(name) => name.clone(),
                None => format!("{wt}::component::HasData"),
            };
            uwrite!(
                self.src,
                "
                    pub fn add_to_linker_imports<T, D>(
                        linker: &mut {wt}::component::Linker<T>,
                        {options_param}
                        host_getter: fn(&mut T) -> D::Data<'_>,
                    ) -> {wt}::Result<()>
                        where
                            D: {d_bound},
                            for<'a> D::Data<'a>: {name},
                            T: 'static {opt_t_send_bound}
                    {{
                        let mut linker = linker.root();
                ",
                name = world_trait.name,
            );
            let gate = FeatureGate::open(&mut self.src, &resolve.worlds[world].stability);
            for (ty, name) in get_world_resources(resolve, world) {
                Self::generate_add_resource_to_linker(
                    None,
                    &mut self.src,
                    &self.opts,
                    &wt,
                    "linker",
                    name,
                    &resolve.types[ty].stability,
                );
            }
            for f in self.import_functions.clone() {
                let mut generator = InterfaceGenerator::new(self, resolve);
                generator.generate_add_function_to_linker(TypeOwner::World(world), &f, "linker");
                let src = String::from(generator.src);
                self.src.push_str(&src);
                self.src.push_str("\n");
            }
            gate.close(&mut self.src);
            uwriteln!(self.src, "Ok(())\n}}");
        }

        let (sync_bounds, concurrent_bounds) = self.world_host_traits(resolve, world_trait);
        let sync_bounds = sync_bounds.join(" + ");
        let concurrent_bounds = concurrent_bounds.join(" + ");
        let d_bounds = if !concurrent_bounds.is_empty() {
            concurrent_bounds
        } else {
            format!("{wt}::component::HasData")
        };

        uwriteln!(
            self.src,
            "
                pub fn add_to_linker<T, D>(
                    linker: &mut {wt}::component::Linker<T>,
                    {options_param}
                    host_getter: fn(&mut T) -> D::Data<'_>,
                ) -> {wt}::Result<()>
                    where
                        D: {d_bounds},
                        for<'a> D::Data<'a>: {sync_bounds},
                        T: 'static {opt_t_send_bound}
                {{
            "
        );
        let gate = FeatureGate::open(&mut self.src, &resolve.worlds[world].stability);
        if has_world_imports_trait {
            uwriteln!(
                self.src,
                "Self::add_to_linker_imports::<T, D>(linker {options_arg}, host_getter)?;"
            );
        }
        for (interface_id, path) in self.import_interface_paths() {
            let options_arg = if self.interface_link_options[&interface_id].has_any() {
                ", &options.into()"
            } else {
                ""
            };

            let import_stability = resolve.worlds[world]
                .imports
                .iter()
                .filter_map(|(_, i)| match i {
                    WorldItem::Interface { id, stability } if *id == interface_id => {
                        Some(stability.clone())
                    }
                    _ => None,
                })
                .next()
                .unwrap_or(Stability::Unknown);

            let gate = FeatureGate::open(&mut self.src, &import_stability);
            uwriteln!(
                self.src,
                "{path}::add_to_linker::<T, D>(linker {options_arg}, host_getter)?;"
            );
            gate.close(&mut self.src);
        }
        gate.close(&mut self.src);
        uwriteln!(self.src, "Ok(())\n}}");
    }

    fn generate_add_resource_to_linker(
        qualifier: Option<&str>,
        src: &mut Source,
        opts: &Opts,
        wt: &str,
        inst: &str,
        name: &str,
        stability: &Stability,
    ) {
        let gate = FeatureGate::open(src, stability);
        let camel = name.to_upper_camel_case();
        if let CallStyle::Async | CallStyle::Concurrent = opts.drop_call_style(qualifier, name) {
            uwriteln!(
                src,
                "{inst}.resource_async(
                    \"{name}\",
                    {wt}::component::ResourceType::host::<{camel}>(),
                    move |mut store, rep| {{
                        {wt}::component::__internal::Box::new(async move {{
                            Host{camel}::drop(&mut host_getter(store.data_mut()), {wt}::component::Resource::new_own(rep)).await
                        }})
                    }},
                )?;"
            )
        } else {
            uwriteln!(
                src,
                "{inst}.resource(
                    \"{name}\",
                    {wt}::component::ResourceType::host::<{camel}>(),
                    move |mut store, rep| -> {wt}::Result<()> {{
                        Host{camel}::drop(&mut host_getter(store.data_mut()), {wt}::component::Resource::new_own(rep))
                    }},
                )?;"
            )
        }
        gate.close(src);
    }
}

struct InterfaceGenerator<'a> {
    src: Source,
    generator: &'a mut Wasmtime,
    resolve: &'a Resolve,
    current_interface: Option<(InterfaceId, &'a WorldKey, bool)>,
}

impl<'a> InterfaceGenerator<'a> {
    fn new(generator: &'a mut Wasmtime, resolve: &'a Resolve) -> InterfaceGenerator<'a> {
        InterfaceGenerator {
            src: Source::default(),
            generator,
            resolve,
            current_interface: None,
        }
    }

    fn types_imported(&self) -> bool {
        match self.current_interface {
            Some((_, _, is_export)) => !is_export,
            None => true,
        }
    }

    fn types(&mut self, id: InterfaceId) {
        for (name, id) in self.resolve.interfaces[id].types.iter() {
            self.define_type(name, *id);
        }
    }

    fn define_type(&mut self, name: &str, id: TypeId) {
        let ty = &self.resolve.types[id];
        match &ty.kind {
            TypeDefKind::Record(record) => self.type_record(id, name, record, &ty.docs),
            TypeDefKind::Flags(flags) => self.type_flags(id, name, flags, &ty.docs),
            TypeDefKind::Tuple(tuple) => self.type_tuple(id, name, tuple, &ty.docs),
            TypeDefKind::Enum(enum_) => self.type_enum(id, name, enum_, &ty.docs),
            TypeDefKind::Variant(variant) => self.type_variant(id, name, variant, &ty.docs),
            TypeDefKind::Option(t) => self.type_option(id, name, t, &ty.docs),
            TypeDefKind::Result(r) => self.type_result(id, name, r, &ty.docs),
            TypeDefKind::List(t) => self.type_list(id, name, t, &ty.docs),
            TypeDefKind::Type(t) => self.type_alias(id, name, t, &ty.docs),
            TypeDefKind::Future(t) => self.type_future(id, name, t.as_ref(), &ty.docs),
            TypeDefKind::Stream(t) => self.type_stream(id, name, t.as_ref(), &ty.docs),
            TypeDefKind::Handle(handle) => self.type_handle(id, name, handle, &ty.docs),
            TypeDefKind::Resource => self.type_resource(id, name, ty, &ty.docs),
            TypeDefKind::Unknown => unreachable!(),
            TypeDefKind::FixedSizeList(..) => todo!(),
        }
    }

    fn type_handle(&mut self, id: TypeId, name: &str, handle: &Handle, docs: &Docs) {
        self.rustdoc(docs);
        let name = name.to_upper_camel_case();
        uwriteln!(self.src, "pub type {name} = ");
        self.print_handle(handle);
        self.push_str(";\n");
        self.assert_type(id, &name);
    }

    fn type_resource(&mut self, id: TypeId, name: &str, _resource: &TypeDef, docs: &Docs) {
        let camel = name.to_upper_camel_case();
        let wt = self.generator.wasmtime_path();

        if self.types_imported() {
            self.rustdoc(docs);

            let replacement = match self.current_interface {
                Some((_, key, _)) => {
                    self.generator
                        .lookup_replacement(self.resolve, key, Some(name))
                }
                None => {
                    self.generator.used_with_opts.insert(name.into());
                    self.generator.opts.with.get(name).cloned()
                }
            };
            match replacement {
                Some(path) => {
                    uwriteln!(
                        self.src,
                        "pub use {}{path} as {camel};",
                        self.path_to_root()
                    );
                }
                None => {
                    uwriteln!(self.src, "pub enum {camel} {{}}");
                }
            }

            // Generate resource trait

            let functions = get_resource_functions(self.resolve, id);
            self.generate_trait(
                &format!("Host{camel}"),
                &functions,
                &[ExtraTraitMethod::ResourceDrop { name }],
                &[],
            );
        } else {
            self.rustdoc(docs);
            uwriteln!(
                self.src,
                "
                    pub type {camel} = {wt}::component::ResourceAny;

                    pub struct Guest{camel}<'a> {{
                        funcs: &'a Guest,
                    }}
                "
            );
        }
    }

    fn type_record(&mut self, id: TypeId, _name: &str, record: &Record, docs: &Docs) {
        let info = self.info(id);
        let wt = self.generator.wasmtime_path();

        // We use a BTree set to make sure we don't have any duplicates and we have a stable order
        let additional_derives: BTreeSet<String> = self
            .generator
            .opts
            .additional_derive_attributes
            .iter()
            .cloned()
            .collect();

        for (name, mode) in self.modes_of(id) {
            let lt = self.lifetime_for(&info, mode);
            self.rustdoc(docs);

            let mut derives = additional_derives.clone();

            uwriteln!(self.src, "#[derive({wt}::component::ComponentType)]");
            if lt.is_none() {
                uwriteln!(self.src, "#[derive({wt}::component::Lift)]");
            }
            uwriteln!(self.src, "#[derive({wt}::component::Lower)]");
            self.push_str("#[component(record)]\n");
            if let Some(path) = &self.generator.opts.wasmtime_crate {
                uwriteln!(self.src, "#[component(wasmtime_crate = {path})]\n");
            }

            if info.is_copy() {
                derives.extend(["Copy", "Clone"].into_iter().map(|s| s.to_string()));
            } else if info.is_clone() {
                derives.insert("Clone".to_string());
            }

            if !derives.is_empty() {
                self.push_str("#[derive(");
                self.push_str(&derives.into_iter().collect::<Vec<_>>().join(", "));
                self.push_str(")]\n")
            }

            self.push_str(&format!("pub struct {name}"));
            self.print_generics(lt);
            self.push_str(" {\n");
            for field in record.fields.iter() {
                self.rustdoc(&field.docs);
                self.push_str(&format!("#[component(name = \"{}\")]\n", field.name));
                self.push_str("pub ");
                self.push_str(&to_rust_ident(&field.name));
                self.push_str(": ");
                self.print_ty(&field.ty, mode);
                self.push_str(",\n");
            }
            self.push_str("}\n");

            self.push_str("impl");
            self.print_generics(lt);
            self.push_str(" core::fmt::Debug for ");
            self.push_str(&name);
            self.print_generics(lt);
            self.push_str(" {\n");
            self.push_str(
                "fn fmt(&self, f: &mut core::fmt::Formatter<'_>) -> core::fmt::Result {\n",
            );
            self.push_str(&format!("f.debug_struct(\"{name}\")"));
            for field in record.fields.iter() {
                self.push_str(&format!(
                    ".field(\"{}\", &self.{})",
                    field.name,
                    to_rust_ident(&field.name)
                ));
            }
            self.push_str(".finish()\n");
            self.push_str("}\n");
            self.push_str("}\n");

            if info.error {
                self.push_str("impl");
                self.print_generics(lt);
                self.push_str(" core::fmt::Display for ");
                self.push_str(&name);
                self.print_generics(lt);
                self.push_str(" {\n");
                self.push_str(
                    "fn fmt(&self, f: &mut core::fmt::Formatter<'_>) -> core::fmt::Result {\n",
                );
                self.push_str("write!(f, \"{:?}\", self)\n");
                self.push_str("}\n");
                self.push_str("}\n");

                self.push_str("impl core::error::Error for ");
                self.push_str(&name);
                self.push_str("{}\n");
            }
            self.assert_type(id, &name);
        }
    }

    fn type_tuple(&mut self, id: TypeId, _name: &str, tuple: &Tuple, docs: &Docs) {
        let info = self.info(id);
        for (name, mode) in self.modes_of(id) {
            let lt = self.lifetime_for(&info, mode);
            self.rustdoc(docs);
            self.push_str(&format!("pub type {name}"));
            self.print_generics(lt);
            self.push_str(" = (");
            for ty in tuple.types.iter() {
                self.print_ty(ty, mode);
                self.push_str(",");
            }
            self.push_str(");\n");
            self.assert_type(id, &name);
        }
    }

    fn type_flags(&mut self, id: TypeId, name: &str, flags: &Flags, docs: &Docs) {
        self.rustdoc(docs);
        let wt = self.generator.wasmtime_path();
        let rust_name = to_rust_upper_camel_case(name);
        uwriteln!(self.src, "{wt}::component::flags!(\n");
        self.src.push_str(&format!("{rust_name} {{\n"));
        for flag in flags.flags.iter() {
            // TODO wasmtime-component-macro doesn't support docs for flags rn
            uwrite!(
                self.src,
                "#[component(name=\"{}\")] const {};\n",
                flag.name,
                flag.name.to_shouty_snake_case()
            );
        }
        self.src.push_str("}\n");
        self.src.push_str(");\n\n");
        self.assert_type(id, &rust_name);
    }

    fn type_variant(&mut self, id: TypeId, _name: &str, variant: &Variant, docs: &Docs) {
        self.print_rust_enum(
            id,
            variant.cases.iter().map(|c| {
                (
                    c.name.to_upper_camel_case(),
                    Some(c.name.clone()),
                    &c.docs,
                    c.ty.as_ref(),
                )
            }),
            docs,
            "variant",
        );
    }

    fn type_option(&mut self, id: TypeId, _name: &str, payload: &Type, docs: &Docs) {
        let info = self.info(id);

        for (name, mode) in self.modes_of(id) {
            self.rustdoc(docs);
            let lt = self.lifetime_for(&info, mode);
            self.push_str(&format!("pub type {name}"));
            self.print_generics(lt);
            self.push_str("= Option<");
            self.print_ty(payload, mode);
            self.push_str(">;\n");
            self.assert_type(id, &name);
        }
    }

    // Emit a double-check that the wit-parser-understood size of a type agrees
    // with the Wasmtime-understood size of a type.
    fn assert_type(&mut self, id: TypeId, name: &str) {
        self.push_str("const _: () = {\n");
        let wt = self.generator.wasmtime_path();
        uwriteln!(
            self.src,
            "assert!({} == <{name} as {wt}::component::ComponentType>::SIZE32);",
            self.generator.sizes.size(&Type::Id(id)).size_wasm32(),
        );
        uwriteln!(
            self.src,
            "assert!({} == <{name} as {wt}::component::ComponentType>::ALIGN32);",
            self.generator.sizes.align(&Type::Id(id)).align_wasm32(),
        );
        self.push_str("};\n");
    }

    fn print_rust_enum<'b>(
        &mut self,
        id: TypeId,
        cases: impl IntoIterator<Item = (String, Option<String>, &'b Docs, Option<&'b Type>)> + Clone,
        docs: &Docs,
        derive_component: &str,
    ) where
        Self: Sized,
    {
        let info = self.info(id);
        let wt = self.generator.wasmtime_path();

        // We use a BTree set to make sure we don't have any duplicates and we have a stable order
        let additional_derives: BTreeSet<String> = self
            .generator
            .opts
            .additional_derive_attributes
            .iter()
            .cloned()
            .collect();

        for (name, mode) in self.modes_of(id) {
            let name = to_rust_upper_camel_case(&name);

            let mut derives = additional_derives.clone();

            self.rustdoc(docs);
            let lt = self.lifetime_for(&info, mode);
            uwriteln!(self.src, "#[derive({wt}::component::ComponentType)]");
            if lt.is_none() {
                uwriteln!(self.src, "#[derive({wt}::component::Lift)]");
            }
            uwriteln!(self.src, "#[derive({wt}::component::Lower)]");
            self.push_str(&format!("#[component({derive_component})]\n"));
            if let Some(path) = &self.generator.opts.wasmtime_crate {
                uwriteln!(self.src, "#[component(wasmtime_crate = {path})]\n");
            }
            if info.is_copy() {
                derives.extend(["Copy", "Clone"].into_iter().map(|s| s.to_string()));
            } else if info.is_clone() {
                derives.insert("Clone".to_string());
            }

            if !derives.is_empty() {
                self.push_str("#[derive(");
                self.push_str(&derives.into_iter().collect::<Vec<_>>().join(", "));
                self.push_str(")]\n")
            }

            self.push_str(&format!("pub enum {name}"));
            self.print_generics(lt);
            self.push_str("{\n");
            for (case_name, component_name, docs, payload) in cases.clone() {
                self.rustdoc(docs);
                if let Some(n) = component_name {
                    self.push_str(&format!("#[component(name = \"{n}\")] "));
                }
                self.push_str(&case_name);
                if let Some(ty) = payload {
                    self.push_str("(");
                    self.print_ty(ty, mode);
                    self.push_str(")")
                }
                self.push_str(",\n");
            }
            self.push_str("}\n");

            self.print_rust_enum_debug(
                id,
                mode,
                &name,
                cases
                    .clone()
                    .into_iter()
                    .map(|(name, _attr, _docs, ty)| (name, ty)),
            );

            if info.error {
                self.push_str("impl");
                self.print_generics(lt);
                self.push_str(" core::fmt::Display for ");
                self.push_str(&name);
                self.print_generics(lt);
                self.push_str(" {\n");
                self.push_str(
                    "fn fmt(&self, f: &mut core::fmt::Formatter<'_>) -> core::fmt::Result {\n",
                );
                self.push_str("write!(f, \"{:?}\", self)\n");
                self.push_str("}\n");
                self.push_str("}\n");

                self.push_str("impl");
                self.print_generics(lt);
                self.push_str(" core::error::Error for ");
                self.push_str(&name);
                self.print_generics(lt);
                self.push_str(" {}\n");
            }

            self.assert_type(id, &name);
        }
    }

    fn print_rust_enum_debug<'b>(
        &mut self,
        id: TypeId,
        mode: TypeMode,
        name: &str,
        cases: impl IntoIterator<Item = (String, Option<&'b Type>)>,
    ) where
        Self: Sized,
    {
        let info = self.info(id);
        let lt = self.lifetime_for(&info, mode);
        self.push_str("impl");
        self.print_generics(lt);
        self.push_str(" core::fmt::Debug for ");
        self.push_str(name);
        self.print_generics(lt);
        self.push_str(" {\n");
        self.push_str("fn fmt(&self, f: &mut core::fmt::Formatter<'_>) -> core::fmt::Result {\n");
        self.push_str("match self {\n");
        for (case_name, payload) in cases {
            self.push_str(name);
            self.push_str("::");
            self.push_str(&case_name);
            if payload.is_some() {
                self.push_str("(e)");
            }
            self.push_str(" => {\n");
            self.push_str(&format!("f.debug_tuple(\"{name}::{case_name}\")"));
            if payload.is_some() {
                self.push_str(".field(e)");
            }
            self.push_str(".finish()\n");
            self.push_str("}\n");
        }
        self.push_str("}\n");
        self.push_str("}\n");
        self.push_str("}\n");
    }

    fn type_result(&mut self, id: TypeId, _name: &str, result: &Result_, docs: &Docs) {
        let info = self.info(id);

        for (name, mode) in self.modes_of(id) {
            self.rustdoc(docs);
            let lt = self.lifetime_for(&info, mode);
            self.push_str(&format!("pub type {name}"));
            self.print_generics(lt);
            self.push_str("= Result<");
            self.print_optional_ty(result.ok.as_ref(), mode);
            self.push_str(",");
            self.print_optional_ty(result.err.as_ref(), mode);
            self.push_str(">;\n");
            self.assert_type(id, &name);
        }
    }

    fn type_enum(&mut self, id: TypeId, name: &str, enum_: &Enum, docs: &Docs) {
        let info = self.info(id);
        let wt = self.generator.wasmtime_path();

        // We use a BTree set to make sure we don't have any duplicates and have a stable order
        let mut derives: BTreeSet<String> = self
            .generator
            .opts
            .additional_derive_attributes
            .iter()
            .cloned()
            .collect();

        derives.extend(
            ["Clone", "Copy", "PartialEq", "Eq"]
                .into_iter()
                .map(|s| s.to_string()),
        );

        let name = to_rust_upper_camel_case(name);
        self.rustdoc(docs);
        uwriteln!(self.src, "#[derive({wt}::component::ComponentType)]");
        uwriteln!(self.src, "#[derive({wt}::component::Lift)]");
        uwriteln!(self.src, "#[derive({wt}::component::Lower)]");
        self.push_str("#[component(enum)]\n");
        if let Some(path) = &self.generator.opts.wasmtime_crate {
            uwriteln!(self.src, "#[component(wasmtime_crate = {path})]\n");
        }

        self.push_str("#[derive(");
        self.push_str(&derives.into_iter().collect::<Vec<_>>().join(", "));
        self.push_str(")]\n");

        let repr = match enum_.cases.len().ilog2() {
            0..=7 => "u8",
            8..=15 => "u16",
            _ => "u32",
        };
        uwriteln!(self.src, "#[repr({repr})]");

        self.push_str(&format!("pub enum {name} {{\n"));
        for case in enum_.cases.iter() {
            self.rustdoc(&case.docs);
            self.push_str(&format!("#[component(name = \"{}\")]", case.name));
            self.push_str(&case.name.to_upper_camel_case());
            self.push_str(",\n");
        }
        self.push_str("}\n");

        // Auto-synthesize an implementation of the standard `Error` trait for
        // error-looking types based on their name.
        if info.error {
            self.push_str("impl ");
            self.push_str(&name);
            self.push_str("{\n");

            self.push_str("pub fn name(&self) -> &'static str {\n");
            self.push_str("match self {\n");
            for case in enum_.cases.iter() {
                self.push_str(&name);
                self.push_str("::");
                self.push_str(&case.name.to_upper_camel_case());
                self.push_str(" => \"");
                self.push_str(case.name.as_str());
                self.push_str("\",\n");
            }
            self.push_str("}\n");
            self.push_str("}\n");

            self.push_str("pub fn message(&self) -> &'static str {\n");
            self.push_str("match self {\n");
            for case in enum_.cases.iter() {
                self.push_str(&name);
                self.push_str("::");
                self.push_str(&case.name.to_upper_camel_case());
                self.push_str(" => \"");
                if let Some(contents) = &case.docs.contents {
                    self.push_str(contents.trim());
                }
                self.push_str("\",\n");
            }
            self.push_str("}\n");
            self.push_str("}\n");

            self.push_str("}\n");

            self.push_str("impl core::fmt::Debug for ");
            self.push_str(&name);
            self.push_str(
                "{\nfn fmt(&self, f: &mut core::fmt::Formatter<'_>) -> core::fmt::Result {\n",
            );
            self.push_str("f.debug_struct(\"");
            self.push_str(&name);
            self.push_str("\")\n");
            self.push_str(".field(\"code\", &(*self as i32))\n");
            self.push_str(".field(\"name\", &self.name())\n");
            self.push_str(".field(\"message\", &self.message())\n");
            self.push_str(".finish()\n");
            self.push_str("}\n");
            self.push_str("}\n");

            self.push_str("impl core::fmt::Display for ");
            self.push_str(&name);
            self.push_str(
                "{\nfn fmt(&self, f: &mut core::fmt::Formatter<'_>) -> core::fmt::Result {\n",
            );
            self.push_str("write!(f, \"{} (error {})\", self.name(), *self as i32)");
            self.push_str("}\n");
            self.push_str("}\n");
            self.push_str("\n");
            self.push_str("impl core::error::Error for ");
            self.push_str(&name);
            self.push_str("{}\n");
        } else {
            self.print_rust_enum_debug(
                id,
                TypeMode::Owned,
                &name,
                enum_
                    .cases
                    .iter()
                    .map(|c| (c.name.to_upper_camel_case(), None)),
            )
        }
        self.assert_type(id, &name);
    }

    fn type_alias(&mut self, id: TypeId, _name: &str, ty: &Type, docs: &Docs) {
        let info = self.info(id);
        for (name, mode) in self.modes_of(id) {
            self.rustdoc(docs);
            self.push_str(&format!("pub type {name}"));
            let lt = self.lifetime_for(&info, mode);
            self.print_generics(lt);
            self.push_str(" = ");
            self.print_ty(ty, mode);
            self.push_str(";\n");
            let def_id = resolve_type_definition_id(self.resolve, id);
            if !matches!(self.resolve().types[def_id].kind, TypeDefKind::Resource) {
                self.assert_type(id, &name);
            }
        }
    }

    fn type_list(&mut self, id: TypeId, _name: &str, ty: &Type, docs: &Docs) {
        let info = self.info(id);
        for (name, mode) in self.modes_of(id) {
            let lt = self.lifetime_for(&info, mode);
            self.rustdoc(docs);
            self.push_str(&format!("pub type {name}"));
            self.print_generics(lt);
            self.push_str(" = ");
            self.print_list(ty, mode);
            self.push_str(";\n");
            self.assert_type(id, &name);
        }
    }

    fn type_stream(&mut self, id: TypeId, name: &str, ty: Option<&Type>, docs: &Docs) {
        self.rustdoc(docs);
        self.push_str(&format!("pub type {name}"));
        self.print_generics(None);
        self.push_str(" = ");
        self.print_stream(ty);
        self.push_str(";\n");
        self.assert_type(id, &name);
    }

    fn type_future(&mut self, id: TypeId, name: &str, ty: Option<&Type>, docs: &Docs) {
        self.rustdoc(docs);
        self.push_str(&format!("pub type {name}"));
        self.print_generics(None);
        self.push_str(" = ");
        self.print_future(ty);
        self.push_str(";\n");
        self.assert_type(id, &name);
    }

    fn print_result_ty(&mut self, result: Option<Type>, mode: TypeMode) {
        match result {
            Some(ty) => self.print_ty(&ty, mode),
            None => self.push_str("()"),
        }
    }

    fn special_case_trappable_error(
        &mut self,
        func: &Function,
    ) -> Option<(&'a Result_, TypeId, String)> {
        self.generator
            .used_trappable_imports_opts
            .insert(func.name.clone());

        let result = func.result?;

        // We fill in a special trappable error type in the case when a function has just one
        // result, which is itself a `result<a, e>`, and the `e` is *not* a primitive
        // (i.e. defined in std) type, and matches the typename given by the user.
        let id = match result {
            Type::Id(id) => id,
            _ => return None,
        };
        let result = match &self.resolve.types[id].kind {
            TypeDefKind::Result(r) => r,
            _ => return None,
        };
        let error_typeid = match result.err? {
            Type::Id(id) => resolve_type_definition_id(&self.resolve, id),
            _ => return None,
        };

        let name = self.generator.trappable_errors.get(&error_typeid)?;

        let mut path = self.path_to_root();
        uwrite!(path, "{name}");
        Some((result, error_typeid, path))
    }

    fn generate_add_to_linker(&mut self, id: InterfaceId, name: &str) {
        let iface = &self.resolve.interfaces[id];
        let owner = TypeOwner::Interface(id);
        let wt = self.generator.wasmtime_path();

        let mut required_conversion_traits = IndexSet::new();
        let extra_functions = {
            let mut functions = Vec::new();
            let mut errors_converted = IndexMap::new();
            let mut my_error_types = iface
                .types
                .iter()
                .filter(|(_, id)| self.generator.trappable_errors.contains_key(*id))
                .map(|(_, id)| *id)
                .collect::<Vec<_>>();
            my_error_types.extend(
                iface
                    .functions
                    .iter()
                    .filter_map(|(_, func)| self.special_case_trappable_error(func))
                    .map(|(_, id, _)| id),
            );
            for err_id in my_error_types {
                let err = &self.resolve.types[resolve_type_definition_id(self.resolve, err_id)];
                let err_name = err.name.as_ref().unwrap();
                let owner = match err.owner {
                    TypeOwner::Interface(i) => i,
                    _ => unimplemented!(),
                };
                match self.path_to_interface(owner) {
                    Some(path) => {
                        required_conversion_traits.insert(format!("{path}::Host"));
                    }
                    None => {
                        if errors_converted.insert(err_name, err_id).is_none() {
                            functions.push(ExtraTraitMethod::ErrorConvert {
                                name: err_name,
                                id: err_id,
                            })
                        }
                    }
                }
            }
            functions
        };

        // Generate the `pub trait` which represents the host functionality for
        // this import which additionally inherits from all resource traits
        // for this interface defined by `type_resource`.
        let generated_trait = self.generate_trait(
            "Host",
            &iface
                .functions
                .iter()
                .filter_map(|(_, f)| {
                    if f.kind.resource().is_none() {
                        Some(f)
                    } else {
                        None
                    }
                })
                .collect::<Vec<_>>(),
            &extra_functions,
            &get_resources(self.resolve, id).collect::<Vec<_>>(),
        );

        let opt_t_send_bound = match self.generator.opts.call_style() {
            CallStyle::Async | CallStyle::Concurrent => "+ Send",
            CallStyle::Sync => "",
        };

        let mut sync_bounds = "Host".to_string();

        for ty in required_conversion_traits {
            uwrite!(sync_bounds, " + {ty}");
        }

        let options_param = if self.generator.interface_link_options[&id].has_any() {
            "options: &LinkOptions,"
        } else {
            ""
        };

        let d_bound = if generated_trait.any_concurrent {
            "HostConcurrent".to_string()
        } else {
            format!("{wt}::component::HasData")
        };
        uwriteln!(
            self.src,
            "
                pub fn add_to_linker<T, D>(
                    linker: &mut {wt}::component::Linker<T>,
                    {options_param}
                    host_getter: fn(&mut T) -> D::Data<'_>,
                ) -> {wt}::Result<()>
                    where
                        D: {d_bound},
                        for<'a> D::Data<'a>: {sync_bounds},
                        T: 'static {opt_t_send_bound},
                {{
            "
        );

        let gate = FeatureGate::open(&mut self.src, &iface.stability);
        uwriteln!(self.src, "let mut inst = linker.instance(\"{name}\")?;");

        for (ty, name) in get_resources(self.resolve, id) {
            Wasmtime::generate_add_resource_to_linker(
                self.qualifier().as_deref(),
                &mut self.src,
                &self.generator.opts,
                &wt,
                "inst",
                name,
                &self.resolve.types[ty].stability,
            );
        }

        for (_, func) in iface.functions.iter() {
            self.generate_add_function_to_linker(owner, func, "inst");
        }
        gate.close(&mut self.src);
        uwriteln!(self.src, "Ok(())");
        uwriteln!(self.src, "}}");
    }

    fn qualifier(&self) -> Option<String> {
        self.current_interface
            .map(|(_, key, _)| self.resolve.name_world_key(key))
    }

    fn generate_add_function_to_linker(&mut self, owner: TypeOwner, func: &Function, linker: &str) {
        let gate = FeatureGate::open(&mut self.src, &func.stability);
        uwrite!(
            self.src,
            "{linker}.{}(\"{}\", ",
            match self.import_call_style(func) {
                CallStyle::Sync => "func_wrap",
                CallStyle::Async => "func_wrap_async",
                CallStyle::Concurrent => "func_wrap_concurrent",
            },
            func.name
        );
        self.generate_guest_import_closure(owner, func);
        uwriteln!(self.src, ")?;");
        gate.close(&mut self.src);
    }

    fn generate_guest_import_closure(&mut self, owner: TypeOwner, func: &Function) {
        // Generate the closure that's passed to a `Linker`, the final piece of
        // codegen here.

        let style = self.import_call_style(func);

        let wt = self.generator.wasmtime_path();
        if let CallStyle::Concurrent = style {
            uwrite!(
                self.src,
                "move |caller: &mut {wt}::component::Accessor::<T>, ("
            );
        } else {
            uwrite!(
                self.src,
                "move |mut caller: {wt}::StoreContextMut<'_, T>, ("
            );
        }
        for (i, _param) in func.params.iter().enumerate() {
            uwrite!(self.src, "arg{},", i);
        }
        self.src.push_str(") : (");

        for (_, ty) in func.params.iter() {
            // Lift is required to be implied for this type, so we can't use
            // a borrowed type:
            self.print_ty(ty, TypeMode::Owned);
            self.src.push_str(", ");
        }
        self.src.push_str(")| {\n");

        if self.generator.opts.tracing {
            if let CallStyle::Async | CallStyle::Concurrent = style {
                self.src.push_str("use tracing::Instrument;\n");
            }

            uwrite!(
                self.src,
                "
                   let span = tracing::span!(
                       tracing::Level::TRACE,
                       \"wit-bindgen import\",
                       module = \"{}\",
                       function = \"{}\",
                   );
               ",
                match owner {
                    TypeOwner::Interface(id) => self.resolve.interfaces[id]
                        .name
                        .as_deref()
                        .unwrap_or("<no module>"),
                    TypeOwner::World(id) => &self.resolve.worlds[id].name,
                    TypeOwner::None => "<no owner>",
                },
                func.name,
            );
        }

        match &style {
            CallStyle::Async => {
                uwriteln!(
                    self.src,
                    "{wt}::component::__internal::Box::new(async move {{"
                );
            }
            CallStyle::Concurrent => {
                uwriteln!(
                    self.src,
                    "{wt}::component::__internal::Box::pin(async move {{
                        let accessor = &mut unsafe {{ caller.with_data(host_getter) }};
                    "
                );
            }
            CallStyle::Sync => {
                // Only directly enter the span if the function is sync. Otherwise
                // we use tracing::Instrument to ensure that the span is not entered
                // across an await point.
                if self.generator.opts.tracing {
                    self.push_str("let _enter = span.enter();\n");
                }
            }
        }

        if self.generator.opts.tracing {
            let mut event_fields = func
                .params
                .iter()
                .enumerate()
                .map(|(i, (name, ty))| {
                    let name = to_rust_ident(&name);
                    formatting_for_arg(&name, i, *ty, &self.generator.opts, &self.resolve)
                })
                .collect::<Vec<String>>();
            event_fields.push(format!("\"call\""));
            uwrite!(
                self.src,
                "tracing::event!(tracing::Level::TRACE, {});\n",
                event_fields.join(", ")
            );
        }

        if !matches!(style, CallStyle::Concurrent) {
            self.src
                .push_str("let host = &mut host_getter(caller.data_mut());\n");
        }
        let func_name = rust_function_name(func);
        let host_trait = match func.kind.resource() {
            None => match owner {
                TypeOwner::World(id) => format!(
                    "{}Imports",
                    rust::to_rust_upper_camel_case(&self.resolve.worlds[id].name)
                ),
                _ => "Host".to_string(),
            },
            Some(id) => {
                let resource = self.resolve.types[id]
                    .name
                    .as_ref()
                    .unwrap()
                    .to_upper_camel_case();
                format!("Host{resource}")
            }
        };

        if let CallStyle::Concurrent = &style {
            uwrite!(
                self.src,
                "let r = <D as {host_trait}Concurrent>::{func_name}(accessor, "
            );
        } else {
            uwrite!(self.src, "let r = {host_trait}::{func_name}(host, ");
        }

        for (i, _) in func.params.iter().enumerate() {
            uwrite!(self.src, "arg{},", i);
        }

        self.src.push_str(match &style {
            CallStyle::Sync => ");\n",
            CallStyle::Async | CallStyle::Concurrent => ").await;\n",
        });

        if self.generator.opts.tracing {
            uwrite!(
                self.src,
                "tracing::event!(tracing::Level::TRACE, {}, \"return\");",
                formatting_for_results(func.result, &self.generator.opts, &self.resolve)
            );
        }

        if !self.generator.opts.trappable_imports.can_trap(&func) {
            if func.result.is_some() {
                uwrite!(self.src, "Ok((r,))\n");
            } else {
                uwrite!(self.src, "Ok(r)\n");
            }
        } else if let Some((_, err, _)) = self.special_case_trappable_error(func) {
            let err = &self.resolve.types[resolve_type_definition_id(self.resolve, err)];
            let err_name = err.name.as_ref().unwrap();
            let owner = match err.owner {
                TypeOwner::Interface(i) => i,
                _ => unimplemented!(),
            };
            let convert_trait = match self.path_to_interface(owner) {
                Some(path) => format!("{path}::Host"),
                None => format!("Host"),
            };
            let convert = format!("{}::convert_{}", convert_trait, err_name.to_snake_case());
            uwrite!(
                self.src,
                "Ok((match r {{
                    Ok(a) => Ok(a),
                    Err(e) => Err({convert}(host, e)?),
                }},))"
            );
        } else if func.result.is_some() {
            uwrite!(self.src, "Ok((r?,))\n");
        } else {
            uwrite!(self.src, "r\n");
        }

        match &style {
            CallStyle::Sync => (),
            CallStyle::Async | CallStyle::Concurrent => {
                if self.generator.opts.tracing {
                    self.src.push_str("}.instrument(span))\n");
                } else {
                    self.src.push_str("})\n");
                }
            }
        }

        self.src.push_str("}\n");
    }

    fn generate_function_trait_sig(&mut self, func: &Function, async_sugar: bool) {
        let wt = self.generator.wasmtime_path();
        self.rustdoc(&func.docs);

        let style = self.import_call_style(func);
        if let (CallStyle::Async, _) | (CallStyle::Concurrent, true) = (&style, async_sugar) {
            self.push_str("async ");
        }
        self.push_str("fn ");
        self.push_str(&rust_function_name(func));
        self.push_str(&if let CallStyle::Concurrent = &style {
            format!("<T: 'static>(accessor: &mut {wt}::component::Accessor<T, Self>, ")
        } else {
            "(&mut self, ".to_string()
        });
        self.generate_function_params(func);
        self.push_str(")");
        self.push_str(" -> ");

        if let (CallStyle::Concurrent, false) = (&style, async_sugar) {
            uwrite!(self.src, "impl ::core::future::Future<Output = ");
        }

        self.generate_function_result(func);

        if let CallStyle::Concurrent = style {
            if !async_sugar {
                self.push_str("> + Send where Self: Sized,");
            }
        }
    }

    fn generate_function_params(&mut self, func: &Function) {
        for (name, param) in func.params.iter() {
            let name = to_rust_ident(name);
            self.push_str(&name);
            self.push_str(": ");
            self.print_ty(param, TypeMode::Owned);
            self.push_str(",");
        }
    }

    fn generate_function_result(&mut self, func: &Function) {
        if !self.generator.opts.trappable_imports.can_trap(func) {
            self.print_result_ty(func.result, TypeMode::Owned);
        } else if let Some((r, _id, error_typename)) = self.special_case_trappable_error(func) {
            // Functions which have a single result `result<ok,err>` get special
            // cased to use the host_wasmtime_rust::Error<err>, making it possible
            // for them to trap or use `?` to propagate their errors
            self.push_str("Result<");
            if let Some(ok) = r.ok {
                self.print_ty(&ok, TypeMode::Owned);
            } else {
                self.push_str("()");
            }
            self.push_str(",");
            self.push_str(&error_typename);
            self.push_str(">");
        } else {
            // All other functions get their return values wrapped in an wasmtime::Result.
            // Returning the anyhow::Error case can be used to trap.
            let wt = self.generator.wasmtime_path();
            uwrite!(self.src, "{wt}::Result<");
            self.print_result_ty(func.result, TypeMode::Owned);
            self.push_str(">");
        }
    }

    fn extract_typed_function(&mut self, func: &Function) -> (String, String) {
        let snake = func_field_name(self.resolve, func);
        let sig = self.typedfunc_sig(func, TypeMode::AllBorrowed("'_"));
        let extract =
            format!("*_instance.get_typed_func::<{sig}>(&mut store, &self.{snake})?.func()");
        (snake, extract)
    }

    fn define_rust_guest_export(
        &mut self,
        resolve: &Resolve,
        ns: Option<&WorldKey>,
        func: &Function,
    ) {
        // Exports must be async if anything could be async, it's just imports
        // that get to be optionally async/sync.
        let style = self.generator.opts.call_style();
        let (async_, async__, await_, concurrent) = match &style {
            CallStyle::Async | CallStyle::Concurrent => {
                if self.generator.opts.concurrent_exports {
                    ("", "INVALID", "INVALID", true)
                } else {
                    ("async", "_async", ".await", false)
                }
            }
            CallStyle::Sync => ("", "", "", false),
        };

        self.rustdoc(&func.docs);
        let wt = self.generator.wasmtime_path();

        uwrite!(
            self.src,
            "pub {async_} fn call_{}<S: {wt}::AsContextMut>(&self, mut store: S, ",
            func.item_name().to_snake_case(),
        );

        let param_mode = if let CallStyle::Concurrent = &style {
            TypeMode::Owned
        } else {
            TypeMode::AllBorrowed("'_")
        };

        for (i, param) in func.params.iter().enumerate() {
            uwrite!(self.src, "arg{}: ", i);
            self.print_ty(&param.1, param_mode);
            self.push_str(",");
        }

        if concurrent {
            uwrite!(
                self.src,
                ") -> impl {wt}::component::__internal::Future<Output = {wt}::Result<"
            );
        } else {
            uwrite!(self.src, ") -> {wt}::Result<");
        }
        self.print_result_ty(func.result, TypeMode::Owned);
        if concurrent {
            uwrite!(self.src, ">> + Send + 'static + use<S>");
        } else {
            uwrite!(self.src, ">");
        }

        match style {
            CallStyle::Concurrent => {
                uwrite!(
                    self.src,
                    " where <S as {wt}::AsContext>::Data: Send + 'static",
                );
            }
            CallStyle::Async => {
                uwrite!(
                    self.src,
                    " where <S as {wt}::AsContext>::Data: Send + 'static"
                );
            }
            CallStyle::Sync => {
                // TODO: should not require `Send` or 'static here.
                uwrite!(
                    self.src,
                    " where <S as {wt}::AsContext>::Data: Send + 'static"
                );
            }
        }
        uwrite!(self.src, "{{\n");

        // TODO: support tracing concurrent calls
        if self.generator.opts.tracing && !concurrent {
            if let CallStyle::Async | CallStyle::Concurrent = &style {
                self.src.push_str("use tracing::Instrument;\n");
            }

            let ns = match ns {
                Some(key) => resolve.name_world_key(key),
                None => "default".to_string(),
            };
            self.src.push_str(&format!(
                "
                   let span = tracing::span!(
                       tracing::Level::TRACE,
                       \"wit-bindgen export\",
                       module = \"{ns}\",
                       function = \"{}\",
                   );
               ",
                func.name,
            ));

            if !matches!(&style, CallStyle::Async | CallStyle::Concurrent) {
                self.src.push_str(
                    "
                   let _enter = span.enter();
                   ",
                );
            }
        }

        self.src.push_str("let callee = unsafe {\n");
        uwrite!(
            self.src,
            "{wt}::component::TypedFunc::<{}>",
            self.typedfunc_sig(func, param_mode)
        );
        let projection_to_func = if func.kind.resource().is_some() {
            ".funcs"
        } else {
            ""
        };
        uwriteln!(
            self.src,
            "::new_unchecked(self{projection_to_func}.{})",
            func_field_name(self.resolve, func),
        );
        self.src.push_str("};\n");

        if concurrent {
            if func.result.is_some() {
                uwrite!(self.src, "{wt}::component::__internal::FutureExt::map(");
            }
            uwrite!(self.src, "callee.call_concurrent(store.as_context_mut(), (");
            for (i, _) in func.params.iter().enumerate() {
                uwrite!(self.src, "arg{i}, ");
            }
            self.src.push_str("))");

            if func.result.is_some() {
                self.src.push_str(", |v| v.map(|(v,)| v))");
            }
        } else {
            self.src.push_str("let (");
            if func.result.is_some() {
                uwrite!(self.src, "ret0,");
            }
            uwrite!(
                self.src,
                ") = callee.call{async__}(store.as_context_mut(), ("
            );
            for (i, _) in func.params.iter().enumerate() {
                uwrite!(self.src, "arg{}, ", i);
            }

            let instrument = if matches!(&style, CallStyle::Async | CallStyle::Concurrent)
                && self.generator.opts.tracing
            {
                ".instrument(span.clone())"
            } else {
                ""
            };
            uwriteln!(self.src, ")){instrument}{await_}?;");

            let instrument = if matches!(&style, CallStyle::Async | CallStyle::Concurrent)
                && self.generator.opts.tracing
            {
                ".instrument(span)"
            } else {
                ""
            };

            uwriteln!(
                self.src,
                "callee.post_return{async__}(store.as_context_mut()){instrument}{await_}?;"
            );

            self.src.push_str("Ok(");
            if func.result.is_some() {
                self.src.push_str("ret0");
            } else {
                self.src.push_str("()");
            }
            self.src.push_str(")\n");
        }

        // End function body
        self.src.push_str("}\n");
    }

    fn rustdoc(&mut self, docs: &Docs) {
        let docs = match &docs.contents {
            Some(docs) => docs,
            None => return,
        };
        for line in docs.trim().lines() {
            self.push_str("/// ");
            self.push_str(line);
            self.push_str("\n");
        }
    }

    fn path_to_root(&self) -> String {
        let mut path_to_root = String::new();
        if let Some((_, key, is_export)) = self.current_interface {
            match key {
                WorldKey::Name(_) => {
                    path_to_root.push_str("super::");
                }
                WorldKey::Interface(_) => {
                    path_to_root.push_str("super::super::super::");
                }
            }
            if is_export {
                path_to_root.push_str("super::");
            }
        }
        path_to_root
    }

    fn import_call_style(&self, func: &Function) -> CallStyle {
        self.generator
            .opts
            .import_call_style(self.qualifier().as_deref(), &func.name)
    }

    fn partition_concurrent_funcs<'b>(
        &self,
        funcs: impl IntoIterator<Item = &'b Function>,
    ) -> FunctionPartitioning<'b> {
        let (concurrent, sync) =
            funcs
                .into_iter()
                .partition(|func| match self.import_call_style(func) {
                    CallStyle::Concurrent => true,
                    CallStyle::Async | CallStyle::Sync => false,
                });
        FunctionPartitioning { concurrent, sync }
    }

    fn generate_trait(
        &mut self,
        trait_name: &str,
        functions: &[&Function],
        extra_functions: &[ExtraTraitMethod<'_>],
        resources: &[(TypeId, &str)],
    ) -> GeneratedTrait {
        let mut ret = GeneratedTrait::default();
        let wt = self.generator.wasmtime_path();
        let is_maybe_async = matches!(
            self.generator.opts.call_style(),
            CallStyle::Async | CallStyle::Concurrent
        );
        let partition = self.partition_concurrent_funcs(functions.iter().copied());
        ret.any_concurrent = !partition.concurrent.is_empty();

        let mut concurrent_supertraits = vec![format!("{wt}::component::HasData")];
        let mut sync_supertraits = vec![];
        if is_maybe_async {
            concurrent_supertraits.push("Send".to_string());
            sync_supertraits.push("Send".to_string());
        }
        for (id, name) in resources {
            let camel = name.to_upper_camel_case();
            sync_supertraits.push(format!("Host{camel}"));
            let funcs = self.partition_concurrent_funcs(get_resource_functions(self.resolve, *id));
            if !funcs.concurrent.is_empty() {
                ret.any_concurrent = true;
                concurrent_supertraits.push(format!("Host{camel}Concurrent"));
            }
        }

        if ret.any_concurrent {
            uwriteln!(
                self.src,
                "#[{wt}::component::__internal::trait_variant_make(::core::marker::Send)]",
            );
            uwriteln!(
                self.src,
                "pub trait {trait_name}Concurrent: {} {{",
                concurrent_supertraits.join(" + "),
            );
            ret.concurrent_name = Some(format!("{trait_name}Concurrent"));
            for func in partition.concurrent.iter() {
                self.generate_function_trait_sig(func, false);
                self.push_str(";\n");
            }
            uwriteln!(self.src, "}}");
        }

        if is_maybe_async {
            uwriteln!(
                self.src,
                "#[{wt}::component::__internal::trait_variant_make(::core::marker::Send)]",
            );
        }
        uwriteln!(
            self.src,
            "pub trait {trait_name}: {} {{",
            sync_supertraits.join(" + ")
        );
        ret.name = trait_name.to_string();
        for func in partition.sync.iter() {
            self.generate_function_trait_sig(func, false);
            self.push_str(";\n");
        }

        for extra in extra_functions {
            match extra {
                ExtraTraitMethod::ResourceDrop { name } => {
                    let camel = name.to_upper_camel_case();
                    if let CallStyle::Async | CallStyle::Concurrent = self
                        .generator
                        .opts
                        .drop_call_style(self.qualifier().as_deref(), name)
                    {
                        uwrite!(self.src, "async ");
                    }
                    uwrite!(
                        self.src,
                        "fn drop(&mut self, rep: {wt}::component::Resource<{camel}>) -> {wt}::Result<()>;"
                    );
                }
                ExtraTraitMethod::ErrorConvert { name, id } => {
                    let root = self.path_to_root();
                    let custom_name = &self.generator.trappable_errors[id];
                    let snake = name.to_snake_case();
                    let camel = name.to_upper_camel_case();
                    uwriteln!(
                        self.src,
                        "
fn convert_{snake}(&mut self, err: {root}{custom_name}) -> {wt}::Result<{camel}>;
                        "
                    );
                }
            }
        }

        uwriteln!(self.src, "}}");

        if self.generator.opts.skip_mut_forwarding_impls {
            return ret;
        }

        // Generate impl HostResource for &mut HostResource
        let maybe_send = if is_maybe_async { "+ Send" } else { "" };
        uwriteln!(
            self.src,
<<<<<<< HEAD
            "impl <_T: {trait_name} {maybe_send}> {trait_name} for &mut _T {{"
=======
            "impl <_T: {trait_name} + ?Sized {maybe_send}> {trait_name} for &mut _T {{"
>>>>>>> a6065df9
        );
        for func in partition.sync.iter() {
            let call_style = self.import_call_style(func);
            self.generate_function_trait_sig(func, true);
            uwrite!(
                self.src,
                "{{ {trait_name}::{}(*self,",
                rust_function_name(func)
            );
            for (name, _) in func.params.iter() {
                uwrite!(self.src, "{},", to_rust_ident(name));
            }
            uwrite!(self.src, ")");
            if let CallStyle::Async = &call_style {
                uwrite!(self.src, ".await");
            }
            uwriteln!(self.src, "}}");
        }
        for extra in extra_functions {
            match extra {
                ExtraTraitMethod::ResourceDrop { name } => {
                    let camel = name.to_upper_camel_case();
                    let mut await_ = "";
                    if let CallStyle::Async | CallStyle::Concurrent = self
                        .generator
                        .opts
                        .drop_call_style(self.qualifier().as_deref(), name)
                    {
                        self.src.push_str("async ");
                        await_ = ".await";
                    }
                    uwriteln!(
                        self.src,
                        "
fn drop(&mut self, rep: {wt}::component::Resource<{camel}>) -> {wt}::Result<()> {{
    {trait_name}::drop(*self, rep){await_}
}}
                        ",
                    );
                }
                ExtraTraitMethod::ErrorConvert { name, id } => {
                    let root = self.path_to_root();
                    let custom_name = &self.generator.trappable_errors[id];
                    let snake = name.to_snake_case();
                    let camel = name.to_upper_camel_case();
                    uwriteln!(
                        self.src,
                        "
fn convert_{snake}(&mut self, err: {root}{custom_name}) -> {wt}::Result<{camel}> {{
    {trait_name}::convert_{snake}(*self, err)
}}
                        ",
                    );
                }
            }
        }
        uwriteln!(self.src, "}}");

        ret
    }
}

enum ExtraTraitMethod<'a> {
    ResourceDrop { name: &'a str },
    ErrorConvert { name: &'a str, id: TypeId },
}

struct FunctionPartitioning<'a> {
    sync: Vec<&'a Function>,
    concurrent: Vec<&'a Function>,
}

#[derive(Default)]
struct GeneratedTrait {
    name: String,
    concurrent_name: Option<String>,
    any_concurrent: bool,
}

impl<'a> RustGenerator<'a> for InterfaceGenerator<'a> {
    fn resolve(&self) -> &'a Resolve {
        self.resolve
    }

    fn ownership(&self) -> Ownership {
        self.generator.opts.ownership
    }

    fn path_to_interface(&self, interface: InterfaceId) -> Option<String> {
        if let Some((cur, _, _)) = self.current_interface {
            if cur == interface {
                return None;
            }
        }
        let mut path_to_root = self.path_to_root();
        match &self.generator.interface_names[&interface] {
            InterfaceName::Remapped { name_at_root, .. } => path_to_root.push_str(name_at_root),
            InterfaceName::Path(path) => {
                for (i, name) in path.iter().enumerate() {
                    if i > 0 {
                        path_to_root.push_str("::");
                    }
                    path_to_root.push_str(name);
                }
            }
        }
        Some(path_to_root)
    }

    fn push_str(&mut self, s: &str) {
        self.src.push_str(s);
    }

    fn info(&self, ty: TypeId) -> TypeInfo {
        self.generator.types.get(ty)
    }

    fn is_imported_interface(&self, interface: InterfaceId) -> bool {
        self.generator.interface_last_seen_as_import[&interface]
    }

    fn wasmtime_path(&self) -> String {
        self.generator.wasmtime_path()
    }
}

#[derive(Default)]
struct LinkOptionsBuilder {
    unstable_features: BTreeSet<String>,
}
impl LinkOptionsBuilder {
    fn has_any(&self) -> bool {
        !self.unstable_features.is_empty()
    }
    fn add_world(&mut self, resolve: &Resolve, id: &WorldId) {
        let world = &resolve.worlds[*id];

        self.add_stability(&world.stability);

        for (_, import) in world.imports.iter() {
            match import {
                WorldItem::Interface { id, stability } => {
                    self.add_stability(stability);
                    self.add_interface(resolve, id);
                }
                WorldItem::Function(f) => {
                    self.add_stability(&f.stability);
                }
                WorldItem::Type(t) => {
                    self.add_type(resolve, t);
                }
            }
        }
    }
    fn add_interface(&mut self, resolve: &Resolve, id: &InterfaceId) {
        let interface = &resolve.interfaces[*id];

        self.add_stability(&interface.stability);

        for (_, t) in interface.types.iter() {
            self.add_type(resolve, t);
        }
        for (_, f) in interface.functions.iter() {
            self.add_stability(&f.stability);
        }
    }
    fn add_type(&mut self, resolve: &Resolve, id: &TypeId) {
        let t = &resolve.types[*id];
        self.add_stability(&t.stability);
    }
    fn add_stability(&mut self, stability: &Stability) {
        match stability {
            Stability::Unstable { feature, .. } => {
                self.unstable_features.insert(feature.clone());
            }
            Stability::Stable { .. } | Stability::Unknown => {}
        }
    }
    fn write_struct(&self, src: &mut Source) {
        if !self.has_any() {
            return;
        }

        let mut unstable_features = self.unstable_features.iter().cloned().collect::<Vec<_>>();
        unstable_features.sort();

        uwriteln!(
            src,
            "
            /// Link-time configurations.
            #[derive(Clone, Debug, Default)]
            pub struct LinkOptions {{
            "
        );

        for feature in unstable_features.iter() {
            let feature_rust_name = feature.to_snake_case();
            uwriteln!(src, "{feature_rust_name}: bool,");
        }

        uwriteln!(src, "}}");
        uwriteln!(src, "impl LinkOptions {{");

        for feature in unstable_features.iter() {
            let feature_rust_name = feature.to_snake_case();
            uwriteln!(
                src,
                "
                /// Enable members marked as `@unstable(feature = {feature})`
                pub fn {feature_rust_name}(&mut self, enabled: bool) -> &mut Self {{
                    self.{feature_rust_name} = enabled;
                    self
                }}
            "
            );
        }

        uwriteln!(src, "}}");
    }
    fn write_impl_from_world(&self, src: &mut Source, path: &str) {
        if !self.has_any() {
            return;
        }

        let mut unstable_features = self.unstable_features.iter().cloned().collect::<Vec<_>>();
        unstable_features.sort();

        uwriteln!(
            src,
            "
            impl core::convert::From<LinkOptions> for {path}::LinkOptions {{
                fn from(src: LinkOptions) -> Self {{
                    (&src).into()
                }}
            }}

            impl core::convert::From<&LinkOptions> for {path}::LinkOptions {{
                fn from(src: &LinkOptions) -> Self {{
                    let mut dest = Self::default();
        "
        );

        for feature in unstable_features.iter() {
            let feature_rust_name = feature.to_snake_case();
            uwriteln!(src, "dest.{feature_rust_name}(src.{feature_rust_name});");
        }

        uwriteln!(
            src,
            "
                    dest
                }}
            }}
        "
        );
    }
}

struct FeatureGate {
    close: bool,
}
impl FeatureGate {
    fn open(src: &mut Source, stability: &Stability) -> FeatureGate {
        let close = if let Stability::Unstable { feature, .. } = stability {
            let feature_rust_name = feature.to_snake_case();
            uwrite!(src, "if options.{feature_rust_name} {{");
            true
        } else {
            false
        };
        Self { close }
    }

    fn close(self, src: &mut Source) {
        if self.close {
            uwriteln!(src, "}}");
        }
    }
}

/// Produce a string for tracing a function argument.
fn formatting_for_arg(
    name: &str,
    index: usize,
    ty: Type,
    opts: &Opts,
    resolve: &Resolve,
) -> String {
    if !opts.verbose_tracing && type_contains_lists(ty, resolve) {
        return format!("{name} = tracing::field::debug(\"...\")");
    }

    // Normal tracing.
    format!("{name} = tracing::field::debug(&arg{index})")
}

/// Produce a string for tracing function results.
fn formatting_for_results(result: Option<Type>, opts: &Opts, resolve: &Resolve) -> String {
    let contains_lists = match result {
        Some(ty) => type_contains_lists(ty, resolve),
        None => false,
    };

    if !opts.verbose_tracing && contains_lists {
        return format!("result = tracing::field::debug(\"...\")");
    }

    // Normal tracing.
    format!("result = tracing::field::debug(&r)")
}

/// Test whether the given type contains lists.
///
/// Here, a `string` is not considered a list.
fn type_contains_lists(ty: Type, resolve: &Resolve) -> bool {
    match ty {
        Type::Id(id) => match &resolve.types[id].kind {
            TypeDefKind::Resource
            | TypeDefKind::Unknown
            | TypeDefKind::Flags(_)
            | TypeDefKind::Handle(_)
            | TypeDefKind::Enum(_)
            | TypeDefKind::Stream(_)
            | TypeDefKind::Future(_) => false,
            TypeDefKind::Option(ty) => type_contains_lists(*ty, resolve),
            TypeDefKind::Result(Result_ { ok, err }) => {
                option_type_contains_lists(*ok, resolve)
                    || option_type_contains_lists(*err, resolve)
            }
            TypeDefKind::Record(record) => record
                .fields
                .iter()
                .any(|field| type_contains_lists(field.ty, resolve)),
            TypeDefKind::Tuple(tuple) => tuple
                .types
                .iter()
                .any(|ty| type_contains_lists(*ty, resolve)),
            TypeDefKind::Variant(variant) => variant
                .cases
                .iter()
                .any(|case| option_type_contains_lists(case.ty, resolve)),
            TypeDefKind::Type(ty) => type_contains_lists(*ty, resolve),
            TypeDefKind::List(_) => true,
            TypeDefKind::FixedSizeList(..) => todo!(),
        },

        // Technically strings are lists too, but we ignore that here because
        // they're usually short.
        _ => false,
    }
}

fn option_type_contains_lists(ty: Option<Type>, resolve: &Resolve) -> bool {
    match ty {
        Some(ty) => type_contains_lists(ty, resolve),
        None => false,
    }
}

/// When an interface `use`s a type from another interface, it creates a new TypeId
/// referring to the definition TypeId. Chase this chain of references down to
/// a TypeId for type's definition.
fn resolve_type_definition_id(resolve: &Resolve, mut id: TypeId) -> TypeId {
    loop {
        match resolve.types[id].kind {
            TypeDefKind::Type(Type::Id(def_id)) => id = def_id,
            _ => return id,
        }
    }
}

fn rust_function_name(func: &Function) -> String {
    match func.kind {
        FunctionKind::Constructor(_) => "new".to_string(),
        FunctionKind::Method(_)
        | FunctionKind::Static(_)
        | FunctionKind::AsyncMethod(_)
        | FunctionKind::AsyncStatic(_)
        | FunctionKind::Freestanding
        | FunctionKind::AsyncFreestanding => to_rust_ident(func.item_name()),
    }
}

fn func_field_name(resolve: &Resolve, func: &Function) -> String {
    let mut name = String::new();
    match func.kind {
        FunctionKind::Method(id) | FunctionKind::AsyncMethod(id) => {
            name.push_str("method-");
            name.push_str(resolve.types[id].name.as_ref().unwrap());
            name.push_str("-");
        }
        FunctionKind::Static(id) | FunctionKind::AsyncStatic(id) => {
            name.push_str("static-");
            name.push_str(resolve.types[id].name.as_ref().unwrap());
            name.push_str("-");
        }
        FunctionKind::Constructor(id) => {
            name.push_str("constructor-");
            name.push_str(resolve.types[id].name.as_ref().unwrap());
            name.push_str("-");
        }
        FunctionKind::Freestanding | FunctionKind::AsyncFreestanding => {}
    }
    name.push_str(func.item_name());
    name.to_snake_case()
}

fn get_resources<'a>(
    resolve: &'a Resolve,
    id: InterfaceId,
) -> impl Iterator<Item = (TypeId, &'a str)> + 'a {
    resolve.interfaces[id]
        .types
        .iter()
        .filter_map(move |(name, ty)| match &resolve.types[*ty].kind {
            TypeDefKind::Resource => Some((*ty, name.as_str())),
            _ => None,
        })
}

fn get_resource_functions<'a>(resolve: &'a Resolve, resource_id: TypeId) -> Vec<&'a Function> {
    let resource = &resolve.types[resource_id];
    match resource.owner {
        TypeOwner::World(id) => resolve.worlds[id]
            .imports
            .values()
            .filter_map(|item| match item {
                WorldItem::Function(f) => Some(f),
                _ => None,
            })
            .filter(|f| f.kind.resource() == Some(resource_id))
            .collect(),
        TypeOwner::Interface(id) => resolve.interfaces[id]
            .functions
            .values()
            .filter(|f| f.kind.resource() == Some(resource_id))
            .collect::<Vec<_>>(),
        TypeOwner::None => {
            panic!("A resource must be owned by a world or interface");
        }
    }
}

fn get_world_resources<'a>(
    resolve: &'a Resolve,
    id: WorldId,
) -> impl Iterator<Item = (TypeId, &'a str)> + 'a {
    resolve.worlds[id]
        .imports
        .iter()
        .filter_map(move |(name, item)| match item {
            WorldItem::Type(id) => match resolve.types[*id].kind {
                TypeDefKind::Resource => Some(match name {
                    WorldKey::Name(s) => (*id, s.as_str()),
                    WorldKey::Interface(_) => unreachable!(),
                }),
                _ => None,
            },
            _ => None,
        })
}<|MERGE_RESOLUTION|>--- conflicted
+++ resolved
@@ -1368,16 +1368,6 @@
 
         let world_camel = to_rust_upper_camel_case(&resolve.worlds[world].name);
 
-<<<<<<< HEAD
-        if let CallStyle::Async | CallStyle::Concurrent = self.opts.call_style() {
-            uwriteln!(
-                self.src,
-                "#[{wt}::component::__internal::trait_variant_make(::core::marker::Send)]",
-            );
-        }
-
-=======
->>>>>>> a6065df9
         let functions = self.import_functions.clone();
         let mut generator = InterfaceGenerator::new(self, resolve);
         let generated_trait = generator.generate_trait(
@@ -3066,11 +3056,7 @@
         let maybe_send = if is_maybe_async { "+ Send" } else { "" };
         uwriteln!(
             self.src,
-<<<<<<< HEAD
-            "impl <_T: {trait_name} {maybe_send}> {trait_name} for &mut _T {{"
-=======
             "impl <_T: {trait_name} + ?Sized {maybe_send}> {trait_name} for &mut _T {{"
->>>>>>> a6065df9
         );
         for func in partition.sync.iter() {
             let call_style = self.import_call_style(func);
