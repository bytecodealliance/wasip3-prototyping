--- conflicted
+++ resolved
@@ -173,28 +173,14 @@
                 panic!("unsupported anonymous type reference: enum")
             }
             TypeDefKind::Future(ty) => {
-<<<<<<< HEAD
-                self.push_str("wasmtime::component::HostFuture<");
-                self.print_optional_ty(ty.as_ref(), TypeMode::Owned);
-                self.push_str(">");
-            }
-            TypeDefKind::Stream(ty) => {
-                self.push_str("wasmtime::component::HostStream<");
-                self.print_optional_ty(ty.as_ref(), TypeMode::Owned);
-                self.push_str(">");
-            }
-            TypeDefKind::Handle(handle) => {
-                self.print_handle(handle);
-=======
                 let wt = self.wasmtime_path();
                 let t = self.optional_ty(ty.as_ref(), TypeMode::Owned);
-                format!("{wt}::component::FutureReader<{t}>")
+                format!("{wt}::component::HostFuture<{t}>")
             }
             TypeDefKind::Stream(ty) => {
                 let wt = self.wasmtime_path();
                 let t = self.optional_ty(ty.as_ref(), TypeMode::Owned);
-                format!("{wt}::component::StreamReader<{t}>")
->>>>>>> 81d503e3
+                format!("{wt}::component::HostStream<{t}>")
             }
             TypeDefKind::Handle(handle) => self.handle(handle),
             TypeDefKind::Resource => unreachable!(),
@@ -246,16 +232,10 @@
     }
     fn stream(&self, ty: Option<&Type>) -> String {
         let wt = self.wasmtime_path();
-<<<<<<< HEAD
-        self.push_str(&format!("{wt}::component::HostStream<"));
-        self.print_optional_ty(ty, TypeMode::Owned);
-        self.push_str(">");
-=======
-        let mut out = format!("{wt}::component::StreamReader<");
+        let mut out = format!("{wt}::component::HostStream<");
         out.push_str(&self.optional_ty(ty, TypeMode::Owned));
         out.push_str(">");
         out
->>>>>>> 81d503e3
     }
 
     fn print_future(&mut self, ty: Option<&Type>) {
@@ -263,16 +243,10 @@
     }
     fn future(&self, ty: Option<&Type>) -> String {
         let wt = self.wasmtime_path();
-<<<<<<< HEAD
-        self.push_str(&format!("{wt}::component::HostFuture<"));
-        self.print_optional_ty(ty, TypeMode::Owned);
-        self.push_str(">");
-=======
-        let mut out = format!("{wt}::component::FutureReader<");
+        let mut out = format!("{wt}::component::HostFuture<");
         out.push_str(&self.optional_ty(ty, TypeMode::Owned));
         out.push_str(">");
         out
->>>>>>> 81d503e3
     }
 
     fn print_handle(&mut self, handle: &Handle) {
